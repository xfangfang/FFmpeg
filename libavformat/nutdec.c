/*
 * "NUT" Container Format demuxer
 * Copyright (c) 2004-2006 Michael Niedermayer
 * Copyright (c) 2003 Alex Beregszaszi
 *
 * This file is part of FFmpeg.
 *
 * FFmpeg is free software; you can redistribute it and/or
 * modify it under the terms of the GNU Lesser General Public
 * License as published by the Free Software Foundation; either
 * version 2.1 of the License, or (at your option) any later version.
 *
 * FFmpeg is distributed in the hope that it will be useful,
 * but WITHOUT ANY WARRANTY; without even the implied warranty of
 * MERCHANTABILITY or FITNESS FOR A PARTICULAR PURPOSE.  See the GNU
 * Lesser General Public License for more details.
 *
 * You should have received a copy of the GNU Lesser General Public
 * License along with FFmpeg; if not, write to the Free Software
 * Foundation, Inc., 51 Franklin Street, Fifth Floor, Boston, MA 02110-1301 USA
 */

#include "libavutil/avstring.h"
#include "libavutil/bswap.h"
#include "libavutil/dict.h"
#include "libavutil/mathematics.h"
#include "libavutil/tree.h"
#include "avio_internal.h"
#include "nut.h"

#undef NDEBUG
#include <assert.h>

#define NUT_MAX_STREAMS 256    /* arbitrary sanity check value */

static int get_str(AVIOContext *bc, char *string, unsigned int maxlen)
{
    unsigned int len = ffio_read_varlen(bc);

    if (len && maxlen)
        avio_read(bc, string, FFMIN(len, maxlen));
    while (len > maxlen) {
        avio_r8(bc);
        len--;
    }

    if (maxlen)
        string[FFMIN(len, maxlen - 1)] = 0;

    if (maxlen == len)
        return -1;
    else
        return 0;
}

static int64_t get_s(AVIOContext *bc)
{
    int64_t v = ffio_read_varlen(bc) + 1;

    if (v & 1)
        return -(v >> 1);
    else
        return  (v >> 1);
}

static uint64_t get_fourcc(AVIOContext *bc)
{
    unsigned int len = ffio_read_varlen(bc);

    if (len == 2)
        return avio_rl16(bc);
    else if (len == 4)
        return avio_rl32(bc);
    else
        return -1;
}

#ifdef TRACE
static inline uint64_t get_v_trace(AVIOContext *bc, char *file,
                                   char *func, int line)
{
    uint64_t v = ffio_read_varlen(bc);

    av_log(NULL, AV_LOG_DEBUG, "get_v %5"PRId64" / %"PRIX64" in %s %s:%d\n",
           v, v, file, func, line);
    return v;
}

static inline int64_t get_s_trace(AVIOContext *bc, char *file,
                                  char *func, int line)
{
    int64_t v = get_s(bc);

    av_log(NULL, AV_LOG_DEBUG, "get_s %5"PRId64" / %"PRIX64" in %s %s:%d\n",
           v, v, file, func, line);
    return v;
}

static inline uint64_t get_vb_trace(AVIOContext *bc, char *file,
                                    char *func, int line)
{
    uint64_t v = get_vb(bc);

    av_log(NULL, AV_LOG_DEBUG, "get_vb %5"PRId64" / %"PRIX64" in %s %s:%d\n",
           v, v, file, func, line);
    return v;
}
#define ffio_read_varlen(bc) get_v_trace(bc,  __FILE__, __PRETTY_FUNCTION__, __LINE__)
#define get_s(bc)            get_s_trace(bc,  __FILE__, __PRETTY_FUNCTION__, __LINE__)
#define get_vb(bc)           get_vb_trace(bc, __FILE__, __PRETTY_FUNCTION__, __LINE__)
#endif

static int get_packetheader(NUTContext *nut, AVIOContext *bc,
                            int calculate_checksum, uint64_t startcode)
{
    int64_t size;
//    start = avio_tell(bc) - 8;

    startcode = av_be2ne64(startcode);
    startcode = ff_crc04C11DB7_update(0, (uint8_t*) &startcode, 8);

    ffio_init_checksum(bc, ff_crc04C11DB7_update, startcode);
    size = ffio_read_varlen(bc);
    if (size > 4096)
        avio_rb32(bc);
    if (ffio_get_checksum(bc) && size > 4096)
        return -1;

    ffio_init_checksum(bc, calculate_checksum ? ff_crc04C11DB7_update : NULL, 0);

    return size;
}

<<<<<<< HEAD
static uint64_t find_any_startcode(AVIOContext *bc, int64_t pos){
    uint64_t state=0;

    if(pos >= 0)
        avio_seek(bc, pos, SEEK_SET); //note, this may fail if the stream is not seekable, but that should not matter, as in this case we simply start where we currently are

    while(!url_feof(bc)){
        state= (state<<8) | avio_r8(bc);
        if((state>>56) != 'N')
=======
static uint64_t find_any_startcode(AVIOContext *bc, int64_t pos)
{
    uint64_t state = 0;

    if (pos >= 0)
        /* Note, this may fail if the stream is not seekable, but that should
         * not matter, as in this case we simply start where we currently are */
        avio_seek(bc, pos, SEEK_SET);
    while (!bc->eof_reached) {
        state = (state << 8) | avio_r8(bc);
        if ((state >> 56) != 'N')
>>>>>>> 2130bd8f
            continue;
        switch (state) {
        case MAIN_STARTCODE:
        case STREAM_STARTCODE:
        case SYNCPOINT_STARTCODE:
        case INFO_STARTCODE:
        case INDEX_STARTCODE:
            return state;
        }
    }

    return 0;
}

/**
 * Find the given startcode.
 * @param code the startcode
 * @param pos the start position of the search, or -1 if the current position
 * @return the position of the startcode or -1 if not found
 */
static int64_t find_startcode(AVIOContext *bc, uint64_t code, int64_t pos)
{
    for (;;) {
        uint64_t startcode = find_any_startcode(bc, pos);
        if (startcode == code)
            return avio_tell(bc) - 8;
        else if (startcode == 0)
            return -1;
        pos = -1;
    }
}

static int nut_probe(AVProbeData *p)
{
    int i;
    uint64_t code = 0;

    for (i = 0; i < p->buf_size; i++) {
        code = (code << 8) | p->buf[i];
        if (code == MAIN_STARTCODE)
            return AVPROBE_SCORE_MAX;
    }
    return 0;
}

#define GET_V(dst, check)                                                 \
    tmp = ffio_read_varlen(bc);                                           \
    if (!(check)) {                                                       \
        av_log(s, AV_LOG_ERROR, "Error " #dst " is (%"PRId64")\n", tmp);  \
        return -1;                                                        \
    }                                                                     \
    dst = tmp;

static int skip_reserved(AVIOContext *bc, int64_t pos)
{
    pos -= avio_tell(bc);
    if (pos < 0) {
        avio_seek(bc, pos, SEEK_CUR);
        return -1;
    } else {
        while (pos--)
            avio_r8(bc);
        return 0;
    }
}

static int decode_main_header(NUTContext *nut)
{
    AVFormatContext *s = nut->avf;
    AVIOContext *bc    = s->pb;
    uint64_t tmp, end;
    unsigned int stream_count;
    int i, j, count;
    int tmp_stream, tmp_mul, tmp_pts, tmp_size, tmp_res, tmp_head_idx;

    end  = get_packetheader(nut, bc, 1, MAIN_STARTCODE);
    end += avio_tell(bc);

    GET_V(tmp, tmp >= 2 && tmp <= 3)
    GET_V(stream_count, tmp > 0 && tmp <= NUT_MAX_STREAMS)

    nut->max_distance = ffio_read_varlen(bc);
    if (nut->max_distance > 65536) {
        av_log(s, AV_LOG_DEBUG, "max_distance %d\n", nut->max_distance);
        nut->max_distance = 65536;
    }

    GET_V(nut->time_base_count, tmp > 0 && tmp < INT_MAX / sizeof(AVRational))
    nut->time_base = av_malloc(nut->time_base_count * sizeof(AVRational));

    for (i = 0; i < nut->time_base_count; i++) {
        GET_V(nut->time_base[i].num, tmp > 0 && tmp < (1ULL << 31))
        GET_V(nut->time_base[i].den, tmp > 0 && tmp < (1ULL << 31))
        if (av_gcd(nut->time_base[i].num, nut->time_base[i].den) != 1) {
            av_log(s, AV_LOG_ERROR, "time base invalid\n");
            return AVERROR_INVALIDDATA;
        }
    }
    tmp_pts      = 0;
    tmp_mul      = 1;
    tmp_stream   = 0;
    tmp_head_idx = 0;
    for (i = 0; i < 256;) {
        int tmp_flags  = ffio_read_varlen(bc);
        int tmp_fields = ffio_read_varlen(bc);

        if (tmp_fields > 0)
            tmp_pts = get_s(bc);
        if (tmp_fields > 1)
            tmp_mul = ffio_read_varlen(bc);
        if (tmp_fields > 2)
            tmp_stream = ffio_read_varlen(bc);
        if (tmp_fields > 3)
            tmp_size = ffio_read_varlen(bc);
        else
            tmp_size = 0;
        if (tmp_fields > 4)
            tmp_res = ffio_read_varlen(bc);
        else
            tmp_res = 0;
        if (tmp_fields > 5)
            count = ffio_read_varlen(bc);
        else
            count = tmp_mul - tmp_size;
        if (tmp_fields > 6)
            get_s(bc);
        if (tmp_fields > 7)
            tmp_head_idx = ffio_read_varlen(bc);

        while (tmp_fields-- > 8)
            ffio_read_varlen(bc);

        if (count == 0 || i + count > 256) {
            av_log(s, AV_LOG_ERROR, "illegal count %d at %d\n", count, i);
            return AVERROR_INVALIDDATA;
        }
        if (tmp_stream >= stream_count) {
            av_log(s, AV_LOG_ERROR, "illegal stream number\n");
            return AVERROR_INVALIDDATA;
        }

        for (j = 0; j < count; j++, i++) {
            if (i == 'N') {
                nut->frame_code[i].flags = FLAG_INVALID;
                j--;
                continue;
            }
            nut->frame_code[i].flags          = tmp_flags;
            nut->frame_code[i].pts_delta      = tmp_pts;
            nut->frame_code[i].stream_id      = tmp_stream;
            nut->frame_code[i].size_mul       = tmp_mul;
            nut->frame_code[i].size_lsb       = tmp_size + j;
            nut->frame_code[i].reserved_count = tmp_res;
            nut->frame_code[i].header_idx     = tmp_head_idx;
        }
    }
    assert(nut->frame_code['N'].flags == FLAG_INVALID);

    if (end > avio_tell(bc) + 4) {
        int rem = 1024;
        GET_V(nut->header_count, tmp < 128U)
        nut->header_count++;
        for (i = 1; i < nut->header_count; i++) {
            GET_V(nut->header_len[i], tmp > 0 && tmp < 256);
            rem -= nut->header_len[i];
            if (rem < 0) {
                av_log(s, AV_LOG_ERROR, "invalid elision header\n");
                return AVERROR_INVALIDDATA;
            }
            nut->header[i] = av_malloc(nut->header_len[i]);
            avio_read(bc, nut->header[i], nut->header_len[i]);
        }
        assert(nut->header_len[0] == 0);
    }

    if (skip_reserved(bc, end) || ffio_get_checksum(bc)) {
        av_log(s, AV_LOG_ERROR, "main header checksum mismatch\n");
        return AVERROR_INVALIDDATA;
    }

    nut->stream = av_mallocz(sizeof(StreamContext) * stream_count);
    for (i = 0; i < stream_count; i++)
        avformat_new_stream(s, NULL);

    return 0;
}

static int decode_stream_header(NUTContext *nut)
{
    AVFormatContext *s = nut->avf;
    AVIOContext *bc    = s->pb;
    StreamContext *stc;
    int class, stream_id;
    uint64_t tmp, end;
    AVStream *st;

    end  = get_packetheader(nut, bc, 1, STREAM_STARTCODE);
    end += avio_tell(bc);

    GET_V(stream_id, tmp < s->nb_streams && !nut->stream[tmp].time_base);
    stc = &nut->stream[stream_id];
    st  = s->streams[stream_id];
    if (!st)
        return AVERROR(ENOMEM);

    class                = ffio_read_varlen(bc);
    tmp                  = get_fourcc(bc);
    st->codec->codec_tag = tmp;
    switch (class) {
    case 0:
        st->codec->codec_type = AVMEDIA_TYPE_VIDEO;
        st->codec->codec_id   = av_codec_get_id((const AVCodecTag * const []) {
                                                    ff_codec_bmp_tags,
                                                    ff_nut_video_tags,
                                                    0
                                                },
                                                tmp);
        break;
    case 1:
        st->codec->codec_type = AVMEDIA_TYPE_AUDIO;
        st->codec->codec_id   = ff_codec_get_id(ff_codec_wav_tags, tmp);
        break;
    case 2:
        st->codec->codec_type = AVMEDIA_TYPE_SUBTITLE;
        st->codec->codec_id   = ff_codec_get_id(ff_nut_subtitle_tags, tmp);
        break;
    case 3:
        st->codec->codec_type = AVMEDIA_TYPE_DATA;
        break;
    default:
        av_log(s, AV_LOG_ERROR, "unknown stream class (%d)\n", class);
        return -1;
    }
    if (class < 3 && st->codec->codec_id == CODEC_ID_NONE)
        av_log(s, AV_LOG_ERROR,
               "Unknown codec tag '0x%04x' for stream number %d\n",
               (unsigned int) tmp, stream_id);

    GET_V(stc->time_base_id, tmp < nut->time_base_count);
    GET_V(stc->msb_pts_shift, tmp < 16);
    stc->max_pts_distance = ffio_read_varlen(bc);
    GET_V(stc->decode_delay, tmp < 1000); // sanity limit, raise this if Moore's law is true
    st->codec->has_b_frames = stc->decode_delay;
    ffio_read_varlen(bc); // stream flags

    GET_V(st->codec->extradata_size, tmp < (1 << 30));
    if (st->codec->extradata_size) {
        st->codec->extradata = av_mallocz(st->codec->extradata_size +
                                          FF_INPUT_BUFFER_PADDING_SIZE);
        avio_read(bc, st->codec->extradata, st->codec->extradata_size);
    }

    if (st->codec->codec_type == AVMEDIA_TYPE_VIDEO) {
        GET_V(st->codec->width,  tmp > 0)
        GET_V(st->codec->height, tmp > 0)
        st->sample_aspect_ratio.num = ffio_read_varlen(bc);
        st->sample_aspect_ratio.den = ffio_read_varlen(bc);
        if ((!st->sample_aspect_ratio.num) != (!st->sample_aspect_ratio.den)) {
            av_log(s, AV_LOG_ERROR, "invalid aspect ratio %d/%d\n",
                   st->sample_aspect_ratio.num, st->sample_aspect_ratio.den);
            return -1;
        }
        ffio_read_varlen(bc); /* csp type */
    } else if (st->codec->codec_type == AVMEDIA_TYPE_AUDIO) {
        GET_V(st->codec->sample_rate, tmp > 0)
        ffio_read_varlen(bc); // samplerate_den
        GET_V(st->codec->channels, tmp > 0)
    }
    if (skip_reserved(bc, end) || ffio_get_checksum(bc)) {
        av_log(s, AV_LOG_ERROR,
               "stream header %d checksum mismatch\n", stream_id);
        return -1;
    }
    stc->time_base = &nut->time_base[stc->time_base_id];
    avpriv_set_pts_info(s->streams[stream_id], 63, stc->time_base->num,
                        stc->time_base->den);
    return 0;
}

static void set_disposition_bits(AVFormatContext *avf, char *value,
                                 int stream_id)
{
    int flag = 0, i;

    for (i = 0; ff_nut_dispositions[i].flag; ++i)
        if (!strcmp(ff_nut_dispositions[i].str, value))
            flag = ff_nut_dispositions[i].flag;
    if (!flag)
        av_log(avf, AV_LOG_INFO, "unknown disposition type '%s'\n", value);
    for (i = 0; i < avf->nb_streams; ++i)
        if (stream_id == i || stream_id == -1)
            avf->streams[i]->disposition |= flag;
}

static int decode_info_header(NUTContext *nut)
{
    AVFormatContext *s = nut->avf;
    AVIOContext *bc    = s->pb;
    uint64_t tmp, chapter_start, chapter_len;
    unsigned int stream_id_plus1, count;
    int chapter_id, i;
    int64_t value, end;
    char name[256], str_value[1024], type_str[256];
    const char *type;
    AVChapter *chapter      = NULL;
    AVStream *st            = NULL;
    AVDictionary **metadata = NULL;

    end  = get_packetheader(nut, bc, 1, INFO_STARTCODE);
    end += avio_tell(bc);

    GET_V(stream_id_plus1, tmp <= s->nb_streams)
    chapter_id    = get_s(bc);
    chapter_start = ffio_read_varlen(bc);
    chapter_len   = ffio_read_varlen(bc);
    count         = ffio_read_varlen(bc);

    if (chapter_id && !stream_id_plus1) {
        int64_t start = chapter_start / nut->time_base_count;
        chapter = avpriv_new_chapter(s, chapter_id,
                                     nut->time_base[chapter_start %
                                                    nut->time_base_count],
                                     start, start + chapter_len, NULL);
        metadata = &chapter->metadata;
    } else if (stream_id_plus1) {
        st       = s->streams[stream_id_plus1 - 1];
        metadata = &st->metadata;
    } else
        metadata = &s->metadata;

    for (i = 0; i < count; i++) {
        get_str(bc, name, sizeof(name));
        value = get_s(bc);
        if (value == -1) {
            type = "UTF-8";
            get_str(bc, str_value, sizeof(str_value));
        } else if (value == -2) {
            get_str(bc, type_str, sizeof(type_str));
            type = type_str;
            get_str(bc, str_value, sizeof(str_value));
        } else if (value == -3) {
            type  = "s";
            value = get_s(bc);
        } else if (value == -4) {
            type  = "t";
            value = ffio_read_varlen(bc);
        } else if (value < -4) {
            type = "r";
            get_s(bc);
        } else {
            type = "v";
        }

        if (stream_id_plus1 > s->nb_streams) {
            av_log(s, AV_LOG_ERROR, "invalid stream id for info packet\n");
            continue;
        }

        if (!strcmp(type, "UTF-8")) {
            if (chapter_id == 0 && !strcmp(name, "Disposition")) {
                set_disposition_bits(s, str_value, stream_id_plus1 - 1);
                continue;
            }
            if (metadata && av_strcasecmp(name, "Uses") &&
                av_strcasecmp(name, "Depends") && av_strcasecmp(name, "Replaces"))
                av_dict_set(metadata, name, str_value, 0);
        }
    }

    if (skip_reserved(bc, end) || ffio_get_checksum(bc)) {
        av_log(s, AV_LOG_ERROR, "info header checksum mismatch\n");
        return -1;
    }
    return 0;
}

static int decode_syncpoint(NUTContext *nut, int64_t *ts, int64_t *back_ptr)
{
    AVFormatContext *s = nut->avf;
    AVIOContext *bc    = s->pb;
    int64_t end, tmp;

    nut->last_syncpoint_pos = avio_tell(bc) - 8;

    end  = get_packetheader(nut, bc, 1, SYNCPOINT_STARTCODE);
    end += avio_tell(bc);

    tmp       = ffio_read_varlen(bc);
    *back_ptr = nut->last_syncpoint_pos - 16 * ffio_read_varlen(bc);
    if (*back_ptr < 0)
        return -1;

    ff_nut_reset_ts(nut, nut->time_base[tmp % nut->time_base_count],
                    tmp / nut->time_base_count);

    if (skip_reserved(bc, end) || ffio_get_checksum(bc)) {
        av_log(s, AV_LOG_ERROR, "sync point checksum mismatch\n");
        return -1;
    }

    *ts = tmp / s->nb_streams *
          av_q2d(nut->time_base[tmp % s->nb_streams]) * AV_TIME_BASE;
    ff_nut_add_sp(nut, nut->last_syncpoint_pos, *back_ptr, *ts);

    return 0;
}

static int find_and_decode_index(NUTContext *nut)
{
    AVFormatContext *s = nut->avf;
    AVIOContext *bc    = s->pb;
    uint64_t tmp, end;
    int i, j, syncpoint_count;
    int64_t filesize = avio_size(bc);
    int64_t *syncpoints;
    int8_t *has_keyframe;
    int ret = -1;

    avio_seek(bc, filesize - 12, SEEK_SET);
    avio_seek(bc, filesize - avio_rb64(bc), SEEK_SET);
    if (avio_rb64(bc) != INDEX_STARTCODE) {
        av_log(s, AV_LOG_ERROR, "no index at the end\n");
        return -1;
    }

    end  = get_packetheader(nut, bc, 1, INDEX_STARTCODE);
    end += avio_tell(bc);

    ffio_read_varlen(bc); // max_pts
    GET_V(syncpoint_count, tmp < INT_MAX / 8 && tmp > 0)
    syncpoints   = av_malloc(sizeof(int64_t) *  syncpoint_count);
    has_keyframe = av_malloc(sizeof(int8_t)  * (syncpoint_count + 1));
    for (i = 0; i < syncpoint_count; i++) {
        syncpoints[i] = ffio_read_varlen(bc);
        if (syncpoints[i] <= 0)
            goto fail;
        if (i)
            syncpoints[i] += syncpoints[i - 1];
    }

    for (i = 0; i < s->nb_streams; i++) {
        int64_t last_pts = -1;
        for (j = 0; j < syncpoint_count;) {
            uint64_t x = ffio_read_varlen(bc);
            int type   = x & 1;
            int n      = j;
            x >>= 1;
            if (type) {
                int flag = x & 1;
                x >>= 1;
                if (n + x >= syncpoint_count + 1) {
                    av_log(s, AV_LOG_ERROR, "index overflow A\n");
                    goto fail;
                }
                while (x--)
                    has_keyframe[n++] = flag;
                has_keyframe[n++] = !flag;
            } else {
                while (x != 1) {
                    if (n >= syncpoint_count + 1) {
                        av_log(s, AV_LOG_ERROR, "index overflow B\n");
                        goto fail;
                    }
                    has_keyframe[n++] = x & 1;
                    x >>= 1;
                }
            }
            if (has_keyframe[0]) {
                av_log(s, AV_LOG_ERROR, "keyframe before first syncpoint in index\n");
                goto fail;
            }
            assert(n <= syncpoint_count + 1);
            for (; j < n && j < syncpoint_count; j++) {
                if (has_keyframe[j]) {
                    uint64_t B, A = ffio_read_varlen(bc);
                    if (!A) {
                        A = ffio_read_varlen(bc);
                        B = ffio_read_varlen(bc);
                        // eor_pts[j][i] = last_pts + A + B
                    } else
                        B = 0;
                    av_add_index_entry(s->streams[i], 16 * syncpoints[j - 1],
                                       last_pts + A, 0, 0, AVINDEX_KEYFRAME);
                    last_pts += A + B;
                }
            }
        }
    }

    if (skip_reserved(bc, end) || ffio_get_checksum(bc)) {
        av_log(s, AV_LOG_ERROR, "index checksum mismatch\n");
        goto fail;
    }
    ret = 0;

fail:
    av_free(syncpoints);
    av_free(has_keyframe);
    return ret;
}

static int nut_read_header(AVFormatContext *s)
{
    NUTContext *nut = s->priv_data;
    AVIOContext *bc = s->pb;
    int64_t pos;
    int initialized_stream_count;

    nut->avf = s;

    /* main header */
    pos = 0;
    do {
        pos = find_startcode(bc, MAIN_STARTCODE, pos) + 1;
        if (pos < 0 + 1) {
            av_log(s, AV_LOG_ERROR, "No main startcode found.\n");
            return AVERROR_INVALIDDATA;
        }
    } while (decode_main_header(nut) < 0);

    /* stream headers */
    pos = 0;
    for (initialized_stream_count = 0; initialized_stream_count < s->nb_streams;) {
        pos = find_startcode(bc, STREAM_STARTCODE, pos) + 1;
        if (pos < 0 + 1) {
            av_log(s, AV_LOG_ERROR, "Not all stream headers found.\n");
            return AVERROR_INVALIDDATA;
        }
        if (decode_stream_header(nut) >= 0)
            initialized_stream_count++;
    }

    /* info headers */
    pos = 0;
    for (;;) {
        uint64_t startcode = find_any_startcode(bc, pos);
        pos = avio_tell(bc);

        if (startcode == 0) {
            av_log(s, AV_LOG_ERROR, "EOF before video frames\n");
            return AVERROR_INVALIDDATA;
        } else if (startcode == SYNCPOINT_STARTCODE) {
            nut->next_startcode = startcode;
            break;
        } else if (startcode != INFO_STARTCODE) {
            continue;
        }

        decode_info_header(nut);
    }

    s->data_offset = pos - 8;

    if (bc->seekable) {
        int64_t orig_pos = avio_tell(bc);
        find_and_decode_index(nut);
        avio_seek(bc, orig_pos, SEEK_SET);
    }
    assert(nut->next_startcode == SYNCPOINT_STARTCODE);

    ff_metadata_conv_ctx(s, NULL, ff_nut_metadata_conv);

    return 0;
}

static int decode_frame_header(NUTContext *nut, int64_t *pts, int *stream_id,
                               uint8_t *header_idx, int frame_code)
{
    AVFormatContext *s = nut->avf;
    AVIOContext *bc    = s->pb;
    StreamContext *stc;
    int size, flags, size_mul, pts_delta, i, reserved_count;
    uint64_t tmp;

    if (avio_tell(bc) > nut->last_syncpoint_pos + nut->max_distance) {
        av_log(s, AV_LOG_ERROR,
               "Last frame must have been damaged %"PRId64" > %"PRId64" + %d\n",
               avio_tell(bc), nut->last_syncpoint_pos, nut->max_distance);
        return AVERROR_INVALIDDATA;
    }

    flags          = nut->frame_code[frame_code].flags;
    size_mul       = nut->frame_code[frame_code].size_mul;
    size           = nut->frame_code[frame_code].size_lsb;
    *stream_id     = nut->frame_code[frame_code].stream_id;
    pts_delta      = nut->frame_code[frame_code].pts_delta;
    reserved_count = nut->frame_code[frame_code].reserved_count;
    *header_idx    = nut->frame_code[frame_code].header_idx;

    if (flags & FLAG_INVALID)
        return AVERROR_INVALIDDATA;
    if (flags & FLAG_CODED)
        flags ^= ffio_read_varlen(bc);
    if (flags & FLAG_STREAM_ID) {
        GET_V(*stream_id, tmp < s->nb_streams)
    }
    stc = &nut->stream[*stream_id];
    if (flags & FLAG_CODED_PTS) {
        int coded_pts = ffio_read_varlen(bc);
        // FIXME check last_pts validity?
        if (coded_pts < (1 << stc->msb_pts_shift)) {
            *pts = ff_lsb2full(stc, coded_pts);
        } else
            *pts = coded_pts - (1 << stc->msb_pts_shift);
    } else
        *pts = stc->last_pts + pts_delta;
    if (flags & FLAG_SIZE_MSB)
        size += size_mul * ffio_read_varlen(bc);
    if (flags & FLAG_MATCH_TIME)
        get_s(bc);
    if (flags & FLAG_HEADER_IDX)
        *header_idx = ffio_read_varlen(bc);
    if (flags & FLAG_RESERVED)
        reserved_count = ffio_read_varlen(bc);
    for (i = 0; i < reserved_count; i++)
        ffio_read_varlen(bc);

    if (*header_idx >= (unsigned)nut->header_count) {
        av_log(s, AV_LOG_ERROR, "header_idx invalid\n");
        return AVERROR_INVALIDDATA;
    }
    if (size > 4096)
        *header_idx = 0;
    size -= nut->header_len[*header_idx];

    if (flags & FLAG_CHECKSUM) {
        avio_rb32(bc); // FIXME check this
    } else if (size > 2 * nut->max_distance || FFABS(stc->last_pts - *pts) >
               stc->max_pts_distance) {
        av_log(s, AV_LOG_ERROR, "frame size > 2max_distance and no checksum\n");
        return AVERROR_INVALIDDATA;
    }

    stc->last_pts   = *pts;
    stc->last_flags = flags;

    return size;
}

static int decode_frame(NUTContext *nut, AVPacket *pkt, int frame_code)
{
    AVFormatContext *s = nut->avf;
    AVIOContext *bc    = s->pb;
    int size, stream_id, discard;
    int64_t pts, last_IP_pts;
    StreamContext *stc;
    uint8_t header_idx;

    size = decode_frame_header(nut, &pts, &stream_id, &header_idx, frame_code);
    if (size < 0)
        return size;

    stc = &nut->stream[stream_id];

    if (stc->last_flags & FLAG_KEY)
        stc->skip_until_key_frame = 0;

    discard     = s->streams[stream_id]->discard;
    last_IP_pts = s->streams[stream_id]->last_IP_pts;
    if ((discard >= AVDISCARD_NONKEY && !(stc->last_flags & FLAG_KEY)) ||
        (discard >= AVDISCARD_BIDIR  && last_IP_pts != AV_NOPTS_VALUE &&
         last_IP_pts > pts) ||
        discard >= AVDISCARD_ALL ||
        stc->skip_until_key_frame) {
        avio_skip(bc, size);
        return 1;
    }

    av_new_packet(pkt, size + nut->header_len[header_idx]);
    memcpy(pkt->data, nut->header[header_idx], nut->header_len[header_idx]);
    pkt->pos = avio_tell(bc); // FIXME
    avio_read(bc, pkt->data + nut->header_len[header_idx], size);

    pkt->stream_index = stream_id;
    if (stc->last_flags & FLAG_KEY)
        pkt->flags |= AV_PKT_FLAG_KEY;
    pkt->pts = pts;

    return 0;
}

static int nut_read_packet(AVFormatContext *s, AVPacket *pkt)
{
    NUTContext *nut = s->priv_data;
    AVIOContext *bc = s->pb;
    int i, frame_code = 0, ret, skip;
    int64_t ts, back_ptr;

    for (;;) {
        int64_t pos  = avio_tell(bc);
        uint64_t tmp = nut->next_startcode;
        nut->next_startcode = 0;

        if (tmp) {
            pos -= 8;
        } else {
            frame_code = avio_r8(bc);
<<<<<<< HEAD
            if(url_feof(bc))
=======
            if (bc->eof_reached)
>>>>>>> 2130bd8f
                return -1;
            if (frame_code == 'N') {
                tmp = frame_code;
                for (i = 1; i < 8; i++)
                    tmp = (tmp << 8) + avio_r8(bc);
            }
        }
        switch (tmp) {
        case MAIN_STARTCODE:
        case STREAM_STARTCODE:
        case INDEX_STARTCODE:
            skip = get_packetheader(nut, bc, 0, tmp);
            avio_skip(bc, skip);
            break;
        case INFO_STARTCODE:
            if (decode_info_header(nut) < 0)
                goto resync;
            break;
        case SYNCPOINT_STARTCODE:
            if (decode_syncpoint(nut, &ts, &back_ptr) < 0)
                goto resync;
            frame_code = avio_r8(bc);
        case 0:
            ret = decode_frame(nut, pkt, frame_code);
            if (ret == 0)
                return 0;
            else if (ret == 1) // OK but discard packet
                break;
        default:
resync:
            av_log(s, AV_LOG_DEBUG, "syncing from %"PRId64"\n", pos);
            tmp = find_any_startcode(bc, nut->last_syncpoint_pos + 1);
            if (tmp == 0)
                return AVERROR_INVALIDDATA;
            av_log(s, AV_LOG_DEBUG, "sync\n");
            nut->next_startcode = tmp;
        }
    }
}

static int64_t nut_read_timestamp(AVFormatContext *s, int stream_index,
                                  int64_t *pos_arg, int64_t pos_limit)
{
    NUTContext *nut = s->priv_data;
    AVIOContext *bc = s->pb;
    int64_t pos, pts, back_ptr;
    av_log(s, AV_LOG_DEBUG, "read_timestamp(X,%d,%"PRId64",%"PRId64")\n",
           stream_index, *pos_arg, pos_limit);

    pos = *pos_arg;
    do {
        pos = find_startcode(bc, SYNCPOINT_STARTCODE, pos) + 1;
        if (pos < 1) {
            assert(nut->next_startcode == 0);
            av_log(s, AV_LOG_ERROR, "read_timestamp failed.\n");
            return AV_NOPTS_VALUE;
        }
    } while (decode_syncpoint(nut, &pts, &back_ptr) < 0);
    *pos_arg = pos - 1;
    assert(nut->last_syncpoint_pos == *pos_arg);

    av_log(s, AV_LOG_DEBUG, "return %"PRId64" %"PRId64"\n", pts, back_ptr);
    if (stream_index == -1)
        return pts;
    else if (stream_index == -2)
        return back_ptr;

    assert(0);
}

static int read_seek(AVFormatContext *s, int stream_index,
                     int64_t pts, int flags)
{
    NUTContext *nut    = s->priv_data;
    AVStream *st       = s->streams[stream_index];
    Syncpoint dummy    = { .ts = pts * av_q2d(st->time_base) * AV_TIME_BASE };
    Syncpoint nopts_sp = { .ts = AV_NOPTS_VALUE, .back_ptr = AV_NOPTS_VALUE };
    Syncpoint *sp, *next_node[2] = { &nopts_sp, &nopts_sp };
    int64_t pos, pos2, ts;
    int i;

    if (st->index_entries) {
        int index = av_index_search_timestamp(st, pts, flags);
        if (index < 0)
            return -1;

        pos2 = st->index_entries[index].pos;
        ts   = st->index_entries[index].timestamp;
    } else {
        av_tree_find(nut->syncpoints, &dummy, (void *) ff_nut_sp_pts_cmp,
                     (void **) next_node);
        av_log(s, AV_LOG_DEBUG, "%"PRIu64"-%"PRIu64" %"PRId64"-%"PRId64"\n",
               next_node[0]->pos, next_node[1]->pos, next_node[0]->ts,
               next_node[1]->ts);
        pos = ff_gen_search(s, -1, dummy.ts, next_node[0]->pos,
                            next_node[1]->pos, next_node[1]->pos,
                            next_node[0]->ts, next_node[1]->ts,
                            AVSEEK_FLAG_BACKWARD, &ts, nut_read_timestamp);

        if (!(flags & AVSEEK_FLAG_BACKWARD)) {
            dummy.pos    = pos + 16;
            next_node[1] = &nopts_sp;
            av_tree_find(nut->syncpoints, &dummy, (void *) ff_nut_sp_pos_cmp,
                         (void **) next_node);
            pos2 = ff_gen_search(s, -2, dummy.pos, next_node[0]->pos,
                                 next_node[1]->pos, next_node[1]->pos,
                                 next_node[0]->back_ptr, next_node[1]->back_ptr,
                                 flags, &ts, nut_read_timestamp);
            if (pos2 >= 0)
                pos = pos2;
            // FIXME dir but I think it does not matter
        }
        dummy.pos = pos;
        sp = av_tree_find(nut->syncpoints, &dummy, (void *) ff_nut_sp_pos_cmp,
                          NULL);

        assert(sp);
        pos2 = sp->back_ptr - 15;
    }
    av_log(NULL, AV_LOG_DEBUG, "SEEKTO: %"PRId64"\n", pos2);
    pos = find_startcode(s->pb, SYNCPOINT_STARTCODE, pos2);
    avio_seek(s->pb, pos, SEEK_SET);
    av_log(NULL, AV_LOG_DEBUG, "SP: %"PRId64"\n", pos);
    if (pos2 > pos || pos2 + 15 < pos)
        av_log(NULL, AV_LOG_ERROR, "no syncpoint at backptr pos\n");
    for (i = 0; i < s->nb_streams; i++)
        nut->stream[i].skip_until_key_frame = 1;

    return 0;
}

static int nut_read_close(AVFormatContext *s)
{
    NUTContext *nut = s->priv_data;
    int i;

    av_freep(&nut->time_base);
    av_freep(&nut->stream);
    ff_nut_free_sp(nut);
    for (i = 1; i < nut->header_count; i++)
        av_freep(&nut->header[i]);

    return 0;
}

#if CONFIG_NUT_DEMUXER
AVInputFormat ff_nut_demuxer = {
    .name           = "nut",
    .long_name      = NULL_IF_CONFIG_SMALL("NUT format"),
    .priv_data_size = sizeof(NUTContext),
    .read_probe     = nut_probe,
    .read_header    = nut_read_header,
    .read_packet    = nut_read_packet,
    .read_close     = nut_read_close,
    .read_seek      = read_seek,
    .extensions     = "nut",
    .codec_tag      = (const AVCodecTag * const []) {
        ff_codec_bmp_tags, ff_nut_video_tags, ff_codec_wav_tags,
        ff_nut_subtitle_tags, 0
    },
};
#endif<|MERGE_RESOLUTION|>--- conflicted
+++ resolved
@@ -131,17 +131,6 @@
     return size;
 }
 
-<<<<<<< HEAD
-static uint64_t find_any_startcode(AVIOContext *bc, int64_t pos){
-    uint64_t state=0;
-
-    if(pos >= 0)
-        avio_seek(bc, pos, SEEK_SET); //note, this may fail if the stream is not seekable, but that should not matter, as in this case we simply start where we currently are
-
-    while(!url_feof(bc)){
-        state= (state<<8) | avio_r8(bc);
-        if((state>>56) != 'N')
-=======
 static uint64_t find_any_startcode(AVIOContext *bc, int64_t pos)
 {
     uint64_t state = 0;
@@ -150,10 +139,9 @@
         /* Note, this may fail if the stream is not seekable, but that should
          * not matter, as in this case we simply start where we currently are */
         avio_seek(bc, pos, SEEK_SET);
-    while (!bc->eof_reached) {
+    while (!url_feof(bc)) {
         state = (state << 8) | avio_r8(bc);
         if ((state >> 56) != 'N')
->>>>>>> 2130bd8f
             continue;
         switch (state) {
         case MAIN_STARTCODE:
@@ -851,11 +839,7 @@
             pos -= 8;
         } else {
             frame_code = avio_r8(bc);
-<<<<<<< HEAD
-            if(url_feof(bc))
-=======
-            if (bc->eof_reached)
->>>>>>> 2130bd8f
+            if (url_feof(bc))
                 return -1;
             if (frame_code == 'N') {
                 tmp = frame_code;
