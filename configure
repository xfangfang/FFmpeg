--- conflicted
+++ resolved
@@ -1300,11 +1300,7 @@
     asm_types_h
     attribute_may_alias
     attribute_packed
-<<<<<<< HEAD
-    cbrtf
     clock_gettime
-=======
->>>>>>> 79042ab3
     closesocket
     cmov
     cpunop
@@ -1351,12 +1347,7 @@
     local_aligned_8
     localtime_r
     loongson
-<<<<<<< HEAD
-    lrint
-    lrintf
     lzo1x_999_compress
-=======
->>>>>>> 79042ab3
     machine_ioctl_bt848_h
     machine_ioctl_meteor_h
     makeinfo
