--- conflicted
+++ resolved
@@ -18,7 +18,6 @@
 - XBM encoder and decoder
 - RealAudio Lossless decoder
 - ZeroCodec decoder
-<<<<<<< HEAD
 - tile video filter
 - Metal Gear Solid: The Twin Snakes demuxer
 - OpenEXR image decoder
@@ -27,6 +26,7 @@
 - drawtext video filter: fontconfig support
 - ffmpeg -benchmark_all option
 - super2xsai filter ported from libmpcodecs
+- add libavresample audio conversion library for compatibility
 
 
 version 0.10:
@@ -45,14 +45,6 @@
 - astreamsync audio filter
 - amerge audio filter
 - ISMV (Smooth Streaming) muxer
-=======
-- drop support for avconv without libavfilter
-- add libavresample audio conversion library
-
-
-version 0.8:
-
->>>>>>> 394dbde5
 - GSM audio parser
 - SMJPEG muxer
 - XWD encoder and decoder
