Entries are sorted chronologically from oldest to youngest within each release,
releases are sorted from youngest to oldest.

version next:

version 0.11:
- Fixes CVE-2012-2771 ... 2805
- v408 Quicktime and Microsoft AYUV Uncompressed 4:4:4:4 encoder and decoder
- setfield filter
- CDXL demuxer and decoder
- Apple ProRes encoder
- ffprobe -count_packets and -count_frames options
- Sun Rasterfile Encoder
- ID3v2 attached pictures reading and writing
- WMA Lossless decoder
- bluray protocol
- blackdetect filter
- libutvideo encoder wrapper (--enable-libutvideo)
- swapuv filter
- bbox filter
- XBM encoder and decoder
- RealAudio Lossless decoder
- ZeroCodec decoder
- tile video filter
- Metal Gear Solid: The Twin Snakes demuxer
- OpenEXR image decoder
- removelogo filter
- drop support for ffmpeg without libavfilter
- drawtext video filter: fontconfig support
- ffmpeg -benchmark_all option
- super2xsai filter ported from libmpcodecs
- add libavresample audio conversion library for compatibility
- MicroDVD decoder
- Avid Meridien (AVUI) encoder and decoder
- accept + prefix to -pix_fmt option to disable automatic conversions.
- audio filters support in libavfilter and avconv
- add fps filter
- audio split filter
<<<<<<< HEAD
- vorbis parser
- png parser
=======
- audio mix filter
>>>>>>> a4d3f358


version 0.10:
- Fixes: CVE-2011-3929, CVE-2011-3934, CVE-2011-3935, CVE-2011-3936,
         CVE-2011-3937, CVE-2011-3940, CVE-2011-3941, CVE-2011-3944,
         CVE-2011-3945, CVE-2011-3946, CVE-2011-3947, CVE-2011-3949,
         CVE-2011-3950, CVE-2011-3951, CVE-2011-3952
- v410 Quicktime Uncompressed 4:4:4 10-bit encoder and decoder
- SBaGen (SBG) binaural beats script demuxer
- OpenMG Audio muxer
- Timecode extraction in DV and MOV
- thumbnail video filter
- XML output in ffprobe
- asplit audio filter
- tinterlace video filter
- astreamsync audio filter
- amerge audio filter
- ISMV (Smooth Streaming) muxer
- GSM audio parser
- SMJPEG muxer
- XWD encoder and decoder
- Automatic thread count based on detection number of (available) CPU cores
- y41p Brooktree Uncompressed 4:1:1 12-bit encoder and decoder
- ffprobe -show_error option
- Avid 1:1 10-bit RGB Packer codec
- v308 Quicktime Uncompressed 4:4:4 encoder and decoder
- yuv4 libquicktime packed 4:2:0 encoder and decoder
- ffprobe -show_frames option
- silencedetect audio filter
- ffprobe -show_program_version, -show_library_versions, -show_versions options
- rv34: frame-level multi-threading
- optimized iMDCT transform on x86 using SSE for for mpegaudiodec
- Improved PGS subtitle decoder
- dumpgraph option to lavfi device
- r210 and r10k encoders
- ffwavesynth decoder
- aviocat tool
- ffeval tool


version 0.9:

- openal input device added
- boxblur filter added
- BWF muxer
- Flash Screen Video 2 decoder
- lavfi input device added
- added avconv, which is almost the same for now, except
for a few incompatible changes in the options, which will hopefully make them
easier to use. The changes are:
    * The options placement is now strictly enforced! While in theory the
      options for ffmpeg should be given in [input options] -i INPUT [output
      options] OUTPUT order, in practice it was possible to give output options
      before the -i and it mostly worked. Except when it didn't - the behavior was
      a bit inconsistent. In avconv, it is not possible to mix input and output
      options. All non-global options are reset after an input or output filename.
    * All per-file options are now truly per-file - they apply only to the next
      input or output file and specifying different values for different files
      will now work properly (notably -ss and -t options).
    * All per-stream options are now truly per-stream - it is possible to
      specify which stream(s) should a given option apply to. See the Stream
      specifiers section in the avconv manual for details.
    * In ffmpeg some options (like -newvideo/-newaudio/...) are irregular in the
      sense that they're specified after the output filename instead of before,
      like all other options. In avconv this irregularity is removed, all options
      apply to the next input or output file.
    * -newvideo/-newaudio/-newsubtitle options were removed. Not only were they
      irregular and highly confusing, they were also redundant. In avconv the -map
      option will create new streams in the output file and map input streams to
      them. E.g. avconv -i INPUT -map 0 OUTPUT will create an output stream for
      each stream in the first input file.
    * The -map option now has slightly different and more powerful syntax:
        + Colons (':') are used to separate file index/stream type/stream index
          instead of dots. Comma (',') is used to separate the sync stream instead
          of colon.. This is done for consistency with other options.
        + It's possible to specify stream type. E.g. -map 0:a:2 creates an
          output stream from the third input audio stream.
        + Omitting the stream index now maps all the streams of the given type,
          not just the first. E.g. -map 0:s creates output streams for all the
          subtitle streams in the first input file.
        + Since -map can now match multiple streams, negative mappings were
          introduced. Negative mappings disable some streams from an already
          defined map. E.g. '-map 0 -map -0:a:1' means 'create output streams for
          all the stream in the first input file, except for the second audio
          stream'.
    * There is a new option -c (or -codec) for choosing the decoder/encoder to
      use, which allows to precisely specify target stream(s) consistently with
      other options. E.g. -c:v lib264 sets the codec for all video streams, -c:a:0
      libvorbis sets the codec for the first audio stream and -c copy copies all
      the streams without reencoding. Old -vcodec/-acodec/-scodec options are now
      aliases to -c:v/a/s
    * It is now possible to precisely specify which stream should an AVOption
      apply to. E.g. -b:v:0 2M sets the bitrate for the first video stream, while
      -b:a 128k sets the bitrate for all audio streams. Note that the old -ab 128k
      syntax is deprecated and will stop working soon.
    * -map_chapters now takes only an input file index and applies to the next
      output file. This is consistent with how all the other options work.
    * -map_metadata now takes only an input metadata specifier and applies to
      the next output file. Output metadata specifier is now part of the option
      name, similarly to the AVOptions/map/codec feature above.
    * -metadata can now be used to set metadata on streams and chapters, e.g.
      -metadata:s:1 language=eng sets the language of the first stream to 'eng'.
      This made -vlang/-alang/-slang options redundant, so they were removed.
    * -qscale option now uses stream specifiers and applies to all streams, not
      just video. I.e. plain -qscale number would now apply to all streams. To get
      the old behavior, use -qscale:v. Also there is now a shortcut -q for -qscale
      and -aq is now an alias for -q:a.
    * -vbsf/-absf/-sbsf options were removed and replaced by a -bsf option which
      uses stream specifiers. Use -bsf:v/a/s instead of the old options.
    * -itsscale option now uses stream specifiers, so its argument is only the
      scale parameter.
    * -intra option was removed, use -g 0 for the same effect.
    * -psnr option was removed, use -flags +psnr for the same effect.
    * -vf option is now an alias to the new -filter option, which uses stream specifiers.
    * -vframes/-aframes/-dframes options are now aliases to the new -frames option.
    * -vtag/-atag/-stag options are now aliases to the new -tag option.
- XMV demuxer
- LOAS demuxer
- ashowinfo filter added
- Windows Media Image decoder
- amovie source added
- LATM muxer/demuxer
- Speex encoder via libspeex
- JSON output in ffprobe
- WTV muxer
- Optional C++ Support (needed for libstagefright)
- H.264 Decoding on Android via Stagefright
- Prores decoder
- BIN/XBIN/ADF/IDF text file decoder
- aconvert audio filter added
- audio support to lavfi input device added
- libcdio-paranoia input device for audio CD grabbing
- Apple ProRes decoder
- CELT in Ogg demuxing
- G.723.1 demuxer and decoder
- libmodplug support (--enable-libmodplug)
- VC-1 interlaced decoding
- libutvideo wrapper (--enable-libutvideo)
- aevalsrc audio source added
- Ut Video decoder
- Speex encoding via libspeex
- 4:2:2 H.264 decoding support
- 4:2:2 and 4:4:4 H.264 encoding with libx264
- Pulseaudio input device
- Prores encoder
- Video Decoder Acceleration (VDA) HWAccel module.
- replacement Indeo 3 decoder
- new ffmpeg option: -map_channel
- volume audio filter added
- earwax audio filter added
- libv4l2 support (--enable-libv4l2)
- TLS/SSL and HTTPS protocol support
- AVOptions API rewritten and documented
- most of CODEC_FLAG2_*, some CODEC_FLAG_* and many codec-specific fields in
  AVCodecContext deprecated. Codec private options should be used instead.
- Properly working defaults in libx264 wrapper, support for native presets.
- Encrypted OMA files support
- Discworld II BMV decoding support
- VBLE Decoder
- OS X Video Decoder Acceleration (VDA) support
- compact and csv output in ffprobe
- pan audio filter
- IFF Amiga Continuous Bitmap (ACBM) decoder
- ass filter
- CRI ADX audio format muxer and demuxer
- Playstation Portable PMP format demuxer
- Microsoft Windows ICO demuxer
- life source
- PCM format support in OMA demuxer
- CLJR encoder
- new option: -report
- Dxtory capture format decoder
- cellauto source
- Simple segmenting muxer
- Indeo 4 decoder
- SMJPEG demuxer


version 0.8:

- many many things we forgot because we rather write code than changelogs
- WebM support in Matroska de/muxer
- low overhead Ogg muxing
- MMS-TCP support
- VP8 de/encoding via libvpx
- Demuxer for On2's IVF format
- Pictor/PC Paint decoder
- HE-AAC v2 decoder
- HE-AAC v2 encoding with libaacplus
- libfaad2 wrapper removed
- DTS-ES extension (XCh) decoding support
- native VP8 decoder
- RTSP tunneling over HTTP
- RTP depacketization of SVQ3
- -strict inofficial replaced by -strict unofficial
- ffplay -exitonkeydown and -exitonmousedown options added
- native GSM / GSM MS decoder
- RTP depacketization of QDM2
- ANSI/ASCII art playback system
- Lego Mindstorms RSO de/muxer
- libavcore added (and subsequently removed)
- SubRip subtitle file muxer and demuxer
- Chinese AVS encoding via libxavs
- ffprobe -show_packets option added
- RTP packetization of Theora and Vorbis
- RTP depacketization of MP4A-LATM
- RTP packetization and depacketization of VP8
- hflip filter
- Apple HTTP Live Streaming demuxer
- a64 codec
- MMS-HTTP support
- G.722 ADPCM audio encoder/decoder
- R10k video decoder
- ocv_smooth filter
- frei0r wrapper filter
- change crop filter syntax to width:height:x:y
- make the crop filter accept parametric expressions
- make ffprobe accept AVFormatContext options
- yadif filter
- blackframe filter
- Demuxer for Leitch/Harris' VR native stream format (LXF)
- RTP depacketization of the X-QT QuickTime format
- SAP (Session Announcement Protocol, RFC 2974) muxer and demuxer
- cropdetect filter
- ffmpeg -crop* options removed
- transpose filter added
- ffmpeg -force_key_frames option added
- demuxer for receiving raw rtp:// URLs without an SDP description
- single stream LATM/LOAS decoder
- setpts filter added
- Win64 support for optimized x86 assembly functions
- MJPEG/AVI1 to JPEG/JFIF bitstream filter
- ASS subtitle encoder and decoder
- IEC 61937 encapsulation for E-AC-3, TrueHD, DTS-HD (for HDMI passthrough)
- overlay filter added
- rename aspect filter to setdar, and pixelaspect to setsar
- IEC 61937 demuxer
- Mobotix .mxg demuxer
- frei0r source added
- hqdn3d filter added
- RTP depacketization of QCELP
- FLAC parser added
- gradfun filter added
- AMR-WB decoder
- replace the ocv_smooth filter with a more generic ocv filter
- Windows Televison (WTV) demuxer
- FFmpeg metadata format muxer and demuxer
- SubRip (srt) subtitle encoder and decoder
- floating-point AC-3 encoder added
- Lagarith decoder
- ffmpeg -copytb option added
- IVF muxer added
- Wing Commander IV movies decoder added
- movie source added
- Bink version 'b' audio and video decoder
- Bitmap Brothers JV playback system
- Apple HTTP Live Streaming protocol handler
- sndio support for playback and record
- Linux framebuffer input device added
- Chronomaster DFA decoder
- DPX image encoder
- MicroDVD subtitle file muxer and demuxer
- Playstation Portable PMP format demuxer
- fieldorder video filter added
- AAC encoding via libvo-aacenc
- AMR-WB encoding via libvo-amrwbenc
- xWMA demuxer
- Mobotix MxPEG decoder
- VP8 frame-multithreading
- NEON optimizations for VP8
- Lots of deprecated API cruft removed
- fft and imdct optimizations for AVX (Sandy Bridge) processors
- showinfo filter added
- SMPTE 302M AES3 audio decoder
- Apple Core Audio Format muxer
- 9bit and 10bit per sample support in the H.264 decoder
- 9bit and 10bit FFV1 encoding / decoding
- split filter added
- select filter added
- sdl output device added
- libmpcodecs video filter support (3 times as many filters than before)
- mpeg2 aspect ratio dection fixed
- libxvid aspect pickiness fixed
- Frame multithreaded decoding
- E-AC-3 audio encoder
- ac3enc: add channel coupling support
- floating-point sample format support to the ac3, eac3, dca, aac, and vorbis decoders.
- H264/MPEG frame-level multi-threading
- All av_metadata_* functions renamed to av_dict_* and moved to libavutil
- 4:4:4 H.264 decoding support
- 10-bit H.264 optimizations for x86
- lut, lutrgb, and lutyuv filters added
- buffersink libavfilter sink added
- Bump libswscale for recently reported ABI break
- New J2K encoder (via OpenJPEG)


version 0.7:

- all the changes for 0.8, but keeping API/ABI compatibility with the 0.6 release


version 0.6:

- PB-frame decoding for H.263
- deprecated vhook subsystem removed
- deprecated old scaler removed
- VQF demuxer
- Alpha channel scaler
- PCX encoder
- RTP packetization of H.263
- RTP packetization of AMR
- RTP depacketization of Vorbis
- CorePNG decoding support
- Cook multichannel decoding support
- introduced avlanguage helpers in libavformat
- 8088flex TMV demuxer and decoder
- per-stream language-tags extraction in asfdec
- V210 decoder and encoder
- remaining GPL parts in AC-3 decoder converted to LGPL
- QCP demuxer
- SoX native format muxer and demuxer
- AMR-NB decoding/encoding, AMR-WB decoding via OpenCORE libraries
- DPX image decoder
- Electronic Arts Madcow decoder
- DivX (XSUB) subtitle encoder
- nonfree libamr support for AMR-NB/WB decoding/encoding removed
- experimental AAC encoder
- RTP depacketization of ASF and RTSP from WMS servers
- RTMP support in libavformat
- noX handling for OPT_BOOL X options
- Wave64 demuxer
- IEC-61937 compatible Muxer
- TwinVQ decoder
- Bluray (PGS) subtitle decoder
- LPCM support in MPEG-TS (HDMV RID as found on Blu-ray disks)
- WMA Pro decoder
- Core Audio Format demuxer
- Atrac1 decoder
- MD STUDIO audio demuxer
- RF64 support in WAV demuxer
- MPEG-4 Audio Lossless Coding (ALS) decoder
- -formats option split into -formats, -codecs, -bsfs, and -protocols
- IV8 demuxer
- CDG demuxer and decoder
- R210 decoder
- Auravision Aura 1 and 2 decoders
- Deluxe Paint Animation playback system
- SIPR decoder
- Adobe Filmstrip muxer and demuxer
- RTP depacketization of H.263
- Bink demuxer and audio/video decoders
- enable symbol versioning by default for linkers that support it
- IFF PBM/ILBM bitmap decoder
- concat protocol
- Indeo 5 decoder
- RTP depacketization of AMR
- WMA Voice decoder
- ffprobe tool
- AMR-NB decoder
- RTSP muxer
- HE-AAC v1 decoder
- Kega Game Video (KGV1) decoder
- VorbisComment writing for FLAC, Ogg FLAC and Ogg Speex files
- RTP depacketization of Theora
- HTTP Digest authentication
- RTMP/RTMPT/RTMPS/RTMPE/RTMPTE protocol support via librtmp
- Psygnosis YOP demuxer and video decoder
- spectral extension support in the E-AC-3 decoder
- unsharp video filter
- RTP hinting in the mov/3gp/mp4 muxer
- Dirac in Ogg demuxing
- seek to keyframes in Ogg
- 4:2:2 and 4:4:4 Theora decoding
- 35% faster VP3/Theora decoding
- faster AAC decoding
- faster H.264 decoding
- RealAudio 1.0 (14.4K) encoder


version 0.5:

- DV50 AKA DVCPRO50 encoder, decoder, muxer and demuxer
- TechSmith Camtasia (TSCC) video decoder
- IBM Ultimotion (ULTI) video decoder
- Sierra Online audio file demuxer and decoder
- Apple QuickDraw (qdrw) video decoder
- Creative ADPCM audio decoder (16 bits as well as 8 bits schemes)
- Electronic Arts Multimedia (WVE/UV2/etc.) file demuxer
- Miro VideoXL (VIXL) video decoder
- H.261 video encoder
- QPEG video decoder
- Nullsoft Video (NSV) file demuxer
- Shorten audio decoder
- LOCO video decoder
- Apple Lossless Audio Codec (ALAC) decoder
- Winnov WNV1 video decoder
- Autodesk Animator Studio Codec (AASC) decoder
- Indeo 2 video decoder
- Fraps FPS1 video decoder
- Snow video encoder/decoder
- Sonic audio encoder/decoder
- Vorbis audio decoder
- Macromedia ADPCM decoder
- Duck TrueMotion 2 video decoder
- support for decoding FLX and DTA extensions in FLIC files
- H.264 custom quantization matrices support
- ffserver fixed, it should now be usable again
- QDM2 audio decoder
- Real Cooker audio decoder
- TrueSpeech audio decoder
- WMA2 audio decoder fixed, now all files should play correctly
- RealAudio 14.4 and 28.8 decoders fixed
- JPEG-LS decoder
- build system improvements
- tabs and trailing whitespace removed from the codebase
- CamStudio video decoder
- AIFF/AIFF-C audio format, encoding and decoding
- ADTS AAC file reading and writing
- Creative VOC file reading and writing
- American Laser Games multimedia (*.mm) playback system
- Zip Motion Blocks Video decoder
- improved Theora/VP3 decoder
- True Audio (TTA) decoder
- AVS demuxer and video decoder
- JPEG-LS encoder
- Smacker demuxer and decoder
- NuppelVideo/MythTV demuxer and RTjpeg decoder
- KMVC decoder
- MPEG-2 intra VLC support
- MPEG-2 4:2:2 encoder
- Flash Screen Video decoder
- GXF demuxer
- Chinese AVS decoder
- GXF muxer
- MXF demuxer
- VC-1/WMV3/WMV9 video decoder
- MacIntel support
- AVISynth support
- VMware video decoder
- VP5 video decoder
- VP6 video decoder
- WavPack lossless audio decoder
- Targa (.TGA) picture decoder
- Vorbis audio encoder
- Delphine Software .cin demuxer/audio and video decoder
- Tiertex .seq demuxer/video decoder
- MTV demuxer
- TIFF picture encoder and decoder
- GIF picture decoder
- Intel Music Coder decoder
- Zip Motion Blocks Video encoder
- Musepack decoder
- Flash Screen Video encoder
- Theora encoding via libtheora
- BMP encoder
- WMA encoder
- GSM-MS encoder and decoder
- DCA decoder
- DXA demuxer and decoder
- DNxHD decoder
- Gamecube movie (.THP) playback system
- Blackfin optimizations
- Interplay C93 demuxer and video decoder
- Bethsoft VID demuxer and video decoder
- CRYO APC demuxer
- Atrac3 decoder
- V.Flash PTX decoder
- RoQ muxer, RoQ audio encoder
- Renderware TXD demuxer and decoder
- extern C declarations for C++ removed from headers
- sws_flags command line option
- codebook generator
- RoQ video encoder
- QTRLE encoder
- OS/2 support removed and restored again
- AC-3 decoder
- NUT muxer
- additional SPARC (VIS) optimizations
- Matroska muxer
- slice-based parallel H.264 decoding
- Monkey's Audio demuxer and decoder
- AMV audio and video decoder
- DNxHD encoder
- H.264 PAFF decoding
- Nellymoser ASAO decoder
- Beam Software SIFF demuxer and decoder
- libvorbis Vorbis decoding removed in favor of native decoder
- IntraX8 (J-Frame) subdecoder for WMV2 and VC-1
- Ogg (Theora, Vorbis and FLAC) muxer
- The "device" muxers and demuxers are now in a new libavdevice library
- PC Paintbrush PCX decoder
- Sun Rasterfile decoder
- TechnoTrend PVA demuxer
- Linux Media Labs MPEG-4 (LMLM4) demuxer
- AVM2 (Flash 9) SWF muxer
- QT variant of IMA ADPCM encoder
- VFW grabber
- iPod/iPhone compatible mp4 muxer
- Mimic decoder
- MSN TCP Webcam stream demuxer
- RL2 demuxer / decoder
- IFF demuxer
- 8SVX audio decoder
- non-recursive Makefiles
- BFI demuxer
- MAXIS EA XA (.xa) demuxer / decoder
- BFI video decoder
- OMA demuxer
- MLP/TrueHD decoder
- Electronic Arts CMV decoder
- Motion Pixels Video decoder
- Motion Pixels MVI demuxer
- removed animated GIF decoder/demuxer
- D-Cinema audio muxer
- Electronic Arts TGV decoder
- Apple Lossless Audio Codec (ALAC) encoder
- AAC decoder
- floating point PCM encoder/decoder
- MXF muxer
- DV100 AKA DVCPRO HD decoder and demuxer
- E-AC-3 support added to AC-3 decoder
- Nellymoser ASAO encoder
- ASS and SSA demuxer and muxer
- liba52 wrapper removed
- SVQ3 watermark decoding support
- Speex decoding via libspeex
- Electronic Arts TGQ decoder
- RV40 decoder
- QCELP / PureVoice decoder
- RV30 decoder
- hybrid WavPack support
- R3D REDCODE demuxer
- ALSA support for playback and record
- Electronic Arts TQI decoder
- OpenJPEG based JPEG 2000 decoder
- NC (NC4600) camera file demuxer
- Gopher client support
- MXF D-10 muxer
- generic metadata API
- flash ScreenVideo2 encoder


version 0.4.9-pre1:

- DV encoder, DV muxer
- Microsoft RLE video decoder
- Microsoft Video-1 decoder
- Apple Animation (RLE) decoder
- Apple Graphics (SMC) decoder
- Apple Video (RPZA) decoder
- Cinepak decoder
- Sega FILM (CPK) file demuxer
- Westwood multimedia support (VQA & AUD files)
- Id Quake II CIN playback support
- 8BPS video decoder
- FLIC playback support
- RealVideo 2.0 (RV20) decoder
- Duck TrueMotion v1 (DUCK) video decoder
- Sierra VMD demuxer and video decoder
- MSZH and ZLIB decoder support
- SVQ1 video encoder
- AMR-WB support
- PPC optimizations
- rate distortion optimal cbp support
- rate distorted optimal ac prediction for MPEG-4
- rate distorted optimal lambda->qp support
- AAC encoding with libfaac
- Sunplus JPEG codec (SP5X) support
- use Lagrange multipler instead of QP for ratecontrol
- Theora/VP3 decoding support
- XA and ADX ADPCM codecs
- export MPEG-2 active display area / pan scan
- Add support for configuring with IBM XLC
- floating point AAN DCT
- initial support for zygo video (not complete)
- RGB ffv1 support
- new audio/video parser API
- av_log() system
- av_read_frame() and av_seek_frame() support
- missing last frame fixes
- seek by mouse in ffplay
- noise reduction of DCT coefficients
- H.263 OBMC & 4MV support
- H.263 alternative inter vlc support
- H.263 loop filter
- H.263 slice structured mode
- interlaced DCT support for MPEG-2 encoding
- stuffing to stay above min_bitrate
- MB type & QP visualization
- frame stepping for ffplay
- interlaced motion estimation
- alternate scantable support
- SVCD scan offset support
- closed GOP support
- SSE2 FDCT
- quantizer noise shaping
- G.726 ADPCM audio codec
- MS ADPCM encoding
- multithreaded/SMP motion estimation
- multithreaded/SMP encoding for MPEG-1/MPEG-2/MPEG-4/H.263
- multithreaded/SMP decoding for MPEG-2
- FLAC decoder
- Metrowerks CodeWarrior suppport
- H.263+ custom pcf support
- nicer output for 'ffmpeg -formats'
- Matroska demuxer
- SGI image format, encoding and decoding
- H.264 loop filter support
- H.264 CABAC support
- nicer looking arrows for the motion vector visualization
- improved VCD support
- audio timestamp drift compensation
- MPEG-2 YUV 422/444 support
- polyphase kaiser windowed sinc and blackman nuttall windowed sinc audio resample
- better image scaling
- H.261 support
- correctly interleave packets during encoding
- VIS optimized motion compensation
- intra_dc_precision>0 encoding support
- support reuse of motion vectors/MB types/field select values of the source video
- more accurate deblock filter
- padding support
- many optimizations and bugfixes
- FunCom ISS audio file demuxer and according ADPCM decoding


version 0.4.8:

- MPEG-2 video encoding (Michael)
- Id RoQ playback subsystem (Mike Melanson and Tim Ferguson)
- Wing Commander III Movie (.mve) file playback subsystem (Mike Melanson
  and Mario Brito)
- Xan DPCM audio decoder (Mario Brito)
- Interplay MVE playback subsystem (Mike Melanson)
- Duck DK3 and DK4 ADPCM audio decoders (Mike Melanson)


version 0.4.7:

- RealAudio 1.0 (14_4) and 2.0 (28_8) native decoders. Author unknown, code from mplayerhq
  (originally from public domain player for Amiga at http://www.honeypot.net/audio)
- current version now also compiles with older GCC (Fabrice)
- 4X multimedia playback system including 4xm file demuxer (Mike
  Melanson), and 4X video and audio codecs (Michael)
- Creative YUV (CYUV) decoder (Mike Melanson)
- FFV1 codec (our very simple lossless intra only codec, compresses much better
  than HuffYUV) (Michael)
- ASV1 (Asus), H.264, Intel indeo3 codecs have been added (various)
- tiny PNG encoder and decoder, tiny GIF decoder, PAM decoder (PPM with
  alpha support), JPEG YUV colorspace support. (Fabrice Bellard)
- ffplay has been replaced with a newer version which uses SDL (optionally)
  for multiplatform support (Fabrice)
- Sorenson Version 3 codec (SVQ3) support has been added (decoding only) - donated
  by anonymous
- AMR format has been added (Johannes Carlsson)
- 3GP support has been added (Johannes Carlsson)
- VP3 codec has been added (Mike Melanson)
- more MPEG-1/2 fixes
- better multiplatform support, MS Visual Studio fixes (various)
- AltiVec optimizations (Magnus Damn and others)
- SH4 processor support has been added (BERO)
- new public interfaces (avcodec_get_pix_fmt) (Roman Shaposhnick)
- VOB streaming support (Brian Foley)
- better MP3 autodetection (Andriy Rysin)
- qpel encoding (Michael)
- 4mv+b frames encoding finally fixed (Michael)
- chroma ME (Michael)
- 5 comparison functions for ME (Michael)
- B-frame encoding speedup (Michael)
- WMV2 codec (unfinished - Michael)
- user specified diamond size for EPZS (Michael)
- Playstation STR playback subsystem, still experimental (Mike and Michael)
- ASV2 codec (Michael)
- CLJR decoder (Alex)

.. And lots more new enhancements and fixes.


version 0.4.6:

- completely new integer only MPEG audio layer 1/2/3 decoder rewritten
  from scratch
- Recoded DCT and motion vector search with gcc (no longer depends on nasm)
- fix quantization bug in AC3 encoder
- added PCM codecs and format. Corrected WAV/AVI/ASF PCM issues
- added prototype ffplay program
- added GOB header parsing on H.263/H.263+ decoder (Juanjo)
- bug fix on MCBPC tables of H.263 (Juanjo)
- bug fix on DC coefficients of H.263 (Juanjo)
- added Advanced Prediction Mode on H.263/H.263+ decoder (Juanjo)
- now we can decode H.263 streams found in QuickTime files (Juanjo)
- now we can decode H.263 streams found in VIVO v1 files(Juanjo)
- preliminary RTP "friendly" mode for H.263/H.263+ coding. (Juanjo)
- added GOB header for H.263/H.263+ coding on RTP mode (Juanjo)
- now H.263 picture size is returned on the first decoded frame (Juanjo)
- added first regression tests
- added MPEG-2 TS demuxer
- new demux API for libav
- more accurate and faster IDCT (Michael)
- faster and entropy-controlled motion search (Michael)
- two pass video encoding (Michael)
- new video rate control (Michael)
- added MSMPEG4V1, MSMPEGV2 and WMV1 support (Michael)
- great performance improvement of video encoders and decoders (Michael)
- new and faster bit readers and vlc parsers (Michael)
- high quality encoding mode: tries all macroblock/VLC types (Michael)
- added DV video decoder
- preliminary RTP/RTSP support in ffserver and libavformat
- H.263+ AIC decoding/encoding support (Juanjo)
- VCD MPEG-PS mode (Juanjo)
- PSNR stuff (Juanjo)
- simple stats output (Juanjo)
- 16-bit and 15-bit RGB/BGR/GBR support (Bisqwit)


version 0.4.5:

- some header fixes (Zdenek Kabelac <kabi at informatics.muni.cz>)
- many MMX optimizations (Nick Kurshev <nickols_k at mail.ru>)
- added configure system (actually a small shell script)
- added MPEG audio layer 1/2/3 decoding using LGPL'ed mpglib by
  Michael Hipp (temporary solution - waiting for integer only
  decoder)
- fixed VIDIOCSYNC interrupt
- added Intel H.263 decoding support ('I263' AVI fourCC)
- added Real Video 1.0 decoding (needs further testing)
- simplified image formats again. Added PGM format (=grey
  pgm). Renamed old PGM to PGMYUV.
- fixed msmpeg4 slice issues (tell me if you still find problems)
- fixed OpenDivX bugs with newer versions (added VOL header decoding)
- added support for MPlayer interface
- added macroblock skip optimization
- added MJPEG decoder
- added mmx/mmxext IDCT from libmpeg2
- added pgmyuvpipe, ppm, and ppm_pipe formats (original patch by Celer
  <celer at shell.scrypt.net>)
- added pixel format conversion layer (e.g. for MJPEG or PPM)
- added deinterlacing option
- MPEG-1/2 fixes
- MPEG-4 vol header fixes (Jonathan Marsden <snmjbm at pacbell.net>)
- ARM optimizations (Lionel Ulmer <lionel.ulmer at free.fr>).
- Windows porting of file converter
- added MJPEG raw format (input/output)
- added JPEG image format support (input/output)


version 0.4.4:

- fixed some std header definitions (Bjorn Lindgren
  <bjorn.e.lindgren at telia.com>).
- added MPEG demuxer (MPEG-1 and 2 compatible).
- added ASF demuxer
- added prototype RM demuxer
- added AC3 decoding (done with libac3 by Aaron Holtzman)
- added decoding codec parameter guessing (.e.g. for MPEG, because the
  header does not include them)
- fixed header generation in MPEG-1, AVI and ASF muxer: wmplayer can now
  play them (only tested video)
- fixed H.263 white bug
- fixed phase rounding in img resample filter
- add MMX code for polyphase img resample filter
- added CPU autodetection
- added generic title/author/copyright/comment string handling (ASF and RM
  use them)
- added SWF demux to extract MP3 track (not usable yet because no MP3
  decoder)
- added fractional frame rate support
- codecs are no longer searched by read_header() (should fix ffserver
  segfault)


version 0.4.3:

- BGR24 patch (initial patch by Jeroen Vreeken <pe1rxq at amsat.org>)
- fixed raw yuv output
- added motion rounding support in MPEG-4
- fixed motion bug rounding in MSMPEG4
- added B-frame handling in video core
- added full MPEG-1 decoding support
- added partial (frame only) MPEG-2 support
- changed the FOURCC code for H.263 to "U263" to be able to see the
  +AVI/H.263 file with the UB Video H.263+ decoder. MPlayer works with
  this +codec ;) (JuanJo).
- Halfpel motion estimation after MB type selection (JuanJo)
- added pgm and .Y.U.V output format
- suppressed 'img:' protocol. Simply use: /tmp/test%d.[pgm|Y] as input or
  output.
- added pgmpipe I/O format (original patch from Martin Aumueller
  <lists at reserv.at>, but changed completely since we use a format
  instead of a protocol)


version 0.4.2:

- added H.263/MPEG-4/MSMPEG4 decoding support. MPEG-4 decoding support
  (for OpenDivX) is almost complete: 8x8 MVs and rounding are
  missing. MSMPEG4 support is complete.
- added prototype MPEG-1 decoder. Only I- and P-frames handled yet (it
  can decode ffmpeg MPEGs :-)).
- added libavcodec API documentation (see apiexample.c).
- fixed image polyphase bug (the bottom of some images could be
  greenish)
- added support for non clipped motion vectors (decoding only)
  and image sizes non-multiple of 16
- added support for AC prediction (decoding only)
- added file overwrite confirmation (can be disabled with -y)
- added custom size picture to H.263 using H.263+ (Juanjo)


version 0.4.1:

- added MSMPEG4 (aka DivX) compatible encoder. Changed default codec
  of AVI and ASF to DIV3.
- added -me option to set motion estimation method
  (default=log). suppressed redundant -hq option.
- added options -acodec and -vcodec to force a given codec (useful for
  AVI for example)
- fixed -an option
- improved dct_quantize speed
- factorized some motion estimation code


version 0.4.0:

- removing grab code from ffserver and moved it to ffmpeg. Added
  multistream support to ffmpeg.
- added timeshifting support for live feeds (option ?date=xxx in the
  URL)
- added high quality image resize code with polyphase filter (need
  mmx/see optimization). Enable multiple image size support in ffserver.
- added multi live feed support in ffserver
- suppressed master feature from ffserver (it should be done with an
  external program which opens the .ffm url and writes it to another
  ffserver)
- added preliminary support for video stream parsing (WAV and AVI half
  done). Added proper support for audio/video file conversion in
  ffmpeg.
- added preliminary support for video file sending from ffserver
- redesigning I/O subsystem: now using URL based input and output
  (see avio.h)
- added WAV format support
- added "tty user interface" to ffmpeg to stop grabbing gracefully
- added MMX/SSE optimizations to SAD (Sums of Absolutes Differences)
  (Juan J. Sierralta P. a.k.a. "Juanjo" <juanjo at atmlab.utfsm.cl>)
- added MMX DCT from mpeg2_movie 1.5 (Juanjo)
- added new motion estimation algorithms, log and phods (Juanjo)
- changed directories: libav for format handling, libavcodec for
  codecs


version 0.3.4:

- added stereo in MPEG audio encoder


version 0.3.3:

- added 'high quality' mode which use motion vectors. It can be used in
  real time at low resolution.
- fixed rounding problems which caused quality problems at high
  bitrates and large GOP size


version 0.3.2: small fixes

- ASF fixes
- put_seek bug fix


version 0.3.1: added avi/divx support

- added AVI support
- added MPEG-4 codec compatible with OpenDivX. It is based on the H.263 codec
- added sound for flash format (not tested)


version 0.3: initial public release<|MERGE_RESOLUTION|>--- conflicted
+++ resolved
@@ -36,12 +36,9 @@
 - audio filters support in libavfilter and avconv
 - add fps filter
 - audio split filter
-<<<<<<< HEAD
 - vorbis parser
 - png parser
-=======
 - audio mix filter
->>>>>>> a4d3f358
 
 
 version 0.10:
