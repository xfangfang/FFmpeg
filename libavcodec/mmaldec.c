/*
 * MMAL Video Decoder
 * Copyright (c) 2015 Rodger Combs
 *
 * This file is part of FFmpeg.
 *
 * FFmpeg is free software; you can redistribute it and/or
 * modify it under the terms of the GNU Lesser General Public
 * License as published by the Free Software Foundation; either
 * version 2.1 of the License, or (at your option) any later version.
 *
 * FFmpeg is distributed in the hope that it will be useful,
 * but WITHOUT ANY WARRANTY; without even the implied warranty of
 * MERCHANTABILITY or FITNESS FOR A PARTICULAR PURPOSE.  See the GNU
 * Lesser General Public License for more details.
 *
 * You should have received a copy of the GNU Lesser General Public
 * License along with FFmpeg; if not, write to the Free Software
 * Foundation, Inc., 51 Franklin Street, Fifth Floor, Boston, MA 02110-1301 USA
 */

/**
 * @file
 * MMAL Video Decoder
 */

#include <bcm_host.h>
#include <interface/mmal/mmal.h>
#include <interface/mmal/mmal_parameters_video.h>
#include <interface/mmal/util/mmal_util.h>
#include <interface/mmal/util/mmal_util_params.h>
#include <interface/mmal/util/mmal_default_components.h>
#include <interface/mmal/vc/mmal_vc_api.h>

#include "avcodec.h"
#include "internal.h"
#include "libavutil/atomic.h"
#include "libavutil/avassert.h"
#include "libavutil/buffer.h"
#include "libavutil/common.h"
#include "libavutil/imgutils.h"
#include "libavutil/opt.h"
#include "libavutil/log.h"

typedef struct FFBufferEntry {
    AVBufferRef *ref;
    void *data;
    size_t length;
    int64_t pts, dts;
    int flags;
    struct FFBufferEntry *next;
} FFBufferEntry;

// MMAL_POOL_T destroys all of its MMAL_BUFFER_HEADER_Ts. If we want correct
// refcounting for AVFrames, we can free the MMAL_POOL_T only after all AVFrames
// have been unreferenced.
typedef struct FFPoolRef {
    volatile int refcount;
    MMAL_POOL_T *pool;
} FFPoolRef;

typedef struct FFBufferRef {
    MMAL_BUFFER_HEADER_T *buffer;
    FFPoolRef *pool;
} FFBufferRef;

typedef struct MMALDecodeContext {
    AVClass *av_class;
    int extra_buffers;
    int extra_decoder_buffers;

    MMAL_COMPONENT_T *decoder;
    MMAL_QUEUE_T *queue_decoded_frames;
    MMAL_POOL_T *pool_in;
    FFPoolRef *pool_out;

    // Waiting input packets. Because the libavcodec API requires decoding and
    // returning packets in lockstep, it can happen that queue_decoded_frames
    // contains almost all surfaces - then the decoder input queue can quickly
    // fill up and won't accept new input either. Without consuming input, the
    // libavcodec API can't return new frames, and we have a logical deadlock.
    // This is avoided by queuing such buffers here.
    FFBufferEntry *waiting_buffers, *waiting_buffers_tail;

    int64_t packets_sent;
    volatile int packets_buffered;
    int64_t frames_output;
    int eos_received;
    int eos_sent;
    int extradata_sent;
} MMALDecodeContext;

// Assume decoder is guaranteed to produce output after at least this many
// packets (where each packet contains 1 frame).
#define MAX_DELAYED_FRAMES 16

static void ffmmal_poolref_unref(FFPoolRef *ref)
{
    if (ref && avpriv_atomic_int_add_and_fetch(&ref->refcount, -1) == 0) {
        mmal_pool_destroy(ref->pool);
        av_free(ref);
    }
}

static void ffmmal_release_frame(void *opaque, uint8_t *data)
{
    FFBufferRef *ref = (void *)data;

    mmal_buffer_header_release(ref->buffer);
    ffmmal_poolref_unref(ref->pool);

    av_free(ref);
}

// Setup frame with a new reference to buffer. The buffer must have been
// allocated from the given pool.
static int ffmmal_set_ref(AVFrame *frame, FFPoolRef *pool,
                          MMAL_BUFFER_HEADER_T *buffer)
{
    FFBufferRef *ref = av_mallocz(sizeof(*ref));
    if (!ref)
        return AVERROR(ENOMEM);

    ref->pool = pool;
    ref->buffer = buffer;

    frame->buf[0] = av_buffer_create((void *)ref, sizeof(*ref),
                                     ffmmal_release_frame, NULL,
                                     AV_BUFFER_FLAG_READONLY);
    if (!frame->buf[0]) {
        av_free(ref);
        return AVERROR(ENOMEM);
    }

    avpriv_atomic_int_add_and_fetch(&ref->pool->refcount, 1);
    mmal_buffer_header_acquire(buffer);

    frame->format = AV_PIX_FMT_MMAL;
    frame->data[3] = (uint8_t *)ref->buffer;
    return 0;
}

static void ffmmal_stop_decoder(AVCodecContext *avctx)
{
    MMALDecodeContext *ctx = avctx->priv_data;
    MMAL_COMPONENT_T *decoder = ctx->decoder;
    MMAL_BUFFER_HEADER_T *buffer;

    mmal_port_disable(decoder->input[0]);
    mmal_port_disable(decoder->output[0]);
    mmal_port_disable(decoder->control);

    mmal_port_flush(decoder->input[0]);
    mmal_port_flush(decoder->output[0]);
    mmal_port_flush(decoder->control);

    while ((buffer = mmal_queue_get(ctx->queue_decoded_frames)))
        mmal_buffer_header_release(buffer);

    while (ctx->waiting_buffers) {
        FFBufferEntry *buffer = ctx->waiting_buffers;

        ctx->waiting_buffers = buffer->next;

        if (buffer->flags & MMAL_BUFFER_HEADER_FLAG_FRAME_END)
            avpriv_atomic_int_add_and_fetch(&ctx->packets_buffered, -1);

        av_buffer_unref(&buffer->ref);
        av_free(buffer);
    }
    ctx->waiting_buffers_tail = NULL;

    av_assert0(avpriv_atomic_int_get(&ctx->packets_buffered) == 0);

    ctx->frames_output = ctx->eos_received = ctx->eos_sent = ctx->packets_sent = ctx->extradata_sent = 0;
}

static av_cold int ffmmal_close_decoder(AVCodecContext *avctx)
{
    MMALDecodeContext *ctx = avctx->priv_data;

    if (ctx->decoder)
        ffmmal_stop_decoder(avctx);

    mmal_component_destroy(ctx->decoder);
    ctx->decoder = NULL;
    mmal_queue_destroy(ctx->queue_decoded_frames);
    mmal_pool_destroy(ctx->pool_in);
    ffmmal_poolref_unref(ctx->pool_out);

    mmal_vc_deinit();

    return 0;
}

static void input_callback(MMAL_PORT_T *port, MMAL_BUFFER_HEADER_T *buffer)
{
    AVCodecContext *avctx = (AVCodecContext*)port->userdata;
    MMALDecodeContext *ctx = avctx->priv_data;

    if (!buffer->cmd) {
        FFBufferEntry *entry = buffer->user_data;
        av_buffer_unref(&entry->ref);
        if (entry->flags & MMAL_BUFFER_HEADER_FLAG_FRAME_END)
            avpriv_atomic_int_add_and_fetch(&ctx->packets_buffered, -1);
        av_free(entry);
    }
    mmal_buffer_header_release(buffer);
}

static void output_callback(MMAL_PORT_T *port, MMAL_BUFFER_HEADER_T *buffer)
{
    AVCodecContext *avctx = (AVCodecContext*)port->userdata;
    MMALDecodeContext *ctx = avctx->priv_data;

    mmal_queue_put(ctx->queue_decoded_frames, buffer);
}

static void control_port_cb(MMAL_PORT_T *port, MMAL_BUFFER_HEADER_T *buffer)
{
    AVCodecContext *avctx = (AVCodecContext*)port->userdata;
    MMAL_STATUS_T status;

    if (buffer->cmd == MMAL_EVENT_ERROR) {
        status = *(uint32_t *)buffer->data;
        av_log(avctx, AV_LOG_ERROR, "MMAL error %d on control port\n", (int)status);
    } else {
        char s[20];
        av_get_codec_tag_string(s, sizeof(s), buffer->cmd);
        av_log(avctx, AV_LOG_WARNING, "Unknown MMAL event %s on control port\n", s);
    }

    mmal_buffer_header_release(buffer);
}

// Feed free output buffers to the decoder.
static int ffmmal_fill_output_port(AVCodecContext *avctx)
{
    MMALDecodeContext *ctx = avctx->priv_data;
    MMAL_BUFFER_HEADER_T *buffer;
    MMAL_STATUS_T status;

    if (!ctx->pool_out)
        return AVERROR_UNKNOWN; // format change code failed with OOM previously

    while ((buffer = mmal_queue_get(ctx->pool_out->pool->queue))) {
        if ((status = mmal_port_send_buffer(ctx->decoder->output[0], buffer))) {
            mmal_buffer_header_release(buffer);
            av_log(avctx, AV_LOG_ERROR, "MMAL error %d when sending output buffer.\n", (int)status);
            return AVERROR_UNKNOWN;
        }
    }

    return 0;
}

static enum AVColorSpace ffmmal_csp_to_av_csp(MMAL_FOURCC_T fourcc)
{
    switch (fourcc) {
    case MMAL_COLOR_SPACE_BT470_2_BG:
    case MMAL_COLOR_SPACE_BT470_2_M:
    case MMAL_COLOR_SPACE_ITUR_BT601:   return AVCOL_SPC_BT470BG;
    case MMAL_COLOR_SPACE_ITUR_BT709:   return AVCOL_SPC_BT709;
    case MMAL_COLOR_SPACE_FCC:          return AVCOL_SPC_FCC;
    case MMAL_COLOR_SPACE_SMPTE240M:    return AVCOL_SPC_SMPTE240M;
    default:                            return AVCOL_SPC_UNSPECIFIED;
    }
}

static int ffmal_update_format(AVCodecContext *avctx)
{
    MMALDecodeContext *ctx = avctx->priv_data;
    MMAL_STATUS_T status;
    int ret = 0;
    MMAL_COMPONENT_T *decoder = ctx->decoder;
    MMAL_ES_FORMAT_T *format_out = decoder->output[0]->format;

    ffmmal_poolref_unref(ctx->pool_out);
    if (!(ctx->pool_out = av_mallocz(sizeof(*ctx->pool_out)))) {
        ret = AVERROR(ENOMEM);
        goto fail;
    }
    ctx->pool_out->refcount = 1;

    if (!format_out)
        goto fail;

    if ((status = mmal_port_parameter_set_uint32(decoder->output[0], MMAL_PARAMETER_EXTRA_BUFFERS, ctx->extra_buffers)))
        goto fail;

    if ((status = mmal_port_parameter_set_boolean(decoder->output[0], MMAL_PARAMETER_VIDEO_INTERPOLATE_TIMESTAMPS, 0)))
        goto fail;

    if (avctx->pix_fmt == AV_PIX_FMT_MMAL) {
        format_out->encoding = MMAL_ENCODING_OPAQUE;
    } else {
        format_out->encoding_variant = format_out->encoding = MMAL_ENCODING_I420;
    }

    if ((status = mmal_port_format_commit(decoder->output[0])))
        goto fail;

    if ((ret = ff_set_dimensions(avctx, format_out->es->video.crop.x + format_out->es->video.crop.width,
                                        format_out->es->video.crop.y + format_out->es->video.crop.height)) < 0)
        goto fail;

    if (format_out->es->video.par.num && format_out->es->video.par.den) {
        avctx->sample_aspect_ratio.num = format_out->es->video.par.num;
        avctx->sample_aspect_ratio.den = format_out->es->video.par.den;
    }

    avctx->colorspace = ffmmal_csp_to_av_csp(format_out->es->video.color_space);

    decoder->output[0]->buffer_size =
        FFMAX(decoder->output[0]->buffer_size_min, decoder->output[0]->buffer_size_recommended);
    decoder->output[0]->buffer_num =
        FFMAX(decoder->output[0]->buffer_num_min, decoder->output[0]->buffer_num_recommended) + ctx->extra_buffers;
    ctx->pool_out->pool = mmal_pool_create(decoder->output[0]->buffer_num,
                                           decoder->output[0]->buffer_size);
    if (!ctx->pool_out->pool) {
        ret = AVERROR(ENOMEM);
        goto fail;
    }

    return 0;

fail:
    return ret < 0 ? ret : AVERROR_UNKNOWN;
}

static av_cold int ffmmal_init_decoder(AVCodecContext *avctx)
{
    MMALDecodeContext *ctx = avctx->priv_data;
    MMAL_STATUS_T status;
    MMAL_ES_FORMAT_T *format_in;
    MMAL_COMPONENT_T *decoder;
    char tmp[32];
    int ret = 0;

    bcm_host_init();

    if (mmal_vc_init()) {
        av_log(avctx, AV_LOG_ERROR, "Cannot initialize MMAL VC driver!\n");
        return AVERROR(ENOSYS);
    }

    if ((ret = ff_get_format(avctx, avctx->codec->pix_fmts)) < 0)
        return ret;

    avctx->pix_fmt = ret;

    if ((status = mmal_component_create(MMAL_COMPONENT_DEFAULT_VIDEO_DECODER, &ctx->decoder)))
        goto fail;

    decoder = ctx->decoder;

    format_in = decoder->input[0]->format;
    format_in->type = MMAL_ES_TYPE_VIDEO;
    switch (avctx->codec_id) {
        case AV_CODEC_ID_MPEG2VIDEO:
            format_in->encoding = MMAL_ENCODING_MP2V;
            break;
        case AV_CODEC_ID_MPEG4:
            format_in->encoding = MMAL_ENCODING_MP4V;
            break;
        case AV_CODEC_ID_VC1:
            format_in->encoding = MMAL_ENCODING_WVC1;
            break;
        case AV_CODEC_ID_H264:
        default:
            format_in->encoding = MMAL_ENCODING_H264;
            break;
    }
    format_in->es->video.width = FFALIGN(avctx->width, 32);
    format_in->es->video.height = FFALIGN(avctx->height, 16);
    format_in->es->video.crop.width = avctx->width;
    format_in->es->video.crop.height = avctx->height;
    format_in->es->video.frame_rate.num = 24000;
    format_in->es->video.frame_rate.den = 1001;
    format_in->es->video.par.num = avctx->sample_aspect_ratio.num;
    format_in->es->video.par.den = avctx->sample_aspect_ratio.den;
    format_in->flags = MMAL_ES_FORMAT_FLAG_FRAMED;

    av_get_codec_tag_string(tmp, sizeof(tmp), format_in->encoding);
    av_log(avctx, AV_LOG_DEBUG, "Using MMAL %s encoding.\n", tmp);

<<<<<<< HEAD
=======
#if HAVE_MMAL_PARAMETER_VIDEO_MAX_NUM_CALLBACKS
>>>>>>> 74beead9
    if (mmal_port_parameter_set_uint32(decoder->input[0], MMAL_PARAMETER_VIDEO_MAX_NUM_CALLBACKS,
                                       -1 - ctx->extra_decoder_buffers)) {
        av_log(avctx, AV_LOG_WARNING, "Could not set input buffering limit.\n");
    }
<<<<<<< HEAD
=======
#endif
>>>>>>> 74beead9

    if ((status = mmal_port_format_commit(decoder->input[0])))
        goto fail;

    decoder->input[0]->buffer_num =
        FFMAX(decoder->input[0]->buffer_num_min, 20);
    decoder->input[0]->buffer_size =
        FFMAX(decoder->input[0]->buffer_size_min, 512 * 1024);
    ctx->pool_in = mmal_pool_create(decoder->input[0]->buffer_num, 0);
    if (!ctx->pool_in) {
        ret = AVERROR(ENOMEM);
        goto fail;
    }

    if ((ret = ffmal_update_format(avctx)) < 0)
        goto fail;

    ctx->queue_decoded_frames = mmal_queue_create();
    if (!ctx->queue_decoded_frames)
        goto fail;

    decoder->input[0]->userdata = (void*)avctx;
    decoder->output[0]->userdata = (void*)avctx;
    decoder->control->userdata = (void*)avctx;

    if ((status = mmal_port_enable(decoder->control, control_port_cb)))
        goto fail;
    if ((status = mmal_port_enable(decoder->input[0], input_callback)))
        goto fail;
    if ((status = mmal_port_enable(decoder->output[0], output_callback)))
        goto fail;

    if ((status = mmal_component_enable(decoder)))
        goto fail;

    return 0;

fail:
    ffmmal_close_decoder(avctx);
    return ret < 0 ? ret : AVERROR_UNKNOWN;
}

static void ffmmal_flush(AVCodecContext *avctx)
{
    MMALDecodeContext *ctx = avctx->priv_data;
    MMAL_COMPONENT_T *decoder = ctx->decoder;
    MMAL_STATUS_T status;

    ffmmal_stop_decoder(avctx);

    if ((status = mmal_port_enable(decoder->control, control_port_cb)))
        goto fail;
    if ((status = mmal_port_enable(decoder->input[0], input_callback)))
        goto fail;
    if ((status = mmal_port_enable(decoder->output[0], output_callback)))
        goto fail;

    return;

fail:
    av_log(avctx, AV_LOG_ERROR, "MMAL flush error: %i\n", (int)status);
}

// Split packets and add them to the waiting_buffers list. We don't queue them
// immediately, because it can happen that the decoder is temporarily blocked
// (due to us not reading/returning enough output buffers) and won't accept
// new input. (This wouldn't be an issue if MMAL input buffers always were
// complete frames - then the input buffer just would have to be big enough.)
// If is_extradata is set, send it as MMAL_BUFFER_HEADER_FLAG_CONFIG.
static int ffmmal_add_packet(AVCodecContext *avctx, AVPacket *avpkt,
                             int is_extradata)
{
    MMALDecodeContext *ctx = avctx->priv_data;
    AVBufferRef *buf = NULL;
    int size = 0;
    uint8_t *data = (uint8_t *)"";
    uint8_t *start;
    int ret = 0;

    if (avpkt->size) {
        if (avpkt->buf) {
            buf = av_buffer_ref(avpkt->buf);
            size = avpkt->size;
            data = avpkt->data;
        } else {
            buf = av_buffer_alloc(avpkt->size);
            if (buf) {
                memcpy(buf->data, avpkt->data, avpkt->size);
                size = buf->size;
                data = buf->data;
            }
        }
        if (!buf) {
            ret = AVERROR(ENOMEM);
            goto done;
        }
        if (!is_extradata)
            ctx->packets_sent++;
    } else {
        if (ctx->eos_sent)
            goto done;
        if (!ctx->packets_sent) {
            // Short-cut the flush logic to avoid upsetting MMAL.
            ctx->eos_sent = 1;
            ctx->eos_received = 1;
            goto done;
        }
    }

    start = data;

    do {
        FFBufferEntry *buffer = av_mallocz(sizeof(*buffer));
        if (!buffer) {
            ret = AVERROR(ENOMEM);
            goto done;
        }

        buffer->data = data;
        buffer->length = FFMIN(size, ctx->decoder->input[0]->buffer_size);

        if (is_extradata)
            buffer->flags |= MMAL_BUFFER_HEADER_FLAG_CONFIG;

        if (data == start)
            buffer->flags |= MMAL_BUFFER_HEADER_FLAG_FRAME_START;

        data += buffer->length;
        size -= buffer->length;

        buffer->pts = avpkt->pts == AV_NOPTS_VALUE ? MMAL_TIME_UNKNOWN : avpkt->pts;
        buffer->dts = avpkt->dts == AV_NOPTS_VALUE ? MMAL_TIME_UNKNOWN : avpkt->dts;

        if (!size) {
            buffer->flags |= MMAL_BUFFER_HEADER_FLAG_FRAME_END;
            avpriv_atomic_int_add_and_fetch(&ctx->packets_buffered, 1);
        }

        if (!buffer->length) {
            buffer->flags |= MMAL_BUFFER_HEADER_FLAG_EOS;
            ctx->eos_sent = 1;
        }

        if (buf) {
            buffer->ref = av_buffer_ref(buf);
            if (!buffer->ref) {
                av_free(buffer);
                ret = AVERROR(ENOMEM);
                goto done;
            }
        }

        // Insert at end of the list
        if (!ctx->waiting_buffers)
            ctx->waiting_buffers = buffer;
        if (ctx->waiting_buffers_tail)
            ctx->waiting_buffers_tail->next = buffer;
        ctx->waiting_buffers_tail = buffer;
    } while (size);

done:
    av_buffer_unref(&buf);
    return ret;
}

// Move prepared/split packets from waiting_buffers to the MMAL decoder.
static int ffmmal_fill_input_port(AVCodecContext *avctx)
{
    MMALDecodeContext *ctx = avctx->priv_data;

    while (ctx->waiting_buffers) {
        MMAL_BUFFER_HEADER_T *mbuffer;
        FFBufferEntry *buffer;
        MMAL_STATUS_T status;

        mbuffer = mmal_queue_get(ctx->pool_in->queue);
        if (!mbuffer)
            return 0;

        buffer = ctx->waiting_buffers;

        mmal_buffer_header_reset(mbuffer);
        mbuffer->cmd = 0;
        mbuffer->pts = buffer->pts;
        mbuffer->dts = buffer->dts;
        mbuffer->flags = buffer->flags;
        mbuffer->data = buffer->data;
        mbuffer->length = buffer->length;
        mbuffer->user_data = buffer;
        mbuffer->alloc_size = ctx->decoder->input[0]->buffer_size;

        // Remove from start of the list
        ctx->waiting_buffers = buffer->next;
        if (ctx->waiting_buffers_tail == buffer)
            ctx->waiting_buffers_tail = NULL;

        if ((status = mmal_port_send_buffer(ctx->decoder->input[0], mbuffer))) {
            mmal_buffer_header_release(mbuffer);
            av_buffer_unref(&buffer->ref);
            if (buffer->flags & MMAL_BUFFER_HEADER_FLAG_FRAME_END)
                avpriv_atomic_int_add_and_fetch(&ctx->packets_buffered, -1);
            av_free(buffer);
        }

        if (status) {
            av_log(avctx, AV_LOG_ERROR, "MMAL error %d when sending input\n", (int)status);
            return AVERROR_UNKNOWN;
        }
    }

    return 0;
}

static int ffmal_copy_frame(AVCodecContext *avctx,  AVFrame *frame,
                            MMAL_BUFFER_HEADER_T *buffer)
{
    MMALDecodeContext *ctx = avctx->priv_data;
    int ret = 0;

    if (avctx->pix_fmt == AV_PIX_FMT_MMAL) {
        if (!ctx->pool_out)
            return AVERROR_UNKNOWN; // format change code failed with OOM previously

        if ((ret = ff_decode_frame_props(avctx, frame)) < 0)
            goto done;

        if ((ret = ffmmal_set_ref(frame, ctx->pool_out, buffer)) < 0)
            goto done;
    } else {
        int w = FFALIGN(avctx->width, 32);
        int h = FFALIGN(avctx->height, 16);
        uint8_t *src[4];
        int linesize[4];

        if ((ret = ff_get_buffer(avctx, frame, 0)) < 0)
            goto done;

        av_image_fill_arrays(src, linesize,
                             buffer->data + buffer->type->video.offset[0],
                             avctx->pix_fmt, w, h, 1);
        av_image_copy(frame->data, frame->linesize, src, linesize,
                      avctx->pix_fmt, avctx->width, avctx->height);
    }

    frame->pkt_pts = buffer->pts == MMAL_TIME_UNKNOWN ? AV_NOPTS_VALUE : buffer->pts;
    frame->pkt_dts = AV_NOPTS_VALUE;

done:
    return ret;
}

// Fetch a decoded buffer and place it into the frame parameter.
static int ffmmal_read_frame(AVCodecContext *avctx, AVFrame *frame, int *got_frame)
{
    MMALDecodeContext *ctx = avctx->priv_data;
    MMAL_BUFFER_HEADER_T *buffer = NULL;
    MMAL_STATUS_T status = 0;
    int ret = 0;

    if (ctx->eos_received)
        goto done;

    while (1) {
        // To ensure decoding in lockstep with a constant delay between fed packets
        // and output frames, we always wait until an output buffer is available.
        // Except during start we don't know after how many input packets the decoder
        // is going to return the first buffer, and we can't distinguish decoder
        // being busy from decoder waiting for input. So just poll at the start and
        // keep feeding new data to the buffer.
        // We are pretty sure the decoder will produce output if we sent more input
        // frames than what a h264 decoder could logically delay. This avoids too
        // excessive buffering.
        // We also wait if we sent eos, but didn't receive it yet (think of decoding
        // stream with a very low number of frames).
        if (avpriv_atomic_int_get(&ctx->packets_buffered) > MAX_DELAYED_FRAMES ||
            (ctx->packets_sent && ctx->eos_sent)) {
            // MMAL will ignore broken input packets, which means the frame we
            // expect here may never arrive. Dealing with this correctly is
            // complicated, so here's a hack to avoid that it freezes forever
            // in this unlikely situation.
            buffer = mmal_queue_timedwait(ctx->queue_decoded_frames, 100);
            if (!buffer) {
                av_log(avctx, AV_LOG_ERROR, "Did not get output frame from MMAL.\n");
                ret = AVERROR_UNKNOWN;
                goto done;
            }
        } else {
            buffer = mmal_queue_get(ctx->queue_decoded_frames);
            if (!buffer)
                goto done;
        }

        ctx->eos_received |= !!(buffer->flags & MMAL_BUFFER_HEADER_FLAG_EOS);
        if (ctx->eos_received)
            goto done;

        if (buffer->cmd == MMAL_EVENT_FORMAT_CHANGED) {
            MMAL_COMPONENT_T *decoder = ctx->decoder;
            MMAL_EVENT_FORMAT_CHANGED_T *ev = mmal_event_format_changed_get(buffer);
            MMAL_BUFFER_HEADER_T *stale_buffer;

            av_log(avctx, AV_LOG_INFO, "Changing output format.\n");

            if ((status = mmal_port_disable(decoder->output[0])))
                goto done;

            while ((stale_buffer = mmal_queue_get(ctx->queue_decoded_frames)))
                mmal_buffer_header_release(stale_buffer);

            mmal_format_copy(decoder->output[0]->format, ev->format);

            if ((ret = ffmal_update_format(avctx)) < 0)
                goto done;

            if ((status = mmal_port_enable(decoder->output[0], output_callback)))
                goto done;

            if ((ret = ffmmal_fill_output_port(avctx)) < 0)
                goto done;

            if ((ret = ffmmal_fill_input_port(avctx)) < 0)
                goto done;

            mmal_buffer_header_release(buffer);
            continue;
        } else if (buffer->cmd) {
            char s[20];
            av_get_codec_tag_string(s, sizeof(s), buffer->cmd);
            av_log(avctx, AV_LOG_WARNING, "Unknown MMAL event %s on output port\n", s);
            goto done;
        } else if (buffer->length == 0) {
            // Unused output buffer that got drained after format change.
            mmal_buffer_header_release(buffer);
            continue;
        }

        ctx->frames_output++;

        if ((ret = ffmal_copy_frame(avctx, frame, buffer)) < 0)
            goto done;

        *got_frame = 1;
        break;
    }

done:
    if (buffer)
        mmal_buffer_header_release(buffer);
    if (status && ret >= 0)
        ret = AVERROR_UNKNOWN;
    return ret;
}

static int ffmmal_decode(AVCodecContext *avctx, void *data, int *got_frame,
                         AVPacket *avpkt)
{
    MMALDecodeContext *ctx = avctx->priv_data;
    AVFrame *frame = data;
    int ret = 0;

    if (avctx->extradata_size && !ctx->extradata_sent) {
        AVPacket pkt = {0};
        av_init_packet(&pkt);
        pkt.data = avctx->extradata;
        pkt.size = avctx->extradata_size;
        ctx->extradata_sent = 1;
        if ((ret = ffmmal_add_packet(avctx, &pkt, 1)) < 0)
            return ret;
    }

    if ((ret = ffmmal_add_packet(avctx, avpkt, 0)) < 0)
        return ret;

    if ((ret = ffmmal_fill_input_port(avctx)) < 0)
        return ret;

    if ((ret = ffmmal_fill_output_port(avctx)) < 0)
        return ret;

    if ((ret = ffmmal_read_frame(avctx, frame, got_frame)) < 0)
        return ret;

    // ffmmal_read_frame() can block for a while. Since the decoder is
    // asynchronous, it's a good idea to fill the ports again.

    if ((ret = ffmmal_fill_output_port(avctx)) < 0)
        return ret;

    if ((ret = ffmmal_fill_input_port(avctx)) < 0)
        return ret;

    return ret;
}

AVHWAccel ff_h264_mmal_hwaccel = {
    .name       = "h264_mmal",
    .type       = AVMEDIA_TYPE_VIDEO,
    .id         = AV_CODEC_ID_H264,
    .pix_fmt    = AV_PIX_FMT_MMAL,
};

AVHWAccel ff_mpeg2_mmal_hwaccel = {
    .name       = "mpeg2_mmal",
    .type       = AVMEDIA_TYPE_VIDEO,
    .id         = AV_CODEC_ID_MPEG2VIDEO,
    .pix_fmt    = AV_PIX_FMT_MMAL,
};

AVHWAccel ff_mpeg4_mmal_hwaccel = {
    .name       = "mpeg4_mmal",
    .type       = AVMEDIA_TYPE_VIDEO,
    .id         = AV_CODEC_ID_MPEG4,
    .pix_fmt    = AV_PIX_FMT_MMAL,
};

AVHWAccel ff_vc1_mmal_hwaccel = {
    .name       = "vc1_mmal",
    .type       = AVMEDIA_TYPE_VIDEO,
    .id         = AV_CODEC_ID_VC1,
    .pix_fmt    = AV_PIX_FMT_MMAL,
};

static const AVOption options[]={
    {"extra_buffers", "extra buffers", offsetof(MMALDecodeContext, extra_buffers), AV_OPT_TYPE_INT, {.i64 = 10}, 0, 256, 0},
    {"extra_decoder_buffers", "extra MMAL internal buffered frames", offsetof(MMALDecodeContext, extra_decoder_buffers), AV_OPT_TYPE_INT, {.i64 = 10}, 0, 256, 0},
    {NULL}
};

#define FFMMAL_DEC_CLASS(NAME) \
    static const AVClass ffmmal_##NAME##_dec_class = { \
        .class_name = "mmal_" #NAME "_dec", \
        .option     = options, \
        .version    = LIBAVUTIL_VERSION_INT, \
    };

#define FFMMAL_DEC(NAME, ID) \
    FFMMAL_DEC_CLASS(NAME) \
    AVCodec ff_##NAME##_mmal_decoder = { \
        .name           = #NAME "_mmal", \
        .long_name      = NULL_IF_CONFIG_SMALL(#NAME " (mmal)"), \
        .type           = AVMEDIA_TYPE_VIDEO, \
        .id             = ID, \
        .priv_data_size = sizeof(MMALDecodeContext), \
        .init           = ffmmal_init_decoder, \
        .close          = ffmmal_close_decoder, \
        .decode         = ffmmal_decode, \
        .flush          = ffmmal_flush, \
        .priv_class     = &ffmmal_##NAME##_dec_class, \
        .capabilities   = AV_CODEC_CAP_DELAY, \
        .caps_internal  = FF_CODEC_CAP_SETS_PKT_DTS, \
        .pix_fmts       = (const enum AVPixelFormat[]) { AV_PIX_FMT_MMAL, \
                                                         AV_PIX_FMT_YUV420P, \
                                                         AV_PIX_FMT_NONE}, \
    };

FFMMAL_DEC(h264, AV_CODEC_ID_H264)
FFMMAL_DEC(mpeg2, AV_CODEC_ID_MPEG2VIDEO)
FFMMAL_DEC(mpeg4, AV_CODEC_ID_MPEG4)
FFMMAL_DEC(vc1, AV_CODEC_ID_VC1)<|MERGE_RESOLUTION|>--- conflicted
+++ resolved
@@ -384,18 +384,12 @@
     av_get_codec_tag_string(tmp, sizeof(tmp), format_in->encoding);
     av_log(avctx, AV_LOG_DEBUG, "Using MMAL %s encoding.\n", tmp);
 
-<<<<<<< HEAD
-=======
 #if HAVE_MMAL_PARAMETER_VIDEO_MAX_NUM_CALLBACKS
->>>>>>> 74beead9
     if (mmal_port_parameter_set_uint32(decoder->input[0], MMAL_PARAMETER_VIDEO_MAX_NUM_CALLBACKS,
                                        -1 - ctx->extra_decoder_buffers)) {
         av_log(avctx, AV_LOG_WARNING, "Could not set input buffering limit.\n");
     }
-<<<<<<< HEAD
-=======
 #endif
->>>>>>> 74beead9
 
     if ((status = mmal_port_format_commit(decoder->input[0])))
         goto fail;
