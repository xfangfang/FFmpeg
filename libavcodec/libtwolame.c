--- conflicted
+++ resolved
@@ -77,15 +77,11 @@
     twolame_set_num_channels(s->glopts, avctx->channels);
     twolame_set_in_samplerate(s->glopts, avctx->sample_rate);
     twolame_set_out_samplerate(s->glopts, avctx->sample_rate);
-<<<<<<< HEAD
 
     if (!avctx->bit_rate)
         avctx->bit_rate = avctx->sample_rate < 28000 ? 160000 : 384000;
 
-    if (avctx->flags & CODEC_FLAG_QSCALE || !avctx->bit_rate) {
-=======
     if (avctx->flags & AV_CODEC_FLAG_QSCALE || !avctx->bit_rate) {
->>>>>>> 7c6eb0a1
         twolame_set_VBR(s->glopts, TRUE);
         twolame_set_VBR_level(s->glopts,
                               avctx->global_quality / (float) FF_QP2LAMBDA);
