--- conflicted
+++ resolved
@@ -191,14 +191,9 @@
                 inc = 1 << n;
             }
             for (k = 0; k < nb; k++) {
-<<<<<<< HEAD
                 int bits = table[j][1];
-                av_dlog(NULL, "%4x: code=%d n=%d\n", j, i, n);
+                ff_dlog(NULL, "%4x: code=%d n=%d\n", j, i, n);
                 if (bits != 0 && bits != n) {
-=======
-                ff_dlog(NULL, "%4x: code=%d n=%d\n", j, i, n);
-                if (table[j][1] /*bits*/ != 0) {
->>>>>>> 6a85dfc8
                     av_log(NULL, AV_LOG_ERROR, "incorrect codes\n");
                     return AVERROR_INVALIDDATA;
                 }
@@ -298,14 +293,10 @@
         vlc->table_allocated = 0;
         vlc->table_size      = 0;
 
-<<<<<<< HEAD
         buf = av_malloc_array((nb_codes + 1), sizeof(VLCcode));
         if (!buf)
             return AVERROR(ENOMEM);
     }
-=======
-    ff_dlog(NULL, "build table nb_codes=%d\n", nb_codes);
->>>>>>> 6a85dfc8
 
 
     av_assert0(symbols_size <= 2 || !symbols);
