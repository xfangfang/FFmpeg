--- conflicted
+++ resolved
@@ -53,10 +53,6 @@
 //#define TRACE
 
 #define DCA_PRIM_CHANNELS_MAX  (7)
-<<<<<<< HEAD
-#define DCA_SUBBANDS          (64)
-=======
->>>>>>> 4cb69642
 #define DCA_ABITS_MAX         (32)      /* Should be 28 */
 #define DCA_SUBSUBFRAMES_MAX   (4)
 #define DCA_SUBFRAMES_MAX     (16)
