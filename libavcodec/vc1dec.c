/*
 * VC-1 and WMV3 decoder
 * Copyright (c) 2011 Mashiat Sarker Shakkhar
 * Copyright (c) 2006-2007 Konstantin Shishkov
 * Partly based on vc9.c (c) 2005 Anonymous, Alex Beregszaszi, Michael Niedermayer
 *
 * This file is part of FFmpeg.
 *
 * FFmpeg is free software; you can redistribute it and/or
 * modify it under the terms of the GNU Lesser General Public
 * License as published by the Free Software Foundation; either
 * version 2.1 of the License, or (at your option) any later version.
 *
 * FFmpeg is distributed in the hope that it will be useful,
 * but WITHOUT ANY WARRANTY; without even the implied warranty of
 * MERCHANTABILITY or FITNESS FOR A PARTICULAR PURPOSE.  See the GNU
 * Lesser General Public License for more details.
 *
 * You should have received a copy of the GNU Lesser General Public
 * License along with FFmpeg; if not, write to the Free Software
 * Foundation, Inc., 51 Franklin Street, Fifth Floor, Boston, MA 02110-1301 USA
 */

/**
 * @file
 * VC-1 and WMV3 decoder
 */

#include "internal.h"
#include "avcodec.h"
#include "error_resilience.h"
#include "mpegvideo.h"
#include "h263.h"
#include "h264chroma.h"
#include "vc1.h"
#include "vc1data.h"
#include "vc1acdata.h"
#include "msmpeg4data.h"
#include "unary.h"
#include "mathops.h"
#include "vdpau_internal.h"
#include "libavutil/avassert.h"

#undef NDEBUG
#include <assert.h>

#define MB_INTRA_VLC_BITS 9
#define DC_VLC_BITS 9


// offset tables for interlaced picture MVDATA decoding
static const int offset_table1[9] = {  0,  1,  2,  4,  8, 16, 32,  64, 128 };
static const int offset_table2[9] = {  0,  1,  3,  7, 15, 31, 63, 127, 255 };

/***********************************************************************/
/**
 * @name VC-1 Bitplane decoding
 * @see 8.7, p56
 * @{
 */

/**
 * Imode types
 * @{
 */
enum Imode {
    IMODE_RAW,
    IMODE_NORM2,
    IMODE_DIFF2,
    IMODE_NORM6,
    IMODE_DIFF6,
    IMODE_ROWSKIP,
    IMODE_COLSKIP
};
/** @} */ //imode defines

static void init_block_index(VC1Context *v)
{
    MpegEncContext *s = &v->s;
    ff_init_block_index(s);
    if (v->field_mode && !(v->second_field ^ v->tff)) {
        s->dest[0] += s->current_picture_ptr->f.linesize[0];
        s->dest[1] += s->current_picture_ptr->f.linesize[1];
        s->dest[2] += s->current_picture_ptr->f.linesize[2];
    }
}

/** @} */ //Bitplane group

static void vc1_put_signed_blocks_clamped(VC1Context *v)
{
    MpegEncContext *s = &v->s;
    int topleft_mb_pos, top_mb_pos;
    int stride_y, fieldtx = 0;
    int v_dist;

    /* The put pixels loop is always one MB row behind the decoding loop,
     * because we can only put pixels when overlap filtering is done, and
     * for filtering of the bottom edge of a MB, we need the next MB row
     * present as well.
     * Within the row, the put pixels loop is also one MB col behind the
     * decoding loop. The reason for this is again, because for filtering
     * of the right MB edge, we need the next MB present. */
    if (!s->first_slice_line) {
        if (s->mb_x) {
            topleft_mb_pos = (s->mb_y - 1) * s->mb_stride + s->mb_x - 1;
            if (v->fcm == ILACE_FRAME)
                fieldtx = v->fieldtx_plane[topleft_mb_pos];
            stride_y       = s->linesize << fieldtx;
            v_dist         = (16 - fieldtx) >> (fieldtx == 0);
            s->dsp.put_signed_pixels_clamped(v->block[v->topleft_blk_idx][0],
                                             s->dest[0] - 16 * s->linesize - 16,
                                             stride_y);
            s->dsp.put_signed_pixels_clamped(v->block[v->topleft_blk_idx][1],
                                             s->dest[0] - 16 * s->linesize - 8,
                                             stride_y);
            s->dsp.put_signed_pixels_clamped(v->block[v->topleft_blk_idx][2],
                                             s->dest[0] - v_dist * s->linesize - 16,
                                             stride_y);
            s->dsp.put_signed_pixels_clamped(v->block[v->topleft_blk_idx][3],
                                             s->dest[0] - v_dist * s->linesize - 8,
                                             stride_y);
            s->dsp.put_signed_pixels_clamped(v->block[v->topleft_blk_idx][4],
                                             s->dest[1] - 8 * s->uvlinesize - 8,
                                             s->uvlinesize);
            s->dsp.put_signed_pixels_clamped(v->block[v->topleft_blk_idx][5],
                                             s->dest[2] - 8 * s->uvlinesize - 8,
                                             s->uvlinesize);
        }
        if (s->mb_x == s->mb_width - 1) {
            top_mb_pos = (s->mb_y - 1) * s->mb_stride + s->mb_x;
            if (v->fcm == ILACE_FRAME)
                fieldtx = v->fieldtx_plane[top_mb_pos];
            stride_y   = s->linesize << fieldtx;
            v_dist     = fieldtx ? 15 : 8;
            s->dsp.put_signed_pixels_clamped(v->block[v->top_blk_idx][0],
                                             s->dest[0] - 16 * s->linesize,
                                             stride_y);
            s->dsp.put_signed_pixels_clamped(v->block[v->top_blk_idx][1],
                                             s->dest[0] - 16 * s->linesize + 8,
                                             stride_y);
            s->dsp.put_signed_pixels_clamped(v->block[v->top_blk_idx][2],
                                             s->dest[0] - v_dist * s->linesize,
                                             stride_y);
            s->dsp.put_signed_pixels_clamped(v->block[v->top_blk_idx][3],
                                             s->dest[0] - v_dist * s->linesize + 8,
                                             stride_y);
            s->dsp.put_signed_pixels_clamped(v->block[v->top_blk_idx][4],
                                             s->dest[1] - 8 * s->uvlinesize,
                                             s->uvlinesize);
            s->dsp.put_signed_pixels_clamped(v->block[v->top_blk_idx][5],
                                             s->dest[2] - 8 * s->uvlinesize,
                                             s->uvlinesize);
        }
    }

#define inc_blk_idx(idx) do { \
        idx++; \
        if (idx >= v->n_allocated_blks) \
            idx = 0; \
    } while (0)

    inc_blk_idx(v->topleft_blk_idx);
    inc_blk_idx(v->top_blk_idx);
    inc_blk_idx(v->left_blk_idx);
    inc_blk_idx(v->cur_blk_idx);
}

static void vc1_loop_filter_iblk(VC1Context *v, int pq)
{
    MpegEncContext *s = &v->s;
    int j;
    if (!s->first_slice_line) {
        v->vc1dsp.vc1_v_loop_filter16(s->dest[0], s->linesize, pq);
        if (s->mb_x)
            v->vc1dsp.vc1_h_loop_filter16(s->dest[0] - 16 * s->linesize, s->linesize, pq);
        v->vc1dsp.vc1_h_loop_filter16(s->dest[0] - 16 * s->linesize + 8, s->linesize, pq);
        for (j = 0; j < 2; j++) {
            v->vc1dsp.vc1_v_loop_filter8(s->dest[j + 1], s->uvlinesize, pq);
            if (s->mb_x)
                v->vc1dsp.vc1_h_loop_filter8(s->dest[j + 1] - 8 * s->uvlinesize, s->uvlinesize, pq);
        }
    }
    v->vc1dsp.vc1_v_loop_filter16(s->dest[0] + 8 * s->linesize, s->linesize, pq);

    if (s->mb_y == s->end_mb_y - 1) {
        if (s->mb_x) {
            v->vc1dsp.vc1_h_loop_filter16(s->dest[0], s->linesize, pq);
            v->vc1dsp.vc1_h_loop_filter8(s->dest[1], s->uvlinesize, pq);
            v->vc1dsp.vc1_h_loop_filter8(s->dest[2], s->uvlinesize, pq);
        }
        v->vc1dsp.vc1_h_loop_filter16(s->dest[0] + 8, s->linesize, pq);
    }
}

static void vc1_loop_filter_iblk_delayed(VC1Context *v, int pq)
{
    MpegEncContext *s = &v->s;
    int j;

    /* The loopfilter runs 1 row and 1 column behind the overlap filter, which
     * means it runs two rows/cols behind the decoding loop. */
    if (!s->first_slice_line) {
        if (s->mb_x) {
            if (s->mb_y >= s->start_mb_y + 2) {
                v->vc1dsp.vc1_v_loop_filter16(s->dest[0] - 16 * s->linesize - 16, s->linesize, pq);

                if (s->mb_x >= 2)
                    v->vc1dsp.vc1_h_loop_filter16(s->dest[0] - 32 * s->linesize - 16, s->linesize, pq);
                v->vc1dsp.vc1_h_loop_filter16(s->dest[0] - 32 * s->linesize - 8, s->linesize, pq);
                for (j = 0; j < 2; j++) {
                    v->vc1dsp.vc1_v_loop_filter8(s->dest[j + 1] - 8 * s->uvlinesize - 8, s->uvlinesize, pq);
                    if (s->mb_x >= 2) {
                        v->vc1dsp.vc1_h_loop_filter8(s->dest[j + 1] - 16 * s->uvlinesize - 8, s->uvlinesize, pq);
                    }
                }
            }
            v->vc1dsp.vc1_v_loop_filter16(s->dest[0] - 8 * s->linesize - 16, s->linesize, pq);
        }

        if (s->mb_x == s->mb_width - 1) {
            if (s->mb_y >= s->start_mb_y + 2) {
                v->vc1dsp.vc1_v_loop_filter16(s->dest[0] - 16 * s->linesize, s->linesize, pq);

                if (s->mb_x)
                    v->vc1dsp.vc1_h_loop_filter16(s->dest[0] - 32 * s->linesize, s->linesize, pq);
                v->vc1dsp.vc1_h_loop_filter16(s->dest[0] - 32 * s->linesize + 8, s->linesize, pq);
                for (j = 0; j < 2; j++) {
                    v->vc1dsp.vc1_v_loop_filter8(s->dest[j + 1] - 8 * s->uvlinesize, s->uvlinesize, pq);
                    if (s->mb_x >= 2) {
                        v->vc1dsp.vc1_h_loop_filter8(s->dest[j + 1] - 16 * s->uvlinesize, s->uvlinesize, pq);
                    }
                }
            }
            v->vc1dsp.vc1_v_loop_filter16(s->dest[0] - 8 * s->linesize, s->linesize, pq);
        }

        if (s->mb_y == s->end_mb_y) {
            if (s->mb_x) {
                if (s->mb_x >= 2)
                    v->vc1dsp.vc1_h_loop_filter16(s->dest[0] - 16 * s->linesize - 16, s->linesize, pq);
                v->vc1dsp.vc1_h_loop_filter16(s->dest[0] - 16 * s->linesize - 8, s->linesize, pq);
                if (s->mb_x >= 2) {
                    for (j = 0; j < 2; j++) {
                        v->vc1dsp.vc1_h_loop_filter8(s->dest[j + 1] - 8 * s->uvlinesize - 8, s->uvlinesize, pq);
                    }
                }
            }

            if (s->mb_x == s->mb_width - 1) {
                if (s->mb_x)
                    v->vc1dsp.vc1_h_loop_filter16(s->dest[0] - 16 * s->linesize, s->linesize, pq);
                v->vc1dsp.vc1_h_loop_filter16(s->dest[0] - 16 * s->linesize + 8, s->linesize, pq);
                if (s->mb_x) {
                    for (j = 0; j < 2; j++) {
                        v->vc1dsp.vc1_h_loop_filter8(s->dest[j + 1] - 8 * s->uvlinesize, s->uvlinesize, pq);
                    }
                }
            }
        }
    }
}

static void vc1_smooth_overlap_filter_iblk(VC1Context *v)
{
    MpegEncContext *s = &v->s;
    int mb_pos;

    if (v->condover == CONDOVER_NONE)
        return;

    mb_pos = s->mb_x + s->mb_y * s->mb_stride;

    /* Within a MB, the horizontal overlap always runs before the vertical.
     * To accomplish that, we run the H on left and internal borders of the
     * currently decoded MB. Then, we wait for the next overlap iteration
     * to do H overlap on the right edge of this MB, before moving over and
     * running the V overlap. Therefore, the V overlap makes us trail by one
     * MB col and the H overlap filter makes us trail by one MB row. This
     * is reflected in the time at which we run the put_pixels loop. */
    if (v->condover == CONDOVER_ALL || v->pq >= 9 || v->over_flags_plane[mb_pos]) {
        if (s->mb_x && (v->condover == CONDOVER_ALL || v->pq >= 9 ||
                        v->over_flags_plane[mb_pos - 1])) {
            v->vc1dsp.vc1_h_s_overlap(v->block[v->left_blk_idx][1],
                                      v->block[v->cur_blk_idx][0]);
            v->vc1dsp.vc1_h_s_overlap(v->block[v->left_blk_idx][3],
                                      v->block[v->cur_blk_idx][2]);
            if (!(s->flags & CODEC_FLAG_GRAY)) {
                v->vc1dsp.vc1_h_s_overlap(v->block[v->left_blk_idx][4],
                                          v->block[v->cur_blk_idx][4]);
                v->vc1dsp.vc1_h_s_overlap(v->block[v->left_blk_idx][5],
                                          v->block[v->cur_blk_idx][5]);
            }
        }
        v->vc1dsp.vc1_h_s_overlap(v->block[v->cur_blk_idx][0],
                                  v->block[v->cur_blk_idx][1]);
        v->vc1dsp.vc1_h_s_overlap(v->block[v->cur_blk_idx][2],
                                  v->block[v->cur_blk_idx][3]);

        if (s->mb_x == s->mb_width - 1) {
            if (!s->first_slice_line && (v->condover == CONDOVER_ALL || v->pq >= 9 ||
                                         v->over_flags_plane[mb_pos - s->mb_stride])) {
                v->vc1dsp.vc1_v_s_overlap(v->block[v->top_blk_idx][2],
                                          v->block[v->cur_blk_idx][0]);
                v->vc1dsp.vc1_v_s_overlap(v->block[v->top_blk_idx][3],
                                          v->block[v->cur_blk_idx][1]);
                if (!(s->flags & CODEC_FLAG_GRAY)) {
                    v->vc1dsp.vc1_v_s_overlap(v->block[v->top_blk_idx][4],
                                              v->block[v->cur_blk_idx][4]);
                    v->vc1dsp.vc1_v_s_overlap(v->block[v->top_blk_idx][5],
                                              v->block[v->cur_blk_idx][5]);
                }
            }
            v->vc1dsp.vc1_v_s_overlap(v->block[v->cur_blk_idx][0],
                                      v->block[v->cur_blk_idx][2]);
            v->vc1dsp.vc1_v_s_overlap(v->block[v->cur_blk_idx][1],
                                      v->block[v->cur_blk_idx][3]);
        }
    }
    if (s->mb_x && (v->condover == CONDOVER_ALL || v->over_flags_plane[mb_pos - 1])) {
        if (!s->first_slice_line && (v->condover == CONDOVER_ALL || v->pq >= 9 ||
                                     v->over_flags_plane[mb_pos - s->mb_stride - 1])) {
            v->vc1dsp.vc1_v_s_overlap(v->block[v->topleft_blk_idx][2],
                                      v->block[v->left_blk_idx][0]);
            v->vc1dsp.vc1_v_s_overlap(v->block[v->topleft_blk_idx][3],
                                      v->block[v->left_blk_idx][1]);
            if (!(s->flags & CODEC_FLAG_GRAY)) {
                v->vc1dsp.vc1_v_s_overlap(v->block[v->topleft_blk_idx][4],
                                          v->block[v->left_blk_idx][4]);
                v->vc1dsp.vc1_v_s_overlap(v->block[v->topleft_blk_idx][5],
                                          v->block[v->left_blk_idx][5]);
            }
        }
        v->vc1dsp.vc1_v_s_overlap(v->block[v->left_blk_idx][0],
                                  v->block[v->left_blk_idx][2]);
        v->vc1dsp.vc1_v_s_overlap(v->block[v->left_blk_idx][1],
                                  v->block[v->left_blk_idx][3]);
    }
}

/** Do motion compensation over 1 macroblock
 * Mostly adapted hpel_motion and qpel_motion from mpegvideo.c
 */
static void vc1_mc_1mv(VC1Context *v, int dir)
{
    MpegEncContext *s = &v->s;
    H264ChromaContext *h264chroma = &v->h264chroma;
    uint8_t *srcY, *srcU, *srcV;
    int dxy, mx, my, uvmx, uvmy, src_x, src_y, uvsrc_x, uvsrc_y;
    int v_edge_pos = s->v_edge_pos >> v->field_mode;
    int i;
    uint8_t (*luty)[256], (*lutuv)[256];
    int use_ic;

    if ((!v->field_mode ||
         (v->ref_field_type[dir] == 1 && v->cur_field_type == 1)) &&
        !v->s.last_picture.f.data[0])
        return;

    mx = s->mv[dir][0][0];
    my = s->mv[dir][0][1];

    // store motion vectors for further use in B frames
    if (s->pict_type == AV_PICTURE_TYPE_P) {
        for (i = 0; i < 4; i++) {
            s->current_picture.motion_val[1][s->block_index[i] + v->blocks_off][0] = mx;
            s->current_picture.motion_val[1][s->block_index[i] + v->blocks_off][1] = my;
        }
    }

    uvmx = (mx + ((mx & 3) == 3)) >> 1;
    uvmy = (my + ((my & 3) == 3)) >> 1;
    v->luma_mv[s->mb_x][0] = uvmx;
    v->luma_mv[s->mb_x][1] = uvmy;

    if (v->field_mode &&
        v->cur_field_type != v->ref_field_type[dir]) {
        my   = my   - 2 + 4 * v->cur_field_type;
        uvmy = uvmy - 2 + 4 * v->cur_field_type;
    }

    // fastuvmc shall be ignored for interlaced frame picture
    if (v->fastuvmc && (v->fcm != ILACE_FRAME)) {
        uvmx = uvmx + ((uvmx < 0) ? (uvmx & 1) : -(uvmx & 1));
        uvmy = uvmy + ((uvmy < 0) ? (uvmy & 1) : -(uvmy & 1));
    }
    if (!dir) {
        if (v->field_mode && (v->cur_field_type != v->ref_field_type[dir]) && v->second_field) {
            srcY = s->current_picture.f.data[0];
            srcU = s->current_picture.f.data[1];
            srcV = s->current_picture.f.data[2];
<<<<<<< HEAD
            luty = v->curr_luty;
            lutuv= v->curr_lutuv;
            use_ic=v->curr_use_ic;
=======
            luty  = v->curr_luty;
            lutuv = v->curr_lutuv;
            use_ic = v->curr_use_ic;
>>>>>>> 72821499
        } else {
            srcY = s->last_picture.f.data[0];
            srcU = s->last_picture.f.data[1];
            srcV = s->last_picture.f.data[2];
<<<<<<< HEAD
            luty = v->last_luty ;
            lutuv= v->last_lutuv;
            use_ic=v->last_use_ic;
=======
            luty  = v->last_luty;
            lutuv = v->last_lutuv;
            use_ic = v->last_use_ic;
>>>>>>> 72821499
        }
    } else {
        srcY = s->next_picture.f.data[0];
        srcU = s->next_picture.f.data[1];
        srcV = s->next_picture.f.data[2];
<<<<<<< HEAD
        luty = v->next_luty ;
        lutuv= v->next_lutuv;
        use_ic=v->next_use_ic;
=======
        luty  = v->next_luty;
        lutuv = v->next_lutuv;
        use_ic = v->next_use_ic;
>>>>>>> 72821499
    }

    if(!srcY)
        return;

    src_x   = s->mb_x * 16 + (mx   >> 2);
    src_y   = s->mb_y * 16 + (my   >> 2);
    uvsrc_x = s->mb_x *  8 + (uvmx >> 2);
    uvsrc_y = s->mb_y *  8 + (uvmy >> 2);

    if (v->profile != PROFILE_ADVANCED) {
        src_x   = av_clip(  src_x, -16, s->mb_width  * 16);
        src_y   = av_clip(  src_y, -16, s->mb_height * 16);
        uvsrc_x = av_clip(uvsrc_x,  -8, s->mb_width  *  8);
        uvsrc_y = av_clip(uvsrc_y,  -8, s->mb_height *  8);
    } else {
        src_x   = av_clip(  src_x, -17, s->avctx->coded_width);
        src_y   = av_clip(  src_y, -18, s->avctx->coded_height + 1);
        uvsrc_x = av_clip(uvsrc_x,  -8, s->avctx->coded_width  >> 1);
        uvsrc_y = av_clip(uvsrc_y,  -8, s->avctx->coded_height >> 1);
    }

    srcY += src_y   * s->linesize   + src_x;
    srcU += uvsrc_y * s->uvlinesize + uvsrc_x;
    srcV += uvsrc_y * s->uvlinesize + uvsrc_x;

    if (v->field_mode && v->ref_field_type[dir]) {
        srcY += s->current_picture_ptr->f.linesize[0];
        srcU += s->current_picture_ptr->f.linesize[1];
        srcV += s->current_picture_ptr->f.linesize[2];
    }

    /* for grayscale we should not try to read from unknown area */
    if (s->flags & CODEC_FLAG_GRAY) {
        srcU = s->edge_emu_buffer + 18 * s->linesize;
        srcV = s->edge_emu_buffer + 18 * s->linesize;
    }

    if (v->rangeredfrm || use_ic
        || s->h_edge_pos < 22 || v_edge_pos < 22
        || (unsigned)(src_x - s->mspel) > s->h_edge_pos - (mx&3) - 16 - s->mspel * 3
        || (unsigned)(src_y - 1)        > v_edge_pos    - (my&3) - 16 - 3) {
        uint8_t *uvbuf = s->edge_emu_buffer + 19 * s->linesize;

        srcY -= s->mspel * (1 + s->linesize);
        s->vdsp.emulated_edge_mc(s->edge_emu_buffer, srcY, s->linesize,
                                 17 + s->mspel * 2, 17 + s->mspel * 2,
                                 src_x - s->mspel, src_y - s->mspel,
                                 s->h_edge_pos, v_edge_pos);
        srcY = s->edge_emu_buffer;
        s->vdsp.emulated_edge_mc(uvbuf     , srcU, s->uvlinesize, 8 + 1, 8 + 1,
                                 uvsrc_x, uvsrc_y, s->h_edge_pos >> 1, v_edge_pos >> 1);
        s->vdsp.emulated_edge_mc(uvbuf + 16, srcV, s->uvlinesize, 8 + 1, 8 + 1,
                                 uvsrc_x, uvsrc_y, s->h_edge_pos >> 1, v_edge_pos >> 1);
        srcU = uvbuf;
        srcV = uvbuf + 16;
        /* if we deal with range reduction we need to scale source blocks */
        if (v->rangeredfrm) {
            int i, j;
            uint8_t *src, *src2;

            src = srcY;
            for (j = 0; j < 17 + s->mspel * 2; j++) {
                for (i = 0; i < 17 + s->mspel * 2; i++)
                    src[i] = ((src[i] - 128) >> 1) + 128;
                src += s->linesize;
            }
            src  = srcU;
            src2 = srcV;
            for (j = 0; j < 9; j++) {
                for (i = 0; i < 9; i++) {
                    src[i]  = ((src[i]  - 128) >> 1) + 128;
                    src2[i] = ((src2[i] - 128) >> 1) + 128;
                }
                src  += s->uvlinesize;
                src2 += s->uvlinesize;
            }
        }
        /* if we deal with intensity compensation we need to scale source blocks */
        if (use_ic) {
            int i, j;
            uint8_t *src, *src2;

            src = srcY;
            for (j = 0; j < 17 + s->mspel * 2; j++) {
<<<<<<< HEAD
                int f = v->field_mode ? v->ref_field_type[dir] : ((j + src_y - s->mspel)&1) ;
=======
                int f = v->field_mode ? v->ref_field_type[dir] : ((j + src_y - s->mspel) & 1) ;
>>>>>>> 72821499
                for (i = 0; i < 17 + s->mspel * 2; i++)
                    src[i] = luty[f][src[i]];
                src += s->linesize;
            }
            src  = srcU;
            src2 = srcV;
            for (j = 0; j < 9; j++) {
<<<<<<< HEAD
                int f = v->field_mode ? v->ref_field_type[dir] : ((j + uvsrc_y)&1);
=======
                int f = v->field_mode ? v->ref_field_type[dir] : ((j + uvsrc_y) & 1);
>>>>>>> 72821499
                for (i = 0; i < 9; i++) {
                    src[i]  = lutuv[f][src[i]];
                    src2[i] = lutuv[f][src2[i]];
                }
                src  += s->uvlinesize;
                src2 += s->uvlinesize;
            }
        }
        srcY += s->mspel * (1 + s->linesize);
    }

    if (s->mspel) {
        dxy = ((my & 3) << 2) | (mx & 3);
        v->vc1dsp.put_vc1_mspel_pixels_tab[dxy](s->dest[0]    , srcY    , s->linesize, v->rnd);
        v->vc1dsp.put_vc1_mspel_pixels_tab[dxy](s->dest[0] + 8, srcY + 8, s->linesize, v->rnd);
        srcY += s->linesize * 8;
        v->vc1dsp.put_vc1_mspel_pixels_tab[dxy](s->dest[0] + 8 * s->linesize    , srcY    , s->linesize, v->rnd);
        v->vc1dsp.put_vc1_mspel_pixels_tab[dxy](s->dest[0] + 8 * s->linesize + 8, srcY + 8, s->linesize, v->rnd);
    } else { // hpel mc - always used for luma
        dxy = (my & 2) | ((mx & 2) >> 1);
        if (!v->rnd)
            s->hdsp.put_pixels_tab[0][dxy](s->dest[0], srcY, s->linesize, 16);
        else
            s->hdsp.put_no_rnd_pixels_tab[0][dxy](s->dest[0], srcY, s->linesize, 16);
    }

    if (s->flags & CODEC_FLAG_GRAY) return;
    /* Chroma MC always uses qpel bilinear */
    uvmx = (uvmx & 3) << 1;
    uvmy = (uvmy & 3) << 1;
    if (!v->rnd) {
        h264chroma->put_h264_chroma_pixels_tab[0](s->dest[1], srcU, s->uvlinesize, 8, uvmx, uvmy);
        h264chroma->put_h264_chroma_pixels_tab[0](s->dest[2], srcV, s->uvlinesize, 8, uvmx, uvmy);
    } else {
        v->vc1dsp.put_no_rnd_vc1_chroma_pixels_tab[0](s->dest[1], srcU, s->uvlinesize, 8, uvmx, uvmy);
        v->vc1dsp.put_no_rnd_vc1_chroma_pixels_tab[0](s->dest[2], srcV, s->uvlinesize, 8, uvmx, uvmy);
    }
}

static inline int median4(int a, int b, int c, int d)
{
    if (a < b) {
        if (c < d) return (FFMIN(b, d) + FFMAX(a, c)) / 2;
        else       return (FFMIN(b, c) + FFMAX(a, d)) / 2;
    } else {
        if (c < d) return (FFMIN(a, d) + FFMAX(b, c)) / 2;
        else       return (FFMIN(a, c) + FFMAX(b, d)) / 2;
    }
}

/** Do motion compensation for 4-MV macroblock - luminance block
 */
static void vc1_mc_4mv_luma(VC1Context *v, int n, int dir, int avg)
{
    MpegEncContext *s = &v->s;
    uint8_t *srcY;
    int dxy, mx, my, src_x, src_y;
    int off;
    int fieldmv = (v->fcm == ILACE_FRAME) ? v->blk_mv_type[s->block_index[n]] : 0;
    int v_edge_pos = s->v_edge_pos >> v->field_mode;
    uint8_t (*luty)[256];
    int use_ic;

    if ((!v->field_mode ||
         (v->ref_field_type[dir] == 1 && v->cur_field_type == 1)) &&
        !v->s.last_picture.f.data[0])
        return;

    mx = s->mv[dir][n][0];
    my = s->mv[dir][n][1];

    if (!dir) {
        if (v->field_mode && (v->cur_field_type != v->ref_field_type[dir]) && v->second_field) {
            srcY = s->current_picture.f.data[0];
            luty = v->curr_luty;
<<<<<<< HEAD
            use_ic=v->curr_use_ic;
        } else {
            srcY = s->last_picture.f.data[0];
            luty = v->last_luty;
            use_ic=v->last_use_ic;
=======
            use_ic = v->curr_use_ic;
        } else {
            srcY = s->last_picture.f.data[0];
            luty = v->last_luty;
            use_ic = v->last_use_ic;
>>>>>>> 72821499
        }
    } else {
        srcY = s->next_picture.f.data[0];
        luty = v->next_luty;
<<<<<<< HEAD
        use_ic=v->next_use_ic;
=======
        use_ic = v->next_use_ic;
>>>>>>> 72821499
    }

    if(!srcY)
        return;

    if (v->field_mode) {
        if (v->cur_field_type != v->ref_field_type[dir])
            my = my - 2 + 4 * v->cur_field_type;
    }

    if (s->pict_type == AV_PICTURE_TYPE_P && n == 3 && v->field_mode) {
        int same_count = 0, opp_count = 0, k;
        int chosen_mv[2][4][2], f;
        int tx, ty;
        for (k = 0; k < 4; k++) {
            f = v->mv_f[0][s->block_index[k] + v->blocks_off];
            chosen_mv[f][f ? opp_count : same_count][0] = s->mv[0][k][0];
            chosen_mv[f][f ? opp_count : same_count][1] = s->mv[0][k][1];
            opp_count  += f;
            same_count += 1 - f;
        }
        f = opp_count > same_count;
        switch (f ? opp_count : same_count) {
        case 4:
            tx = median4(chosen_mv[f][0][0], chosen_mv[f][1][0],
                         chosen_mv[f][2][0], chosen_mv[f][3][0]);
            ty = median4(chosen_mv[f][0][1], chosen_mv[f][1][1],
                         chosen_mv[f][2][1], chosen_mv[f][3][1]);
            break;
        case 3:
            tx = mid_pred(chosen_mv[f][0][0], chosen_mv[f][1][0], chosen_mv[f][2][0]);
            ty = mid_pred(chosen_mv[f][0][1], chosen_mv[f][1][1], chosen_mv[f][2][1]);
            break;
        case 2:
            tx = (chosen_mv[f][0][0] + chosen_mv[f][1][0]) / 2;
            ty = (chosen_mv[f][0][1] + chosen_mv[f][1][1]) / 2;
            break;
        default:
            av_assert0(0);
        }
        s->current_picture.motion_val[1][s->block_index[0] + v->blocks_off][0] = tx;
        s->current_picture.motion_val[1][s->block_index[0] + v->blocks_off][1] = ty;
        for (k = 0; k < 4; k++)
            v->mv_f[1][s->block_index[k] + v->blocks_off] = f;
    }

    if (v->fcm == ILACE_FRAME) {  // not sure if needed for other types of picture
        int qx, qy;
        int width  = s->avctx->coded_width;
        int height = s->avctx->coded_height >> 1;
        if (s->pict_type == AV_PICTURE_TYPE_P) {
            s->current_picture.motion_val[1][s->block_index[n] + v->blocks_off][0] = mx;
            s->current_picture.motion_val[1][s->block_index[n] + v->blocks_off][1] = my;
        }
        qx = (s->mb_x * 16) + (mx >> 2);
        qy = (s->mb_y *  8) + (my >> 3);

        if (qx < -17)
            mx -= 4 * (qx + 17);
        else if (qx > width)
            mx -= 4 * (qx - width);
        if (qy < -18)
            my -= 8 * (qy + 18);
        else if (qy > height + 1)
            my -= 8 * (qy - height - 1);
    }

    if ((v->fcm == ILACE_FRAME) && fieldmv)
        off = ((n > 1) ? s->linesize : 0) + (n & 1) * 8;
    else
        off = s->linesize * 4 * (n & 2) + (n & 1) * 8;

    src_x = s->mb_x * 16 + (n & 1) * 8 + (mx >> 2);
    if (!fieldmv)
        src_y = s->mb_y * 16 + (n & 2) * 4 + (my >> 2);
    else
        src_y = s->mb_y * 16 + ((n > 1) ? 1 : 0) + (my >> 2);

    if (v->profile != PROFILE_ADVANCED) {
        src_x = av_clip(src_x, -16, s->mb_width  * 16);
        src_y = av_clip(src_y, -16, s->mb_height * 16);
    } else {
        src_x = av_clip(src_x, -17, s->avctx->coded_width);
        if (v->fcm == ILACE_FRAME) {
            if (src_y & 1)
                src_y = av_clip(src_y, -17, s->avctx->coded_height + 1);
            else
                src_y = av_clip(src_y, -18, s->avctx->coded_height);
        } else {
            src_y = av_clip(src_y, -18, s->avctx->coded_height + 1);
        }
    }

    srcY += src_y * s->linesize + src_x;
    if (v->field_mode && v->ref_field_type[dir])
        srcY += s->current_picture_ptr->f.linesize[0];

    if (fieldmv && !(src_y & 1))
        v_edge_pos--;
    if (fieldmv && (src_y & 1) && src_y < 4)
        src_y--;
    if (v->rangeredfrm || use_ic
        || s->h_edge_pos < 13 || v_edge_pos < 23
        || (unsigned)(src_x - s->mspel) > s->h_edge_pos - (mx & 3) - 8 - s->mspel * 2
        || (unsigned)(src_y - (s->mspel << fieldmv)) > v_edge_pos - (my & 3) - ((8 + s->mspel * 2) << fieldmv)) {
        srcY -= s->mspel * (1 + (s->linesize << fieldmv));
        /* check emulate edge stride and offset */
        s->vdsp.emulated_edge_mc(s->edge_emu_buffer, srcY, s->linesize,
                                 9 + s->mspel * 2, (9 + s->mspel * 2) << fieldmv,
                                 src_x - s->mspel, src_y - (s->mspel << fieldmv),
                                 s->h_edge_pos, v_edge_pos);
        srcY = s->edge_emu_buffer;
        /* if we deal with range reduction we need to scale source blocks */
        if (v->rangeredfrm) {
            int i, j;
            uint8_t *src;

            src = srcY;
            for (j = 0; j < 9 + s->mspel * 2; j++) {
                for (i = 0; i < 9 + s->mspel * 2; i++)
                    src[i] = ((src[i] - 128) >> 1) + 128;
                src += s->linesize << fieldmv;
            }
        }
        /* if we deal with intensity compensation we need to scale source blocks */
        if (use_ic) {
            int i, j;
            uint8_t *src;

            src = srcY;
            for (j = 0; j < 9 + s->mspel * 2; j++) {
<<<<<<< HEAD
                int f = v->field_mode ? v->ref_field_type[dir] : (((j<<fieldmv)+src_y - (s->mspel << fieldmv))&1);
=======
                int f = v->field_mode ? v->ref_field_type[dir] : (((j<<fieldmv)+src_y - (s->mspel << fieldmv)) & 1);
>>>>>>> 72821499
                for (i = 0; i < 9 + s->mspel * 2; i++)
                    src[i] = luty[f][src[i]];
                src += s->linesize << fieldmv;
            }
        }
        srcY += s->mspel * (1 + (s->linesize << fieldmv));
    }

    if (s->mspel) {
        dxy = ((my & 3) << 2) | (mx & 3);
        if (avg)
            v->vc1dsp.avg_vc1_mspel_pixels_tab[dxy](s->dest[0] + off, srcY, s->linesize << fieldmv, v->rnd);
        else
            v->vc1dsp.put_vc1_mspel_pixels_tab[dxy](s->dest[0] + off, srcY, s->linesize << fieldmv, v->rnd);
    } else { // hpel mc - always used for luma
        dxy = (my & 2) | ((mx & 2) >> 1);
        if (!v->rnd)
            s->hdsp.put_pixels_tab[1][dxy](s->dest[0] + off, srcY, s->linesize, 8);
        else
            s->hdsp.put_no_rnd_pixels_tab[1][dxy](s->dest[0] + off, srcY, s->linesize, 8);
    }
}

static av_always_inline int get_chroma_mv(int *mvx, int *mvy, int *a, int flag, int *tx, int *ty)
{
    int idx, i;
    static const int count[16] = { 0, 1, 1, 2, 1, 2, 2, 3, 1, 2, 2, 3, 2, 3, 3, 4};

    idx =  ((a[3] != flag) << 3)
         | ((a[2] != flag) << 2)
         | ((a[1] != flag) << 1)
         |  (a[0] != flag);
    if (!idx) {
        *tx = median4(mvx[0], mvx[1], mvx[2], mvx[3]);
        *ty = median4(mvy[0], mvy[1], mvy[2], mvy[3]);
        return 4;
    } else if (count[idx] == 1) {
        switch (idx) {
        case 0x1:
            *tx = mid_pred(mvx[1], mvx[2], mvx[3]);
            *ty = mid_pred(mvy[1], mvy[2], mvy[3]);
            return 3;
        case 0x2:
            *tx = mid_pred(mvx[0], mvx[2], mvx[3]);
            *ty = mid_pred(mvy[0], mvy[2], mvy[3]);
            return 3;
        case 0x4:
            *tx = mid_pred(mvx[0], mvx[1], mvx[3]);
            *ty = mid_pred(mvy[0], mvy[1], mvy[3]);
            return 3;
        case 0x8:
            *tx = mid_pred(mvx[0], mvx[1], mvx[2]);
            *ty = mid_pred(mvy[0], mvy[1], mvy[2]);
            return 3;
        }
    } else if (count[idx] == 2) {
        int t1 = 0, t2 = 0;
        for (i = 0; i < 3; i++)
            if (!a[i]) {
                t1 = i;
                break;
            }
        for (i = t1 + 1; i < 4; i++)
            if (!a[i]) {
                t2 = i;
                break;
            }
        *tx = (mvx[t1] + mvx[t2]) / 2;
        *ty = (mvy[t1] + mvy[t2]) / 2;
        return 2;
    } else {
        return 0;
    }
    return -1;
}

/** Do motion compensation for 4-MV macroblock - both chroma blocks
 */
static void vc1_mc_4mv_chroma(VC1Context *v, int dir)
{
    MpegEncContext *s = &v->s;
    H264ChromaContext *h264chroma = &v->h264chroma;
    uint8_t *srcU, *srcV;
    int uvmx, uvmy, uvsrc_x, uvsrc_y;
    int k, tx = 0, ty = 0;
    int mvx[4], mvy[4], intra[4], mv_f[4];
    int valid_count;
    int chroma_ref_type = v->cur_field_type;
    int v_edge_pos = s->v_edge_pos >> v->field_mode;
    uint8_t (*lutuv)[256];
    int use_ic;

    if (!v->field_mode && !v->s.last_picture.f.data[0])
        return;
    if (s->flags & CODEC_FLAG_GRAY)
        return;

    for (k = 0; k < 4; k++) {
        mvx[k] = s->mv[dir][k][0];
        mvy[k] = s->mv[dir][k][1];
        intra[k] = v->mb_type[0][s->block_index[k]];
        if (v->field_mode)
            mv_f[k] = v->mv_f[dir][s->block_index[k] + v->blocks_off];
    }

    /* calculate chroma MV vector from four luma MVs */
    if (!v->field_mode || (v->field_mode && !v->numref)) {
        valid_count = get_chroma_mv(mvx, mvy, intra, 0, &tx, &ty);
        chroma_ref_type = v->reffield;
        if (!valid_count) {
            s->current_picture.motion_val[1][s->block_index[0] + v->blocks_off][0] = 0;
            s->current_picture.motion_val[1][s->block_index[0] + v->blocks_off][1] = 0;
            v->luma_mv[s->mb_x][0] = v->luma_mv[s->mb_x][1] = 0;
            return; //no need to do MC for intra blocks
        }
    } else {
        int dominant = 0;
        if (mv_f[0] + mv_f[1] + mv_f[2] + mv_f[3] > 2)
            dominant = 1;
        valid_count = get_chroma_mv(mvx, mvy, mv_f, dominant, &tx, &ty);
        if (dominant)
            chroma_ref_type = !v->cur_field_type;
    }
    if (v->field_mode && chroma_ref_type == 1 && v->cur_field_type == 1 && !v->s.last_picture.f.data[0])
        return;
    s->current_picture.motion_val[1][s->block_index[0] + v->blocks_off][0] = tx;
    s->current_picture.motion_val[1][s->block_index[0] + v->blocks_off][1] = ty;
    uvmx = (tx + ((tx & 3) == 3)) >> 1;
    uvmy = (ty + ((ty & 3) == 3)) >> 1;

    v->luma_mv[s->mb_x][0] = uvmx;
    v->luma_mv[s->mb_x][1] = uvmy;

    if (v->fastuvmc) {
        uvmx = uvmx + ((uvmx < 0) ? (uvmx & 1) : -(uvmx & 1));
        uvmy = uvmy + ((uvmy < 0) ? (uvmy & 1) : -(uvmy & 1));
    }
    // Field conversion bias
    if (v->cur_field_type != chroma_ref_type)
        uvmy += 2 - 4 * chroma_ref_type;

    uvsrc_x = s->mb_x * 8 + (uvmx >> 2);
    uvsrc_y = s->mb_y * 8 + (uvmy >> 2);

    if (v->profile != PROFILE_ADVANCED) {
        uvsrc_x = av_clip(uvsrc_x, -8, s->mb_width  * 8);
        uvsrc_y = av_clip(uvsrc_y, -8, s->mb_height * 8);
    } else {
        uvsrc_x = av_clip(uvsrc_x, -8, s->avctx->coded_width  >> 1);
        uvsrc_y = av_clip(uvsrc_y, -8, s->avctx->coded_height >> 1);
    }

    if (!dir) {
        if (v->field_mode && (v->cur_field_type != chroma_ref_type) && v->second_field) {
            srcU = s->current_picture.f.data[1];
            srcV = s->current_picture.f.data[2];
<<<<<<< HEAD
            lutuv= v->curr_lutuv;
            use_ic=v->curr_use_ic;
        } else {
            srcU = s->last_picture.f.data[1];
            srcV = s->last_picture.f.data[2];
            lutuv= v->last_lutuv;
            use_ic=v->last_use_ic;
=======
            lutuv = v->curr_lutuv;
            use_ic = v->curr_use_ic;
        } else {
            srcU = s->last_picture.f.data[1];
            srcV = s->last_picture.f.data[2];
            lutuv = v->last_lutuv;
            use_ic = v->last_use_ic;
>>>>>>> 72821499
        }
    } else {
        srcU = s->next_picture.f.data[1];
        srcV = s->next_picture.f.data[2];
<<<<<<< HEAD
        lutuv= v->next_lutuv;
        use_ic=v->next_use_ic;
=======
        lutuv = v->next_lutuv;
        use_ic = v->next_use_ic;
>>>>>>> 72821499
    }

    if(!srcU)
        return;

    srcU += uvsrc_y * s->uvlinesize + uvsrc_x;
    srcV += uvsrc_y * s->uvlinesize + uvsrc_x;

    if (v->field_mode) {
        if (chroma_ref_type) {
            srcU += s->current_picture_ptr->f.linesize[1];
            srcV += s->current_picture_ptr->f.linesize[2];
        }
    }

    if (v->rangeredfrm || use_ic
        || s->h_edge_pos < 18 || v_edge_pos < 18
        || (unsigned)uvsrc_x > (s->h_edge_pos >> 1) - 9
        || (unsigned)uvsrc_y > (v_edge_pos    >> 1) - 9) {
        s->vdsp.emulated_edge_mc(s->edge_emu_buffer     , srcU, s->uvlinesize,
                                 8 + 1, 8 + 1, uvsrc_x, uvsrc_y,
                                 s->h_edge_pos >> 1, v_edge_pos >> 1);
        s->vdsp.emulated_edge_mc(s->edge_emu_buffer + 16, srcV, s->uvlinesize,
                                 8 + 1, 8 + 1, uvsrc_x, uvsrc_y,
                                 s->h_edge_pos >> 1, v_edge_pos >> 1);
        srcU = s->edge_emu_buffer;
        srcV = s->edge_emu_buffer + 16;

        /* if we deal with range reduction we need to scale source blocks */
        if (v->rangeredfrm) {
            int i, j;
            uint8_t *src, *src2;

            src  = srcU;
            src2 = srcV;
            for (j = 0; j < 9; j++) {
                for (i = 0; i < 9; i++) {
                    src[i]  = ((src[i]  - 128) >> 1) + 128;
                    src2[i] = ((src2[i] - 128) >> 1) + 128;
                }
                src  += s->uvlinesize;
                src2 += s->uvlinesize;
            }
        }
        /* if we deal with intensity compensation we need to scale source blocks */
        if (use_ic) {
            int i, j;
            uint8_t *src, *src2;

            src  = srcU;
            src2 = srcV;
            for (j = 0; j < 9; j++) {
<<<<<<< HEAD
                int f = v->field_mode ? chroma_ref_type : ((j + uvsrc_y)&1);
=======
                int f = v->field_mode ? chroma_ref_type : ((j + uvsrc_y) & 1);
>>>>>>> 72821499
                for (i = 0; i < 9; i++) {
                    src[i]  = lutuv[f][src[i]];
                    src2[i] = lutuv[f][src2[i]];
                }
                src  += s->uvlinesize;
                src2 += s->uvlinesize;
            }
        }
    }

    /* Chroma MC always uses qpel bilinear */
    uvmx = (uvmx & 3) << 1;
    uvmy = (uvmy & 3) << 1;
    if (!v->rnd) {
        h264chroma->put_h264_chroma_pixels_tab[0](s->dest[1], srcU, s->uvlinesize, 8, uvmx, uvmy);
        h264chroma->put_h264_chroma_pixels_tab[0](s->dest[2], srcV, s->uvlinesize, 8, uvmx, uvmy);
    } else {
        v->vc1dsp.put_no_rnd_vc1_chroma_pixels_tab[0](s->dest[1], srcU, s->uvlinesize, 8, uvmx, uvmy);
        v->vc1dsp.put_no_rnd_vc1_chroma_pixels_tab[0](s->dest[2], srcV, s->uvlinesize, 8, uvmx, uvmy);
    }
}

/** Do motion compensation for 4-MV interlaced frame chroma macroblock (both U and V)
 */
static void vc1_mc_4mv_chroma4(VC1Context *v, int dir, int dir2, int avg)
{
    MpegEncContext *s = &v->s;
    H264ChromaContext *h264chroma = &v->h264chroma;
    uint8_t *srcU, *srcV;
    int uvsrc_x, uvsrc_y;
    int uvmx_field[4], uvmy_field[4];
    int i, off, tx, ty;
    int fieldmv = v->blk_mv_type[s->block_index[0]];
    static const int s_rndtblfield[16] = { 0, 0, 1, 2, 4, 4, 5, 6, 2, 2, 3, 8, 6, 6, 7, 12 };
    int v_dist = fieldmv ? 1 : 4; // vertical offset for lower sub-blocks
    int v_edge_pos = s->v_edge_pos >> 1;
    int use_ic;
    uint8_t (*lutuv)[256];

    if (s->flags & CODEC_FLAG_GRAY)
        return;

    for (i = 0; i < 4; i++) {
<<<<<<< HEAD
        int d = i<2 ? dir: dir2;
=======
        int d = i < 2 ? dir: dir2;
>>>>>>> 72821499
        tx = s->mv[d][i][0];
        uvmx_field[i] = (tx + ((tx & 3) == 3)) >> 1;
        ty = s->mv[d][i][1];
        if (fieldmv)
            uvmy_field[i] = (ty >> 4) * 8 + s_rndtblfield[ty & 0xF];
        else
            uvmy_field[i] = (ty + ((ty & 3) == 3)) >> 1;
    }

    for (i = 0; i < 4; i++) {
        off = (i & 1) * 4 + ((i & 2) ? v_dist * s->uvlinesize : 0);
        uvsrc_x = s->mb_x * 8 +  (i & 1) * 4           + (uvmx_field[i] >> 2);
        uvsrc_y = s->mb_y * 8 + ((i & 2) ? v_dist : 0) + (uvmy_field[i] >> 2);
        // FIXME: implement proper pull-back (see vc1cropmv.c, vc1CROPMV_ChromaPullBack())
        uvsrc_x = av_clip(uvsrc_x, -8, s->avctx->coded_width  >> 1);
        uvsrc_y = av_clip(uvsrc_y, -8, s->avctx->coded_height >> 1);
        if (i < 2 ? dir : dir2) {
            srcU = s->next_picture.f.data[1] + uvsrc_y * s->uvlinesize + uvsrc_x;
            srcV = s->next_picture.f.data[2] + uvsrc_y * s->uvlinesize + uvsrc_x;
            lutuv  = v->next_lutuv;
            use_ic = v->next_use_ic;
        } else {
            srcU = s->last_picture.f.data[1] + uvsrc_y * s->uvlinesize + uvsrc_x;
            srcV = s->last_picture.f.data[2] + uvsrc_y * s->uvlinesize + uvsrc_x;
            lutuv  = v->last_lutuv;
            use_ic = v->last_use_ic;
        }
        uvmx_field[i] = (uvmx_field[i] & 3) << 1;
        uvmy_field[i] = (uvmy_field[i] & 3) << 1;

        if (fieldmv && !(uvsrc_y & 1))
            v_edge_pos = (s->v_edge_pos >> 1) - 1;

        if (fieldmv && (uvsrc_y & 1) && uvsrc_y < 2)
            uvsrc_y--;
<<<<<<< HEAD
        if ((use_ic)
=======
        if (use_ic
>>>>>>> 72821499
            || s->h_edge_pos < 10 || v_edge_pos < (5 << fieldmv)
            || (unsigned)uvsrc_x > (s->h_edge_pos >> 1) - 5
            || (unsigned)uvsrc_y > v_edge_pos - (5 << fieldmv)) {
            s->vdsp.emulated_edge_mc(s->edge_emu_buffer, srcU, s->uvlinesize,
                                     5, (5 << fieldmv), uvsrc_x, uvsrc_y,
                                     s->h_edge_pos >> 1, v_edge_pos);
            s->vdsp.emulated_edge_mc(s->edge_emu_buffer + 16, srcV, s->uvlinesize,
                                     5, (5 << fieldmv), uvsrc_x, uvsrc_y,
                                     s->h_edge_pos >> 1, v_edge_pos);
            srcU = s->edge_emu_buffer;
            srcV = s->edge_emu_buffer + 16;

            /* if we deal with intensity compensation we need to scale source blocks */
            if (use_ic) {
                int i, j;
                uint8_t *src, *src2;

                src  = srcU;
                src2 = srcV;
                for (j = 0; j < 5; j++) {
<<<<<<< HEAD
                    int f = (uvsrc_y + (j<<fieldmv))&1;
=======
                    int f = (uvsrc_y + (j << fieldmv)) & 1;
>>>>>>> 72821499
                    for (i = 0; i < 5; i++) {
                        src[i]  = lutuv[f][src[i]];
                        src2[i] = lutuv[f][src2[i]];
                    }
                    src  += s->uvlinesize << fieldmv;
                    src2 += s->uvlinesize << fieldmv;
                }
            }
        }
        if (avg) {
            if (!v->rnd) {
                h264chroma->avg_h264_chroma_pixels_tab[1](s->dest[1] + off, srcU, s->uvlinesize << fieldmv, 4, uvmx_field[i], uvmy_field[i]);
                h264chroma->avg_h264_chroma_pixels_tab[1](s->dest[2] + off, srcV, s->uvlinesize << fieldmv, 4, uvmx_field[i], uvmy_field[i]);
            } else {
                v->vc1dsp.avg_no_rnd_vc1_chroma_pixels_tab[1](s->dest[1] + off, srcU, s->uvlinesize << fieldmv, 4, uvmx_field[i], uvmy_field[i]);
                v->vc1dsp.avg_no_rnd_vc1_chroma_pixels_tab[1](s->dest[2] + off, srcV, s->uvlinesize << fieldmv, 4, uvmx_field[i], uvmy_field[i]);
            }
<<<<<<< HEAD
        } else {
        if (!v->rnd) {
            h264chroma->put_h264_chroma_pixels_tab[1](s->dest[1] + off, srcU, s->uvlinesize << fieldmv, 4, uvmx_field[i], uvmy_field[i]);
            h264chroma->put_h264_chroma_pixels_tab[1](s->dest[2] + off, srcV, s->uvlinesize << fieldmv, 4, uvmx_field[i], uvmy_field[i]);
=======
>>>>>>> 72821499
        } else {
            if (!v->rnd) {
                h264chroma->put_h264_chroma_pixels_tab[1](s->dest[1] + off, srcU, s->uvlinesize << fieldmv, 4, uvmx_field[i], uvmy_field[i]);
                h264chroma->put_h264_chroma_pixels_tab[1](s->dest[2] + off, srcV, s->uvlinesize << fieldmv, 4, uvmx_field[i], uvmy_field[i]);
            } else {
                v->vc1dsp.put_no_rnd_vc1_chroma_pixels_tab[1](s->dest[1] + off, srcU, s->uvlinesize << fieldmv, 4, uvmx_field[i], uvmy_field[i]);
                v->vc1dsp.put_no_rnd_vc1_chroma_pixels_tab[1](s->dest[2] + off, srcV, s->uvlinesize << fieldmv, 4, uvmx_field[i], uvmy_field[i]);
            }
        }
        }
    }
}

/***********************************************************************/
/**
 * @name VC-1 Block-level functions
 * @see 7.1.4, p91 and 8.1.1.7, p(1)04
 * @{
 */

/**
 * @def GET_MQUANT
 * @brief Get macroblock-level quantizer scale
 */
#define GET_MQUANT()                                           \
    if (v->dquantfrm) {                                        \
        int edges = 0;                                         \
        if (v->dqprofile == DQPROFILE_ALL_MBS) {               \
            if (v->dqbilevel) {                                \
                mquant = (get_bits1(gb)) ? v->altpq : v->pq;   \
            } else {                                           \
                mqdiff = get_bits(gb, 3);                      \
                if (mqdiff != 7)                               \
                    mquant = v->pq + mqdiff;                   \
                else                                           \
                    mquant = get_bits(gb, 5);                  \
            }                                                  \
        }                                                      \
        if (v->dqprofile == DQPROFILE_SINGLE_EDGE)             \
            edges = 1 << v->dqsbedge;                          \
        else if (v->dqprofile == DQPROFILE_DOUBLE_EDGES)       \
            edges = (3 << v->dqsbedge) % 15;                   \
        else if (v->dqprofile == DQPROFILE_FOUR_EDGES)         \
            edges = 15;                                        \
        if ((edges&1) && !s->mb_x)                             \
            mquant = v->altpq;                                 \
        if ((edges&2) && s->first_slice_line)                  \
            mquant = v->altpq;                                 \
        if ((edges&4) && s->mb_x == (s->mb_width - 1))         \
            mquant = v->altpq;                                 \
        if ((edges&8) && s->mb_y == (s->mb_height - 1))        \
            mquant = v->altpq;                                 \
        if (!mquant || mquant > 31) {                          \
            av_log(v->s.avctx, AV_LOG_ERROR,                   \
                   "Overriding invalid mquant %d\n", mquant);  \
            mquant = 1;                                        \
        }                                                      \
    }

/**
 * @def GET_MVDATA(_dmv_x, _dmv_y)
 * @brief Get MV differentials
 * @see MVDATA decoding from 8.3.5.2, p(1)20
 * @param _dmv_x Horizontal differential for decoded MV
 * @param _dmv_y Vertical differential for decoded MV
 */
#define GET_MVDATA(_dmv_x, _dmv_y)                                      \
    index = 1 + get_vlc2(gb, ff_vc1_mv_diff_vlc[s->mv_table_index].table, \
                         VC1_MV_DIFF_VLC_BITS, 2);                      \
    if (index > 36) {                                                   \
        mb_has_coeffs = 1;                                              \
        index -= 37;                                                    \
    } else                                                              \
        mb_has_coeffs = 0;                                              \
    s->mb_intra = 0;                                                    \
    if (!index) {                                                       \
        _dmv_x = _dmv_y = 0;                                            \
    } else if (index == 35) {                                           \
        _dmv_x = get_bits(gb, v->k_x - 1 + s->quarter_sample);          \
        _dmv_y = get_bits(gb, v->k_y - 1 + s->quarter_sample);          \
    } else if (index == 36) {                                           \
        _dmv_x = 0;                                                     \
        _dmv_y = 0;                                                     \
        s->mb_intra = 1;                                                \
    } else {                                                            \
        index1 = index % 6;                                             \
        if (!s->quarter_sample && index1 == 5) val = 1;                 \
        else                                   val = 0;                 \
        if (size_table[index1] - val > 0)                               \
            val = get_bits(gb, size_table[index1] - val);               \
        else                                   val = 0;                 \
        sign = 0 - (val&1);                                             \
        _dmv_x = (sign ^ ((val>>1) + offset_table[index1])) - sign;     \
                                                                        \
        index1 = index / 6;                                             \
        if (!s->quarter_sample && index1 == 5) val = 1;                 \
        else                                   val = 0;                 \
        if (size_table[index1] - val > 0)                               \
            val = get_bits(gb, size_table[index1] - val);               \
        else                                   val = 0;                 \
        sign = 0 - (val & 1);                                           \
        _dmv_y = (sign ^ ((val >> 1) + offset_table[index1])) - sign;   \
    }

static av_always_inline void get_mvdata_interlaced(VC1Context *v, int *dmv_x,
                                                   int *dmv_y, int *pred_flag)
{
    int index, index1;
    int extend_x = 0, extend_y = 0;
    GetBitContext *gb = &v->s.gb;
    int bits, esc;
    int val, sign;
    const int* offs_tab;

    if (v->numref) {
        bits = VC1_2REF_MVDATA_VLC_BITS;
        esc  = 125;
    } else {
        bits = VC1_1REF_MVDATA_VLC_BITS;
        esc  = 71;
    }
    switch (v->dmvrange) {
    case 1:
        extend_x = 1;
        break;
    case 2:
        extend_y = 1;
        break;
    case 3:
        extend_x = extend_y = 1;
        break;
    }
    index = get_vlc2(gb, v->imv_vlc->table, bits, 3);
    if (index == esc) {
        *dmv_x = get_bits(gb, v->k_x);
        *dmv_y = get_bits(gb, v->k_y);
        if (v->numref) {
            if (pred_flag) {
                *pred_flag = *dmv_y & 1;
                *dmv_y     = (*dmv_y + *pred_flag) >> 1;
            } else {
                *dmv_y     = (*dmv_y + (*dmv_y & 1)) >> 1;
            }
        }
    }
    else {
        av_assert0(index < esc);
        if (extend_x)
            offs_tab = offset_table2;
        else
            offs_tab = offset_table1;
        index1 = (index + 1) % 9;
        if (index1 != 0) {
            val    = get_bits(gb, index1 + extend_x);
            sign   = 0 -(val & 1);
            *dmv_x = (sign ^ ((val >> 1) + offs_tab[index1])) - sign;
        } else
            *dmv_x = 0;
        if (extend_y)
            offs_tab = offset_table2;
        else
            offs_tab = offset_table1;
        index1 = (index + 1) / 9;
        if (index1 > v->numref) {
            val    = get_bits(gb, (index1 + (extend_y << v->numref)) >> v->numref);
            sign   = 0 - (val & 1);
            *dmv_y = (sign ^ ((val >> 1) + offs_tab[index1 >> v->numref])) - sign;
        } else
            *dmv_y = 0;
        if (v->numref && pred_flag)
            *pred_flag = index1 & 1;
    }
}

static av_always_inline int scaleforsame_x(VC1Context *v, int n /* MV */, int dir)
{
    int scaledvalue, refdist;
    int scalesame1, scalesame2;
    int scalezone1_x, zone1offset_x;
    int table_index = dir ^ v->second_field;

    if (v->s.pict_type != AV_PICTURE_TYPE_B)
        refdist = v->refdist;
    else
        refdist = dir ? v->brfd : v->frfd;
    if (refdist > 3)
        refdist = 3;
    scalesame1    = ff_vc1_field_mvpred_scales[table_index][1][refdist];
    scalesame2    = ff_vc1_field_mvpred_scales[table_index][2][refdist];
    scalezone1_x  = ff_vc1_field_mvpred_scales[table_index][3][refdist];
    zone1offset_x = ff_vc1_field_mvpred_scales[table_index][5][refdist];

    if (FFABS(n) > 255)
        scaledvalue = n;
    else {
        if (FFABS(n) < scalezone1_x)
            scaledvalue = (n * scalesame1) >> 8;
        else {
            if (n < 0)
                scaledvalue = ((n * scalesame2) >> 8) - zone1offset_x;
            else
                scaledvalue = ((n * scalesame2) >> 8) + zone1offset_x;
        }
    }
    return av_clip(scaledvalue, -v->range_x, v->range_x - 1);
}

static av_always_inline int scaleforsame_y(VC1Context *v, int i, int n /* MV */, int dir)
{
    int scaledvalue, refdist;
    int scalesame1, scalesame2;
    int scalezone1_y, zone1offset_y;
    int table_index = dir ^ v->second_field;

    if (v->s.pict_type != AV_PICTURE_TYPE_B)
        refdist = v->refdist;
    else
        refdist = dir ? v->brfd : v->frfd;
    if (refdist > 3)
        refdist = 3;
    scalesame1    = ff_vc1_field_mvpred_scales[table_index][1][refdist];
    scalesame2    = ff_vc1_field_mvpred_scales[table_index][2][refdist];
    scalezone1_y  = ff_vc1_field_mvpred_scales[table_index][4][refdist];
    zone1offset_y = ff_vc1_field_mvpred_scales[table_index][6][refdist];

    if (FFABS(n) > 63)
        scaledvalue = n;
    else {
        if (FFABS(n) < scalezone1_y)
            scaledvalue = (n * scalesame1) >> 8;
        else {
            if (n < 0)
                scaledvalue = ((n * scalesame2) >> 8) - zone1offset_y;
            else
                scaledvalue = ((n * scalesame2) >> 8) + zone1offset_y;
        }
    }

    if (v->cur_field_type && !v->ref_field_type[dir])
        return av_clip(scaledvalue, -v->range_y / 2 + 1, v->range_y / 2);
    else
        return av_clip(scaledvalue, -v->range_y / 2, v->range_y / 2 - 1);
}

static av_always_inline int scaleforopp_x(VC1Context *v, int n /* MV */)
{
    int scalezone1_x, zone1offset_x;
    int scaleopp1, scaleopp2, brfd;
    int scaledvalue;

    brfd = FFMIN(v->brfd, 3);
    scalezone1_x  = ff_vc1_b_field_mvpred_scales[3][brfd];
    zone1offset_x = ff_vc1_b_field_mvpred_scales[5][brfd];
    scaleopp1     = ff_vc1_b_field_mvpred_scales[1][brfd];
    scaleopp2     = ff_vc1_b_field_mvpred_scales[2][brfd];

    if (FFABS(n) > 255)
        scaledvalue = n;
    else {
        if (FFABS(n) < scalezone1_x)
            scaledvalue = (n * scaleopp1) >> 8;
        else {
            if (n < 0)
                scaledvalue = ((n * scaleopp2) >> 8) - zone1offset_x;
            else
                scaledvalue = ((n * scaleopp2) >> 8) + zone1offset_x;
        }
    }
    return av_clip(scaledvalue, -v->range_x, v->range_x - 1);
}

static av_always_inline int scaleforopp_y(VC1Context *v, int n /* MV */, int dir)
{
    int scalezone1_y, zone1offset_y;
    int scaleopp1, scaleopp2, brfd;
    int scaledvalue;

    brfd = FFMIN(v->brfd, 3);
    scalezone1_y  = ff_vc1_b_field_mvpred_scales[4][brfd];
    zone1offset_y = ff_vc1_b_field_mvpred_scales[6][brfd];
    scaleopp1     = ff_vc1_b_field_mvpred_scales[1][brfd];
    scaleopp2     = ff_vc1_b_field_mvpred_scales[2][brfd];

    if (FFABS(n) > 63)
        scaledvalue = n;
    else {
        if (FFABS(n) < scalezone1_y)
            scaledvalue = (n * scaleopp1) >> 8;
        else {
            if (n < 0)
                scaledvalue = ((n * scaleopp2) >> 8) - zone1offset_y;
            else
                scaledvalue = ((n * scaleopp2) >> 8) + zone1offset_y;
        }
    }
    if (v->cur_field_type && !v->ref_field_type[dir]) {
        return av_clip(scaledvalue, -v->range_y / 2 + 1, v->range_y / 2);
    } else {
        return av_clip(scaledvalue, -v->range_y / 2, v->range_y / 2 - 1);
    }
}

static av_always_inline int scaleforsame(VC1Context *v, int i, int n /* MV */,
                                         int dim, int dir)
{
    int brfd, scalesame;
    int hpel = 1 - v->s.quarter_sample;

    n >>= hpel;
    if (v->s.pict_type != AV_PICTURE_TYPE_B || v->second_field || !dir) {
        if (dim)
            n = scaleforsame_y(v, i, n, dir) << hpel;
        else
            n = scaleforsame_x(v, n, dir) << hpel;
        return n;
    }
    brfd      = FFMIN(v->brfd, 3);
    scalesame = ff_vc1_b_field_mvpred_scales[0][brfd];

    n = (n * scalesame >> 8) << hpel;
    return n;
}

static av_always_inline int scaleforopp(VC1Context *v, int n /* MV */,
                                        int dim, int dir)
{
    int refdist, scaleopp;
    int hpel = 1 - v->s.quarter_sample;

    n >>= hpel;
    if (v->s.pict_type == AV_PICTURE_TYPE_B && !v->second_field && dir == 1) {
        if (dim)
            n = scaleforopp_y(v, n, dir) << hpel;
        else
            n = scaleforopp_x(v, n) << hpel;
        return n;
    }
    if (v->s.pict_type != AV_PICTURE_TYPE_B)
        refdist = FFMIN(v->refdist, 3);
    else
        refdist = dir ? v->brfd : v->frfd;
    scaleopp = ff_vc1_field_mvpred_scales[dir ^ v->second_field][0][refdist];

    n = (n * scaleopp >> 8) << hpel;
    return n;
}

/** Predict and set motion vector
 */
static inline void vc1_pred_mv(VC1Context *v, int n, int dmv_x, int dmv_y,
                               int mv1, int r_x, int r_y, uint8_t* is_intra,
                               int pred_flag, int dir)
{
    MpegEncContext *s = &v->s;
    int xy, wrap, off = 0;
    int16_t *A, *B, *C;
    int px, py;
    int sum;
    int mixedmv_pic, num_samefield = 0, num_oppfield = 0;
    int opposite, a_f, b_f, c_f;
    int16_t field_predA[2];
    int16_t field_predB[2];
    int16_t field_predC[2];
    int a_valid, b_valid, c_valid;
    int hybridmv_thresh, y_bias = 0;

    if (v->mv_mode == MV_PMODE_MIXED_MV ||
        ((v->mv_mode == MV_PMODE_INTENSITY_COMP) && (v->mv_mode2 == MV_PMODE_MIXED_MV)))
        mixedmv_pic = 1;
    else
        mixedmv_pic = 0;
    /* scale MV difference to be quad-pel */
    dmv_x <<= 1 - s->quarter_sample;
    dmv_y <<= 1 - s->quarter_sample;

    wrap = s->b8_stride;
    xy   = s->block_index[n];

    if (s->mb_intra) {
        s->mv[0][n][0] = s->current_picture.motion_val[0][xy + v->blocks_off][0] = 0;
        s->mv[0][n][1] = s->current_picture.motion_val[0][xy + v->blocks_off][1] = 0;
        s->current_picture.motion_val[1][xy + v->blocks_off][0] = 0;
        s->current_picture.motion_val[1][xy + v->blocks_off][1] = 0;
        if (mv1) { /* duplicate motion data for 1-MV block */
            s->current_picture.motion_val[0][xy + 1 + v->blocks_off][0]        = 0;
            s->current_picture.motion_val[0][xy + 1 + v->blocks_off][1]        = 0;
            s->current_picture.motion_val[0][xy + wrap + v->blocks_off][0]     = 0;
            s->current_picture.motion_val[0][xy + wrap + v->blocks_off][1]     = 0;
            s->current_picture.motion_val[0][xy + wrap + 1 + v->blocks_off][0] = 0;
            s->current_picture.motion_val[0][xy + wrap + 1 + v->blocks_off][1] = 0;
            v->luma_mv[s->mb_x][0] = v->luma_mv[s->mb_x][1] = 0;
            s->current_picture.motion_val[1][xy + 1 + v->blocks_off][0]        = 0;
            s->current_picture.motion_val[1][xy + 1 + v->blocks_off][1]        = 0;
            s->current_picture.motion_val[1][xy + wrap][0]                     = 0;
            s->current_picture.motion_val[1][xy + wrap + v->blocks_off][1]     = 0;
            s->current_picture.motion_val[1][xy + wrap + 1 + v->blocks_off][0] = 0;
            s->current_picture.motion_val[1][xy + wrap + 1 + v->blocks_off][1] = 0;
        }
        return;
    }

    C = s->current_picture.motion_val[dir][xy -    1 + v->blocks_off];
    A = s->current_picture.motion_val[dir][xy - wrap + v->blocks_off];
    if (mv1) {
        if (v->field_mode && mixedmv_pic)
            off = (s->mb_x == (s->mb_width - 1)) ? -2 : 2;
        else
            off = (s->mb_x == (s->mb_width - 1)) ? -1 : 2;
    } else {
        //in 4-MV mode different blocks have different B predictor position
        switch (n) {
        case 0:
            off = (s->mb_x > 0) ? -1 : 1;
            break;
        case 1:
            off = (s->mb_x == (s->mb_width - 1)) ? -1 : 1;
            break;
        case 2:
            off = 1;
            break;
        case 3:
            off = -1;
        }
    }
    B = s->current_picture.motion_val[dir][xy - wrap + off + v->blocks_off];

    a_valid = !s->first_slice_line || (n == 2 || n == 3);
    b_valid = a_valid && (s->mb_width > 1);
    c_valid = s->mb_x || (n == 1 || n == 3);
    if (v->field_mode) {
        a_valid = a_valid && !is_intra[xy - wrap];
        b_valid = b_valid && !is_intra[xy - wrap + off];
        c_valid = c_valid && !is_intra[xy - 1];
    }

    if (a_valid) {
        a_f = v->mv_f[dir][xy - wrap + v->blocks_off];
        num_oppfield  += a_f;
        num_samefield += 1 - a_f;
        field_predA[0] = A[0];
        field_predA[1] = A[1];
    } else {
        field_predA[0] = field_predA[1] = 0;
        a_f = 0;
    }
    if (b_valid) {
        b_f = v->mv_f[dir][xy - wrap + off + v->blocks_off];
        num_oppfield  += b_f;
        num_samefield += 1 - b_f;
        field_predB[0] = B[0];
        field_predB[1] = B[1];
    } else {
        field_predB[0] = field_predB[1] = 0;
        b_f = 0;
    }
    if (c_valid) {
        c_f = v->mv_f[dir][xy - 1 + v->blocks_off];
        num_oppfield  += c_f;
        num_samefield += 1 - c_f;
        field_predC[0] = C[0];
        field_predC[1] = C[1];
    } else {
        field_predC[0] = field_predC[1] = 0;
        c_f = 0;
    }

    if (v->field_mode) {
        if (!v->numref)
            // REFFIELD determines if the last field or the second-last field is
            // to be used as reference
            opposite = 1 - v->reffield;
        else {
            if (num_samefield <= num_oppfield)
                opposite = 1 - pred_flag;
            else
                opposite = pred_flag;
        }
    } else
        opposite = 0;
    if (opposite) {
        if (a_valid && !a_f) {
            field_predA[0] = scaleforopp(v, field_predA[0], 0, dir);
            field_predA[1] = scaleforopp(v, field_predA[1], 1, dir);
        }
        if (b_valid && !b_f) {
            field_predB[0] = scaleforopp(v, field_predB[0], 0, dir);
            field_predB[1] = scaleforopp(v, field_predB[1], 1, dir);
        }
        if (c_valid && !c_f) {
            field_predC[0] = scaleforopp(v, field_predC[0], 0, dir);
            field_predC[1] = scaleforopp(v, field_predC[1], 1, dir);
        }
        v->mv_f[dir][xy + v->blocks_off] = 1;
        v->ref_field_type[dir] = !v->cur_field_type;
    } else {
        if (a_valid && a_f) {
            field_predA[0] = scaleforsame(v, n, field_predA[0], 0, dir);
            field_predA[1] = scaleforsame(v, n, field_predA[1], 1, dir);
        }
        if (b_valid && b_f) {
            field_predB[0] = scaleforsame(v, n, field_predB[0], 0, dir);
            field_predB[1] = scaleforsame(v, n, field_predB[1], 1, dir);
        }
        if (c_valid && c_f) {
            field_predC[0] = scaleforsame(v, n, field_predC[0], 0, dir);
            field_predC[1] = scaleforsame(v, n, field_predC[1], 1, dir);
        }
        v->mv_f[dir][xy + v->blocks_off] = 0;
        v->ref_field_type[dir] = v->cur_field_type;
    }

    if (a_valid) {
        px = field_predA[0];
        py = field_predA[1];
    } else if (c_valid) {
        px = field_predC[0];
        py = field_predC[1];
    } else if (b_valid) {
        px = field_predB[0];
        py = field_predB[1];
    } else {
        px = 0;
        py = 0;
    }

    if (num_samefield + num_oppfield > 1) {
        px = mid_pred(field_predA[0], field_predB[0], field_predC[0]);
        py = mid_pred(field_predA[1], field_predB[1], field_predC[1]);
    }

    /* Pullback MV as specified in 8.3.5.3.4 */
    if (!v->field_mode) {
        int qx, qy, X, Y;
        qx = (s->mb_x << 6) + ((n == 1 || n == 3) ? 32 : 0);
        qy = (s->mb_y << 6) + ((n == 2 || n == 3) ? 32 : 0);
        X  = (s->mb_width  << 6) - 4;
        Y  = (s->mb_height << 6) - 4;
        if (mv1) {
            if (qx + px < -60) px = -60 - qx;
            if (qy + py < -60) py = -60 - qy;
        } else {
            if (qx + px < -28) px = -28 - qx;
            if (qy + py < -28) py = -28 - qy;
        }
        if (qx + px > X) px = X - qx;
        if (qy + py > Y) py = Y - qy;
    }

    if (!v->field_mode || s->pict_type != AV_PICTURE_TYPE_B) {
        /* Calculate hybrid prediction as specified in 8.3.5.3.5 (also 10.3.5.4.3.5) */
        hybridmv_thresh = 32;
        if (a_valid && c_valid) {
            if (is_intra[xy - wrap])
                sum = FFABS(px) + FFABS(py);
            else
                sum = FFABS(px - field_predA[0]) + FFABS(py - field_predA[1]);
            if (sum > hybridmv_thresh) {
                if (get_bits1(&s->gb)) {     // read HYBRIDPRED bit
                    px = field_predA[0];
                    py = field_predA[1];
                } else {
                    px = field_predC[0];
                    py = field_predC[1];
                }
            } else {
                if (is_intra[xy - 1])
                    sum = FFABS(px) + FFABS(py);
                else
                    sum = FFABS(px - field_predC[0]) + FFABS(py - field_predC[1]);
                if (sum > hybridmv_thresh) {
                    if (get_bits1(&s->gb)) {
                        px = field_predA[0];
                        py = field_predA[1];
                    } else {
                        px = field_predC[0];
                        py = field_predC[1];
                    }
                }
            }
        }
    }

    if (v->field_mode && v->numref)
        r_y >>= 1;
    if (v->field_mode && v->cur_field_type && v->ref_field_type[dir] == 0)
        y_bias = 1;
    /* store MV using signed modulus of MV range defined in 4.11 */
    s->mv[dir][n][0] = s->current_picture.motion_val[dir][xy + v->blocks_off][0] = ((px + dmv_x + r_x) & ((r_x << 1) - 1)) - r_x;
    s->mv[dir][n][1] = s->current_picture.motion_val[dir][xy + v->blocks_off][1] = ((py + dmv_y + r_y - y_bias) & ((r_y << 1) - 1)) - r_y + y_bias;
    if (mv1) { /* duplicate motion data for 1-MV block */
        s->current_picture.motion_val[dir][xy +    1 +     v->blocks_off][0] = s->current_picture.motion_val[dir][xy + v->blocks_off][0];
        s->current_picture.motion_val[dir][xy +    1 +     v->blocks_off][1] = s->current_picture.motion_val[dir][xy + v->blocks_off][1];
        s->current_picture.motion_val[dir][xy + wrap +     v->blocks_off][0] = s->current_picture.motion_val[dir][xy + v->blocks_off][0];
        s->current_picture.motion_val[dir][xy + wrap +     v->blocks_off][1] = s->current_picture.motion_val[dir][xy + v->blocks_off][1];
        s->current_picture.motion_val[dir][xy + wrap + 1 + v->blocks_off][0] = s->current_picture.motion_val[dir][xy + v->blocks_off][0];
        s->current_picture.motion_val[dir][xy + wrap + 1 + v->blocks_off][1] = s->current_picture.motion_val[dir][xy + v->blocks_off][1];
        v->mv_f[dir][xy +    1 + v->blocks_off] = v->mv_f[dir][xy +            v->blocks_off];
        v->mv_f[dir][xy + wrap + v->blocks_off] = v->mv_f[dir][xy + wrap + 1 + v->blocks_off] = v->mv_f[dir][xy + v->blocks_off];
    }
}

/** Predict and set motion vector for interlaced frame picture MBs
 */
static inline void vc1_pred_mv_intfr(VC1Context *v, int n, int dmv_x, int dmv_y,
                                     int mvn, int r_x, int r_y, uint8_t* is_intra, int dir)
{
    MpegEncContext *s = &v->s;
    int xy, wrap, off = 0;
    int A[2], B[2], C[2];
    int px = 0, py = 0;
    int a_valid = 0, b_valid = 0, c_valid = 0;
    int field_a, field_b, field_c; // 0: same, 1: opposit
    int total_valid, num_samefield, num_oppfield;
    int pos_c, pos_b, n_adj;

    wrap = s->b8_stride;
    xy = s->block_index[n];

    if (s->mb_intra) {
        s->mv[0][n][0] = s->current_picture.motion_val[0][xy][0] = 0;
        s->mv[0][n][1] = s->current_picture.motion_val[0][xy][1] = 0;
        s->current_picture.motion_val[1][xy][0] = 0;
        s->current_picture.motion_val[1][xy][1] = 0;
        if (mvn == 1) { /* duplicate motion data for 1-MV block */
            s->current_picture.motion_val[0][xy + 1][0]        = 0;
            s->current_picture.motion_val[0][xy + 1][1]        = 0;
            s->current_picture.motion_val[0][xy + wrap][0]     = 0;
            s->current_picture.motion_val[0][xy + wrap][1]     = 0;
            s->current_picture.motion_val[0][xy + wrap + 1][0] = 0;
            s->current_picture.motion_val[0][xy + wrap + 1][1] = 0;
            v->luma_mv[s->mb_x][0] = v->luma_mv[s->mb_x][1] = 0;
            s->current_picture.motion_val[1][xy + 1][0]        = 0;
            s->current_picture.motion_val[1][xy + 1][1]        = 0;
            s->current_picture.motion_val[1][xy + wrap][0]     = 0;
            s->current_picture.motion_val[1][xy + wrap][1]     = 0;
            s->current_picture.motion_val[1][xy + wrap + 1][0] = 0;
            s->current_picture.motion_val[1][xy + wrap + 1][1] = 0;
        }
        return;
    }

    off = ((n == 0) || (n == 1)) ? 1 : -1;
    /* predict A */
    if (s->mb_x || (n == 1) || (n == 3)) {
        if ((v->blk_mv_type[xy]) // current block (MB) has a field MV
            || (!v->blk_mv_type[xy] && !v->blk_mv_type[xy - 1])) { // or both have frame MV
            A[0] = s->current_picture.motion_val[dir][xy - 1][0];
            A[1] = s->current_picture.motion_val[dir][xy - 1][1];
            a_valid = 1;
        } else { // current block has frame mv and cand. has field MV (so average)
            A[0] = (s->current_picture.motion_val[dir][xy - 1][0]
                    + s->current_picture.motion_val[dir][xy - 1 + off * wrap][0] + 1) >> 1;
            A[1] = (s->current_picture.motion_val[dir][xy - 1][1]
                    + s->current_picture.motion_val[dir][xy - 1 + off * wrap][1] + 1) >> 1;
            a_valid = 1;
        }
        if (!(n & 1) && v->is_intra[s->mb_x - 1]) {
            a_valid = 0;
            A[0] = A[1] = 0;
        }
    } else
        A[0] = A[1] = 0;
    /* Predict B and C */
    B[0] = B[1] = C[0] = C[1] = 0;
    if (n == 0 || n == 1 || v->blk_mv_type[xy]) {
        if (!s->first_slice_line) {
            if (!v->is_intra[s->mb_x - s->mb_stride]) {
                b_valid = 1;
                n_adj   = n | 2;
                pos_b   = s->block_index[n_adj] - 2 * wrap;
                if (v->blk_mv_type[pos_b] && v->blk_mv_type[xy]) {
                    n_adj = (n & 2) | (n & 1);
                }
                B[0] = s->current_picture.motion_val[dir][s->block_index[n_adj] - 2 * wrap][0];
                B[1] = s->current_picture.motion_val[dir][s->block_index[n_adj] - 2 * wrap][1];
                if (v->blk_mv_type[pos_b] && !v->blk_mv_type[xy]) {
                    B[0] = (B[0] + s->current_picture.motion_val[dir][s->block_index[n_adj ^ 2] - 2 * wrap][0] + 1) >> 1;
                    B[1] = (B[1] + s->current_picture.motion_val[dir][s->block_index[n_adj ^ 2] - 2 * wrap][1] + 1) >> 1;
                }
            }
            if (s->mb_width > 1) {
                if (!v->is_intra[s->mb_x - s->mb_stride + 1]) {
                    c_valid = 1;
                    n_adj   = 2;
                    pos_c   = s->block_index[2] - 2 * wrap + 2;
                    if (v->blk_mv_type[pos_c] && v->blk_mv_type[xy]) {
                        n_adj = n & 2;
                    }
                    C[0] = s->current_picture.motion_val[dir][s->block_index[n_adj] - 2 * wrap + 2][0];
                    C[1] = s->current_picture.motion_val[dir][s->block_index[n_adj] - 2 * wrap + 2][1];
                    if (v->blk_mv_type[pos_c] && !v->blk_mv_type[xy]) {
                        C[0] = (1 + C[0] + (s->current_picture.motion_val[dir][s->block_index[n_adj ^ 2] - 2 * wrap + 2][0])) >> 1;
                        C[1] = (1 + C[1] + (s->current_picture.motion_val[dir][s->block_index[n_adj ^ 2] - 2 * wrap + 2][1])) >> 1;
                    }
                    if (s->mb_x == s->mb_width - 1) {
                        if (!v->is_intra[s->mb_x - s->mb_stride - 1]) {
                            c_valid = 1;
                            n_adj   = 3;
                            pos_c   = s->block_index[3] - 2 * wrap - 2;
                            if (v->blk_mv_type[pos_c] && v->blk_mv_type[xy]) {
                                n_adj = n | 1;
                            }
                            C[0] = s->current_picture.motion_val[dir][s->block_index[n_adj] - 2 * wrap - 2][0];
                            C[1] = s->current_picture.motion_val[dir][s->block_index[n_adj] - 2 * wrap - 2][1];
                            if (v->blk_mv_type[pos_c] && !v->blk_mv_type[xy]) {
                                C[0] = (1 + C[0] + s->current_picture.motion_val[dir][s->block_index[1] - 2 * wrap - 2][0]) >> 1;
                                C[1] = (1 + C[1] + s->current_picture.motion_val[dir][s->block_index[1] - 2 * wrap - 2][1]) >> 1;
                            }
                        } else
                            c_valid = 0;
                    }
                }
            }
        }
    } else {
        pos_b   = s->block_index[1];
        b_valid = 1;
        B[0]    = s->current_picture.motion_val[dir][pos_b][0];
        B[1]    = s->current_picture.motion_val[dir][pos_b][1];
        pos_c   = s->block_index[0];
        c_valid = 1;
        C[0]    = s->current_picture.motion_val[dir][pos_c][0];
        C[1]    = s->current_picture.motion_val[dir][pos_c][1];
    }

    total_valid = a_valid + b_valid + c_valid;
    // check if predictor A is out of bounds
    if (!s->mb_x && !(n == 1 || n == 3)) {
        A[0] = A[1] = 0;
    }
    // check if predictor B is out of bounds
    if ((s->first_slice_line && v->blk_mv_type[xy]) || (s->first_slice_line && !(n & 2))) {
        B[0] = B[1] = C[0] = C[1] = 0;
    }
    if (!v->blk_mv_type[xy]) {
        if (s->mb_width == 1) {
            px = B[0];
            py = B[1];
        } else {
            if (total_valid >= 2) {
                px = mid_pred(A[0], B[0], C[0]);
                py = mid_pred(A[1], B[1], C[1]);
            } else if (total_valid) {
                if      (a_valid) { px = A[0]; py = A[1]; }
                else if (b_valid) { px = B[0]; py = B[1]; }
                else if (c_valid) { px = C[0]; py = C[1]; }
                else av_assert2(0);
            }
        }
    } else {
        if (a_valid)
            field_a = (A[1] & 4) ? 1 : 0;
        else
            field_a = 0;
        if (b_valid)
            field_b = (B[1] & 4) ? 1 : 0;
        else
            field_b = 0;
        if (c_valid)
            field_c = (C[1] & 4) ? 1 : 0;
        else
            field_c = 0;

        num_oppfield  = field_a + field_b + field_c;
        num_samefield = total_valid - num_oppfield;
        if (total_valid == 3) {
            if ((num_samefield == 3) || (num_oppfield == 3)) {
                px = mid_pred(A[0], B[0], C[0]);
                py = mid_pred(A[1], B[1], C[1]);
            } else if (num_samefield >= num_oppfield) {
                /* take one MV from same field set depending on priority
                the check for B may not be necessary */
                px = !field_a ? A[0] : B[0];
                py = !field_a ? A[1] : B[1];
            } else {
                px =  field_a ? A[0] : B[0];
                py =  field_a ? A[1] : B[1];
            }
        } else if (total_valid == 2) {
            if (num_samefield >= num_oppfield) {
                if (!field_a && a_valid) {
                    px = A[0];
                    py = A[1];
                } else if (!field_b && b_valid) {
                    px = B[0];
                    py = B[1];
                } else if (c_valid) {
                    px = C[0];
                    py = C[1];
                } else px = py = 0;
            } else {
                if (field_a && a_valid) {
                    px = A[0];
                    py = A[1];
                } else if (field_b && b_valid) {
                    px = B[0];
                    py = B[1];
                } else if (c_valid) {
                    px = C[0];
                    py = C[1];
                }
            }
        } else if (total_valid == 1) {
            px = (a_valid) ? A[0] : ((b_valid) ? B[0] : C[0]);
            py = (a_valid) ? A[1] : ((b_valid) ? B[1] : C[1]);
        }
    }

    /* store MV using signed modulus of MV range defined in 4.11 */
    s->mv[dir][n][0] = s->current_picture.motion_val[dir][xy][0] = ((px + dmv_x + r_x) & ((r_x << 1) - 1)) - r_x;
    s->mv[dir][n][1] = s->current_picture.motion_val[dir][xy][1] = ((py + dmv_y + r_y) & ((r_y << 1) - 1)) - r_y;
    if (mvn == 1) { /* duplicate motion data for 1-MV block */
        s->current_picture.motion_val[dir][xy +    1    ][0] = s->current_picture.motion_val[dir][xy][0];
        s->current_picture.motion_val[dir][xy +    1    ][1] = s->current_picture.motion_val[dir][xy][1];
        s->current_picture.motion_val[dir][xy + wrap    ][0] = s->current_picture.motion_val[dir][xy][0];
        s->current_picture.motion_val[dir][xy + wrap    ][1] = s->current_picture.motion_val[dir][xy][1];
        s->current_picture.motion_val[dir][xy + wrap + 1][0] = s->current_picture.motion_val[dir][xy][0];
        s->current_picture.motion_val[dir][xy + wrap + 1][1] = s->current_picture.motion_val[dir][xy][1];
    } else if (mvn == 2) { /* duplicate motion data for 2-Field MV block */
        s->current_picture.motion_val[dir][xy + 1][0] = s->current_picture.motion_val[dir][xy][0];
        s->current_picture.motion_val[dir][xy + 1][1] = s->current_picture.motion_val[dir][xy][1];
        s->mv[dir][n + 1][0] = s->mv[dir][n][0];
        s->mv[dir][n + 1][1] = s->mv[dir][n][1];
    }
}

/** Motion compensation for direct or interpolated blocks in B-frames
 */
static void vc1_interp_mc(VC1Context *v)
{
    MpegEncContext *s = &v->s;
    H264ChromaContext *h264chroma = &v->h264chroma;
    uint8_t *srcY, *srcU, *srcV;
    int dxy, mx, my, uvmx, uvmy, src_x, src_y, uvsrc_x, uvsrc_y;
    int off, off_uv;
    int v_edge_pos = s->v_edge_pos >> v->field_mode;
    int use_ic = v->next_use_ic;

    if (!v->field_mode && !v->s.next_picture.f.data[0])
        return;

    mx   = s->mv[1][0][0];
    my   = s->mv[1][0][1];
    uvmx = (mx + ((mx & 3) == 3)) >> 1;
    uvmy = (my + ((my & 3) == 3)) >> 1;
    if (v->field_mode) {
        if (v->cur_field_type != v->ref_field_type[1])
            my   = my   - 2 + 4 * v->cur_field_type;
            uvmy = uvmy - 2 + 4 * v->cur_field_type;
    }
    if (v->fastuvmc) {
        uvmx = uvmx + ((uvmx < 0) ? -(uvmx & 1) : (uvmx & 1));
        uvmy = uvmy + ((uvmy < 0) ? -(uvmy & 1) : (uvmy & 1));
    }
    srcY = s->next_picture.f.data[0];
    srcU = s->next_picture.f.data[1];
    srcV = s->next_picture.f.data[2];

    src_x   = s->mb_x * 16 + (mx   >> 2);
    src_y   = s->mb_y * 16 + (my   >> 2);
    uvsrc_x = s->mb_x *  8 + (uvmx >> 2);
    uvsrc_y = s->mb_y *  8 + (uvmy >> 2);

    if (v->profile != PROFILE_ADVANCED) {
        src_x   = av_clip(  src_x, -16, s->mb_width  * 16);
        src_y   = av_clip(  src_y, -16, s->mb_height * 16);
        uvsrc_x = av_clip(uvsrc_x,  -8, s->mb_width  *  8);
        uvsrc_y = av_clip(uvsrc_y,  -8, s->mb_height *  8);
    } else {
        src_x   = av_clip(  src_x, -17, s->avctx->coded_width);
        src_y   = av_clip(  src_y, -18, s->avctx->coded_height + 1);
        uvsrc_x = av_clip(uvsrc_x,  -8, s->avctx->coded_width  >> 1);
        uvsrc_y = av_clip(uvsrc_y,  -8, s->avctx->coded_height >> 1);
    }

    srcY += src_y   * s->linesize   + src_x;
    srcU += uvsrc_y * s->uvlinesize + uvsrc_x;
    srcV += uvsrc_y * s->uvlinesize + uvsrc_x;

    if (v->field_mode && v->ref_field_type[1]) {
        srcY += s->current_picture_ptr->f.linesize[0];
        srcU += s->current_picture_ptr->f.linesize[1];
        srcV += s->current_picture_ptr->f.linesize[2];
    }

    /* for grayscale we should not try to read from unknown area */
    if (s->flags & CODEC_FLAG_GRAY) {
        srcU = s->edge_emu_buffer + 18 * s->linesize;
        srcV = s->edge_emu_buffer + 18 * s->linesize;
    }

    if (v->rangeredfrm || s->h_edge_pos < 22 || v_edge_pos < 22 || use_ic
        || (unsigned)(src_x - 1) > s->h_edge_pos - (mx & 3) - 16 - 3
        || (unsigned)(src_y - 1) > v_edge_pos    - (my & 3) - 16 - 3) {
        uint8_t *uvbuf = s->edge_emu_buffer + 19 * s->linesize;

        srcY -= s->mspel * (1 + s->linesize);
        s->vdsp.emulated_edge_mc(s->edge_emu_buffer, srcY, s->linesize,
                                 17 + s->mspel * 2, 17 + s->mspel * 2,
                                 src_x - s->mspel, src_y - s->mspel,
                                 s->h_edge_pos, v_edge_pos);
        srcY = s->edge_emu_buffer;
        s->vdsp.emulated_edge_mc(uvbuf     , srcU, s->uvlinesize, 8 + 1, 8 + 1,
                                 uvsrc_x, uvsrc_y, s->h_edge_pos >> 1, v_edge_pos >> 1);
        s->vdsp.emulated_edge_mc(uvbuf + 16, srcV, s->uvlinesize, 8 + 1, 8 + 1,
                                 uvsrc_x, uvsrc_y, s->h_edge_pos >> 1, v_edge_pos >> 1);
        srcU = uvbuf;
        srcV = uvbuf + 16;
        /* if we deal with range reduction we need to scale source blocks */
        if (v->rangeredfrm) {
            int i, j;
            uint8_t *src, *src2;

            src = srcY;
            for (j = 0; j < 17 + s->mspel * 2; j++) {
                for (i = 0; i < 17 + s->mspel * 2; i++)
                    src[i] = ((src[i] - 128) >> 1) + 128;
                src += s->linesize;
            }
            src = srcU;
            src2 = srcV;
            for (j = 0; j < 9; j++) {
                for (i = 0; i < 9; i++) {
                    src[i]  = ((src[i]  - 128) >> 1) + 128;
                    src2[i] = ((src2[i] - 128) >> 1) + 128;
                }
                src  += s->uvlinesize;
                src2 += s->uvlinesize;
            }
        }

        if (use_ic) {
            uint8_t (*luty )[256] = v->next_luty;
            uint8_t (*lutuv)[256] = v->next_lutuv;
            int i, j;
            uint8_t *src, *src2;

            src = srcY;
            for (j = 0; j < 17 + s->mspel * 2; j++) {
<<<<<<< HEAD
                int f = v->field_mode ? v->ref_field_type[1] : ((j+src_y - s->mspel)&1);
=======
                int f = v->field_mode ? v->ref_field_type[1] : ((j+src_y - s->mspel) & 1);
>>>>>>> 72821499
                for (i = 0; i < 17 + s->mspel * 2; i++)
                    src[i] = luty[f][src[i]];
                src += s->linesize;
            }
            src  = srcU;
            src2 = srcV;
            for (j = 0; j < 9; j++) {
<<<<<<< HEAD
                int f = v->field_mode ? v->ref_field_type[1] : ((j+uvsrc_y)&1);
=======
                int f = v->field_mode ? v->ref_field_type[1] : ((j+uvsrc_y) & 1);
>>>>>>> 72821499
                for (i = 0; i < 9; i++) {
                    src[i]  = lutuv[f][src[i]];
                    src2[i] = lutuv[f][src2[i]];
                }
                src  += s->uvlinesize;
                src2 += s->uvlinesize;
            }
        }
        srcY += s->mspel * (1 + s->linesize);
    }

    off    = 0;
    off_uv = 0;

    if (s->mspel) {
        dxy = ((my & 3) << 2) | (mx & 3);
        v->vc1dsp.avg_vc1_mspel_pixels_tab[dxy](s->dest[0] + off    , srcY    , s->linesize, v->rnd);
        v->vc1dsp.avg_vc1_mspel_pixels_tab[dxy](s->dest[0] + off + 8, srcY + 8, s->linesize, v->rnd);
        srcY += s->linesize * 8;
        v->vc1dsp.avg_vc1_mspel_pixels_tab[dxy](s->dest[0] + off + 8 * s->linesize    , srcY    , s->linesize, v->rnd);
        v->vc1dsp.avg_vc1_mspel_pixels_tab[dxy](s->dest[0] + off + 8 * s->linesize + 8, srcY + 8, s->linesize, v->rnd);
    } else { // hpel mc
        dxy = (my & 2) | ((mx & 2) >> 1);

        if (!v->rnd)
            s->hdsp.avg_pixels_tab[0][dxy](s->dest[0] + off, srcY, s->linesize, 16);
        else
            s->hdsp.avg_no_rnd_pixels_tab[dxy](s->dest[0] + off, srcY, s->linesize, 16);
    }

    if (s->flags & CODEC_FLAG_GRAY) return;
    /* Chroma MC always uses qpel blilinear */
    uvmx = (uvmx & 3) << 1;
    uvmy = (uvmy & 3) << 1;
    if (!v->rnd) {
        h264chroma->avg_h264_chroma_pixels_tab[0](s->dest[1] + off_uv, srcU, s->uvlinesize, 8, uvmx, uvmy);
        h264chroma->avg_h264_chroma_pixels_tab[0](s->dest[2] + off_uv, srcV, s->uvlinesize, 8, uvmx, uvmy);
    } else {
        v->vc1dsp.avg_no_rnd_vc1_chroma_pixels_tab[0](s->dest[1] + off_uv, srcU, s->uvlinesize, 8, uvmx, uvmy);
        v->vc1dsp.avg_no_rnd_vc1_chroma_pixels_tab[0](s->dest[2] + off_uv, srcV, s->uvlinesize, 8, uvmx, uvmy);
    }
}

static av_always_inline int scale_mv(int value, int bfrac, int inv, int qs)
{
    int n = bfrac;

#if B_FRACTION_DEN==256
    if (inv)
        n -= 256;
    if (!qs)
        return 2 * ((value * n + 255) >> 9);
    return (value * n + 128) >> 8;
#else
    if (inv)
        n -= B_FRACTION_DEN;
    if (!qs)
        return 2 * ((value * n + B_FRACTION_DEN - 1) / (2 * B_FRACTION_DEN));
    return (value * n + B_FRACTION_DEN/2) / B_FRACTION_DEN;
#endif
}

/** Reconstruct motion vector for B-frame and do motion compensation
 */
static inline void vc1_b_mc(VC1Context *v, int dmv_x[2], int dmv_y[2],
                            int direct, int mode)
{
    if (direct) {
        vc1_mc_1mv(v, 0);
        vc1_interp_mc(v);
        return;
    }
    if (mode == BMV_TYPE_INTERPOLATED) {
        vc1_mc_1mv(v, 0);
        vc1_interp_mc(v);
        return;
    }

    vc1_mc_1mv(v, (mode == BMV_TYPE_BACKWARD));
}

static inline void vc1_pred_b_mv(VC1Context *v, int dmv_x[2], int dmv_y[2],
                                 int direct, int mvtype)
{
    MpegEncContext *s = &v->s;
    int xy, wrap, off = 0;
    int16_t *A, *B, *C;
    int px, py;
    int sum;
    int r_x, r_y;
    const uint8_t *is_intra = v->mb_type[0];

    r_x = v->range_x;
    r_y = v->range_y;
    /* scale MV difference to be quad-pel */
    dmv_x[0] <<= 1 - s->quarter_sample;
    dmv_y[0] <<= 1 - s->quarter_sample;
    dmv_x[1] <<= 1 - s->quarter_sample;
    dmv_y[1] <<= 1 - s->quarter_sample;

    wrap = s->b8_stride;
    xy = s->block_index[0];

    if (s->mb_intra) {
        s->current_picture.motion_val[0][xy + v->blocks_off][0] =
        s->current_picture.motion_val[0][xy + v->blocks_off][1] =
        s->current_picture.motion_val[1][xy + v->blocks_off][0] =
        s->current_picture.motion_val[1][xy + v->blocks_off][1] = 0;
        return;
    }
    if (!v->field_mode) {
        s->mv[0][0][0] = scale_mv(s->next_picture.motion_val[1][xy][0], v->bfraction, 0, s->quarter_sample);
        s->mv[0][0][1] = scale_mv(s->next_picture.motion_val[1][xy][1], v->bfraction, 0, s->quarter_sample);
        s->mv[1][0][0] = scale_mv(s->next_picture.motion_val[1][xy][0], v->bfraction, 1, s->quarter_sample);
        s->mv[1][0][1] = scale_mv(s->next_picture.motion_val[1][xy][1], v->bfraction, 1, s->quarter_sample);

        /* Pullback predicted motion vectors as specified in 8.4.5.4 */
        s->mv[0][0][0] = av_clip(s->mv[0][0][0], -60 - (s->mb_x << 6), (s->mb_width  << 6) - 4 - (s->mb_x << 6));
        s->mv[0][0][1] = av_clip(s->mv[0][0][1], -60 - (s->mb_y << 6), (s->mb_height << 6) - 4 - (s->mb_y << 6));
        s->mv[1][0][0] = av_clip(s->mv[1][0][0], -60 - (s->mb_x << 6), (s->mb_width  << 6) - 4 - (s->mb_x << 6));
        s->mv[1][0][1] = av_clip(s->mv[1][0][1], -60 - (s->mb_y << 6), (s->mb_height << 6) - 4 - (s->mb_y << 6));
    }
    if (direct) {
        s->current_picture.motion_val[0][xy + v->blocks_off][0] = s->mv[0][0][0];
        s->current_picture.motion_val[0][xy + v->blocks_off][1] = s->mv[0][0][1];
        s->current_picture.motion_val[1][xy + v->blocks_off][0] = s->mv[1][0][0];
        s->current_picture.motion_val[1][xy + v->blocks_off][1] = s->mv[1][0][1];
        return;
    }

    if ((mvtype == BMV_TYPE_FORWARD) || (mvtype == BMV_TYPE_INTERPOLATED)) {
        C   = s->current_picture.motion_val[0][xy - 2];
        A   = s->current_picture.motion_val[0][xy - wrap * 2];
        off = (s->mb_x == (s->mb_width - 1)) ? -2 : 2;
        B   = s->current_picture.motion_val[0][xy - wrap * 2 + off];

        if (!s->mb_x) C[0] = C[1] = 0;
        if (!s->first_slice_line) { // predictor A is not out of bounds
            if (s->mb_width == 1) {
                px = A[0];
                py = A[1];
            } else {
                px = mid_pred(A[0], B[0], C[0]);
                py = mid_pred(A[1], B[1], C[1]);
            }
        } else if (s->mb_x) { // predictor C is not out of bounds
            px = C[0];
            py = C[1];
        } else {
            px = py = 0;
        }
        /* Pullback MV as specified in 8.3.5.3.4 */
        {
            int qx, qy, X, Y;
            if (v->profile < PROFILE_ADVANCED) {
                qx = (s->mb_x << 5);
                qy = (s->mb_y << 5);
                X  = (s->mb_width  << 5) - 4;
                Y  = (s->mb_height << 5) - 4;
                if (qx + px < -28) px = -28 - qx;
                if (qy + py < -28) py = -28 - qy;
                if (qx + px > X) px = X - qx;
                if (qy + py > Y) py = Y - qy;
            } else {
                qx = (s->mb_x << 6);
                qy = (s->mb_y << 6);
                X  = (s->mb_width  << 6) - 4;
                Y  = (s->mb_height << 6) - 4;
                if (qx + px < -60) px = -60 - qx;
                if (qy + py < -60) py = -60 - qy;
                if (qx + px > X) px = X - qx;
                if (qy + py > Y) py = Y - qy;
            }
        }
        /* Calculate hybrid prediction as specified in 8.3.5.3.5 */
        if (0 && !s->first_slice_line && s->mb_x) {
            if (is_intra[xy - wrap])
                sum = FFABS(px) + FFABS(py);
            else
                sum = FFABS(px - A[0]) + FFABS(py - A[1]);
            if (sum > 32) {
                if (get_bits1(&s->gb)) {
                    px = A[0];
                    py = A[1];
                } else {
                    px = C[0];
                    py = C[1];
                }
            } else {
                if (is_intra[xy - 2])
                    sum = FFABS(px) + FFABS(py);
                else
                    sum = FFABS(px - C[0]) + FFABS(py - C[1]);
                if (sum > 32) {
                    if (get_bits1(&s->gb)) {
                        px = A[0];
                        py = A[1];
                    } else {
                        px = C[0];
                        py = C[1];
                    }
                }
            }
        }
        /* store MV using signed modulus of MV range defined in 4.11 */
        s->mv[0][0][0] = ((px + dmv_x[0] + r_x) & ((r_x << 1) - 1)) - r_x;
        s->mv[0][0][1] = ((py + dmv_y[0] + r_y) & ((r_y << 1) - 1)) - r_y;
    }
    if ((mvtype == BMV_TYPE_BACKWARD) || (mvtype == BMV_TYPE_INTERPOLATED)) {
        C   = s->current_picture.motion_val[1][xy - 2];
        A   = s->current_picture.motion_val[1][xy - wrap * 2];
        off = (s->mb_x == (s->mb_width - 1)) ? -2 : 2;
        B   = s->current_picture.motion_val[1][xy - wrap * 2 + off];

        if (!s->mb_x)
            C[0] = C[1] = 0;
        if (!s->first_slice_line) { // predictor A is not out of bounds
            if (s->mb_width == 1) {
                px = A[0];
                py = A[1];
            } else {
                px = mid_pred(A[0], B[0], C[0]);
                py = mid_pred(A[1], B[1], C[1]);
            }
        } else if (s->mb_x) { // predictor C is not out of bounds
            px = C[0];
            py = C[1];
        } else {
            px = py = 0;
        }
        /* Pullback MV as specified in 8.3.5.3.4 */
        {
            int qx, qy, X, Y;
            if (v->profile < PROFILE_ADVANCED) {
                qx = (s->mb_x << 5);
                qy = (s->mb_y << 5);
                X  = (s->mb_width  << 5) - 4;
                Y  = (s->mb_height << 5) - 4;
                if (qx + px < -28) px = -28 - qx;
                if (qy + py < -28) py = -28 - qy;
                if (qx + px > X) px = X - qx;
                if (qy + py > Y) py = Y - qy;
            } else {
                qx = (s->mb_x << 6);
                qy = (s->mb_y << 6);
                X  = (s->mb_width  << 6) - 4;
                Y  = (s->mb_height << 6) - 4;
                if (qx + px < -60) px = -60 - qx;
                if (qy + py < -60) py = -60 - qy;
                if (qx + px > X) px = X - qx;
                if (qy + py > Y) py = Y - qy;
            }
        }
        /* Calculate hybrid prediction as specified in 8.3.5.3.5 */
        if (0 && !s->first_slice_line && s->mb_x) {
            if (is_intra[xy - wrap])
                sum = FFABS(px) + FFABS(py);
            else
                sum = FFABS(px - A[0]) + FFABS(py - A[1]);
            if (sum > 32) {
                if (get_bits1(&s->gb)) {
                    px = A[0];
                    py = A[1];
                } else {
                    px = C[0];
                    py = C[1];
                }
            } else {
                if (is_intra[xy - 2])
                    sum = FFABS(px) + FFABS(py);
                else
                    sum = FFABS(px - C[0]) + FFABS(py - C[1]);
                if (sum > 32) {
                    if (get_bits1(&s->gb)) {
                        px = A[0];
                        py = A[1];
                    } else {
                        px = C[0];
                        py = C[1];
                    }
                }
            }
        }
        /* store MV using signed modulus of MV range defined in 4.11 */

        s->mv[1][0][0] = ((px + dmv_x[1] + r_x) & ((r_x << 1) - 1)) - r_x;
        s->mv[1][0][1] = ((py + dmv_y[1] + r_y) & ((r_y << 1) - 1)) - r_y;
    }
    s->current_picture.motion_val[0][xy][0] = s->mv[0][0][0];
    s->current_picture.motion_val[0][xy][1] = s->mv[0][0][1];
    s->current_picture.motion_val[1][xy][0] = s->mv[1][0][0];
    s->current_picture.motion_val[1][xy][1] = s->mv[1][0][1];
}

static inline void vc1_pred_b_mv_intfi(VC1Context *v, int n, int *dmv_x, int *dmv_y, int mv1, int *pred_flag)
{
    int dir = (v->bmvtype == BMV_TYPE_BACKWARD) ? 1 : 0;
    MpegEncContext *s = &v->s;
    int mb_pos = s->mb_x + s->mb_y * s->mb_stride;

    if (v->bmvtype == BMV_TYPE_DIRECT) {
        int total_opp, k, f;
        if (s->next_picture.mb_type[mb_pos + v->mb_off] != MB_TYPE_INTRA) {
            s->mv[0][0][0] = scale_mv(s->next_picture.motion_val[1][s->block_index[0] + v->blocks_off][0],
                                      v->bfraction, 0, s->quarter_sample);
            s->mv[0][0][1] = scale_mv(s->next_picture.motion_val[1][s->block_index[0] + v->blocks_off][1],
                                      v->bfraction, 0, s->quarter_sample);
            s->mv[1][0][0] = scale_mv(s->next_picture.motion_val[1][s->block_index[0] + v->blocks_off][0],
                                      v->bfraction, 1, s->quarter_sample);
            s->mv[1][0][1] = scale_mv(s->next_picture.motion_val[1][s->block_index[0] + v->blocks_off][1],
                                      v->bfraction, 1, s->quarter_sample);

            total_opp = v->mv_f_next[0][s->block_index[0] + v->blocks_off]
                      + v->mv_f_next[0][s->block_index[1] + v->blocks_off]
                      + v->mv_f_next[0][s->block_index[2] + v->blocks_off]
                      + v->mv_f_next[0][s->block_index[3] + v->blocks_off];
            f = (total_opp > 2) ? 1 : 0;
        } else {
            s->mv[0][0][0] = s->mv[0][0][1] = 0;
            s->mv[1][0][0] = s->mv[1][0][1] = 0;
            f = 0;
        }
        v->ref_field_type[0] = v->ref_field_type[1] = v->cur_field_type ^ f;
        for (k = 0; k < 4; k++) {
            s->current_picture.motion_val[0][s->block_index[k] + v->blocks_off][0] = s->mv[0][0][0];
            s->current_picture.motion_val[0][s->block_index[k] + v->blocks_off][1] = s->mv[0][0][1];
            s->current_picture.motion_val[1][s->block_index[k] + v->blocks_off][0] = s->mv[1][0][0];
            s->current_picture.motion_val[1][s->block_index[k] + v->blocks_off][1] = s->mv[1][0][1];
            v->mv_f[0][s->block_index[k] + v->blocks_off] = f;
            v->mv_f[1][s->block_index[k] + v->blocks_off] = f;
        }
        return;
    }
    if (v->bmvtype == BMV_TYPE_INTERPOLATED) {
        vc1_pred_mv(v, 0, dmv_x[0], dmv_y[0],   1, v->range_x, v->range_y, v->mb_type[0], pred_flag[0], 0);
        vc1_pred_mv(v, 0, dmv_x[1], dmv_y[1],   1, v->range_x, v->range_y, v->mb_type[0], pred_flag[1], 1);
        return;
    }
    if (dir) { // backward
        vc1_pred_mv(v, n, dmv_x[1], dmv_y[1], mv1, v->range_x, v->range_y, v->mb_type[0], pred_flag[1], 1);
        if (n == 3 || mv1) {
            vc1_pred_mv(v, 0, dmv_x[0], dmv_y[0],   1, v->range_x, v->range_y, v->mb_type[0], 0, 0);
        }
    } else { // forward
        vc1_pred_mv(v, n, dmv_x[0], dmv_y[0], mv1, v->range_x, v->range_y, v->mb_type[0], pred_flag[0], 0);
        if (n == 3 || mv1) {
            vc1_pred_mv(v, 0, dmv_x[1], dmv_y[1],   1, v->range_x, v->range_y, v->mb_type[0], 0, 1);
        }
    }
}

/** Get predicted DC value for I-frames only
 * prediction dir: left=0, top=1
 * @param s MpegEncContext
 * @param overlap flag indicating that overlap filtering is used
 * @param pq integer part of picture quantizer
 * @param[in] n block index in the current MB
 * @param dc_val_ptr Pointer to DC predictor
 * @param dir_ptr Prediction direction for use in AC prediction
 */
static inline int vc1_i_pred_dc(MpegEncContext *s, int overlap, int pq, int n,
                                int16_t **dc_val_ptr, int *dir_ptr)
{
    int a, b, c, wrap, pred, scale;
    int16_t *dc_val;
    static const uint16_t dcpred[32] = {
        -1, 1024,  512,  341,  256,  205,  171,  146,  128,
             114,  102,   93,   85,   79,   73,   68,   64,
              60,   57,   54,   51,   49,   47,   45,   43,
              41,   39,   38,   37,   35,   34,   33
    };

    /* find prediction - wmv3_dc_scale always used here in fact */
    if (n < 4) scale = s->y_dc_scale;
    else       scale = s->c_dc_scale;

    wrap   = s->block_wrap[n];
    dc_val = s->dc_val[0] + s->block_index[n];

    /* B A
     * C X
     */
    c = dc_val[ - 1];
    b = dc_val[ - 1 - wrap];
    a = dc_val[ - wrap];

    if (pq < 9 || !overlap) {
        /* Set outer values */
        if (s->first_slice_line && (n != 2 && n != 3))
            b = a = dcpred[scale];
        if (s->mb_x == 0 && (n != 1 && n != 3))
            b = c = dcpred[scale];
    } else {
        /* Set outer values */
        if (s->first_slice_line && (n != 2 && n != 3))
            b = a = 0;
        if (s->mb_x == 0 && (n != 1 && n != 3))
            b = c = 0;
    }

    if (abs(a - b) <= abs(b - c)) {
        pred     = c;
        *dir_ptr = 1; // left
    } else {
        pred     = a;
        *dir_ptr = 0; // top
    }

    /* update predictor */
    *dc_val_ptr = &dc_val[0];
    return pred;
}


/** Get predicted DC value
 * prediction dir: left=0, top=1
 * @param s MpegEncContext
 * @param overlap flag indicating that overlap filtering is used
 * @param pq integer part of picture quantizer
 * @param[in] n block index in the current MB
 * @param a_avail flag indicating top block availability
 * @param c_avail flag indicating left block availability
 * @param dc_val_ptr Pointer to DC predictor
 * @param dir_ptr Prediction direction for use in AC prediction
 */
static inline int vc1_pred_dc(MpegEncContext *s, int overlap, int pq, int n,
                              int a_avail, int c_avail,
                              int16_t **dc_val_ptr, int *dir_ptr)
{
    int a, b, c, wrap, pred;
    int16_t *dc_val;
    int mb_pos = s->mb_x + s->mb_y * s->mb_stride;
    int q1, q2 = 0;
    int dqscale_index;

    wrap = s->block_wrap[n];
    dc_val = s->dc_val[0] + s->block_index[n];

    /* B A
     * C X
     */
    c = dc_val[ - 1];
    b = dc_val[ - 1 - wrap];
    a = dc_val[ - wrap];
    /* scale predictors if needed */
    q1 = s->current_picture.qscale_table[mb_pos];
    dqscale_index = s->y_dc_scale_table[q1] - 1;
    if (dqscale_index < 0)
        return 0;
    if (c_avail && (n != 1 && n != 3)) {
        q2 = s->current_picture.qscale_table[mb_pos - 1];
        if (q2 && q2 != q1)
            c = (c * s->y_dc_scale_table[q2] * ff_vc1_dqscale[dqscale_index] + 0x20000) >> 18;
    }
    if (a_avail && (n != 2 && n != 3)) {
        q2 = s->current_picture.qscale_table[mb_pos - s->mb_stride];
        if (q2 && q2 != q1)
            a = (a * s->y_dc_scale_table[q2] * ff_vc1_dqscale[dqscale_index] + 0x20000) >> 18;
    }
    if (a_avail && c_avail && (n != 3)) {
        int off = mb_pos;
        if (n != 1)
            off--;
        if (n != 2)
            off -= s->mb_stride;
        q2 = s->current_picture.qscale_table[off];
        if (q2 && q2 != q1)
            b = (b * s->y_dc_scale_table[q2] * ff_vc1_dqscale[dqscale_index] + 0x20000) >> 18;
    }

    if (a_avail && c_avail) {
        if (abs(a - b) <= abs(b - c)) {
            pred     = c;
            *dir_ptr = 1; // left
        } else {
            pred     = a;
            *dir_ptr = 0; // top
        }
    } else if (a_avail) {
        pred     = a;
        *dir_ptr = 0; // top
    } else if (c_avail) {
        pred     = c;
        *dir_ptr = 1; // left
    } else {
        pred     = 0;
        *dir_ptr = 1; // left
    }

    /* update predictor */
    *dc_val_ptr = &dc_val[0];
    return pred;
}

/** @} */ // Block group

/**
 * @name VC1 Macroblock-level functions in Simple/Main Profiles
 * @see 7.1.4, p91 and 8.1.1.7, p(1)04
 * @{
 */

static inline int vc1_coded_block_pred(MpegEncContext * s, int n,
                                       uint8_t **coded_block_ptr)
{
    int xy, wrap, pred, a, b, c;

    xy   = s->block_index[n];
    wrap = s->b8_stride;

    /* B C
     * A X
     */
    a = s->coded_block[xy - 1       ];
    b = s->coded_block[xy - 1 - wrap];
    c = s->coded_block[xy     - wrap];

    if (b == c) {
        pred = a;
    } else {
        pred = c;
    }

    /* store value */
    *coded_block_ptr = &s->coded_block[xy];

    return pred;
}

/**
 * Decode one AC coefficient
 * @param v The VC1 context
 * @param last Last coefficient
 * @param skip How much zero coefficients to skip
 * @param value Decoded AC coefficient value
 * @param codingset set of VLC to decode data
 * @see 8.1.3.4
 */
static void vc1_decode_ac_coeff(VC1Context *v, int *last, int *skip,
                                int *value, int codingset)
{
    GetBitContext *gb = &v->s.gb;
    int index, escape, run = 0, level = 0, lst = 0;

    index = get_vlc2(gb, ff_vc1_ac_coeff_table[codingset].table, AC_VLC_BITS, 3);
    if (index != ff_vc1_ac_sizes[codingset] - 1) {
        run   = vc1_index_decode_table[codingset][index][0];
        level = vc1_index_decode_table[codingset][index][1];
        lst   = index >= vc1_last_decode_table[codingset] || get_bits_left(gb) < 0;
        if (get_bits1(gb))
            level = -level;
    } else {
        escape = decode210(gb);
        if (escape != 2) {
            index = get_vlc2(gb, ff_vc1_ac_coeff_table[codingset].table, AC_VLC_BITS, 3);
            run   = vc1_index_decode_table[codingset][index][0];
            level = vc1_index_decode_table[codingset][index][1];
            lst   = index >= vc1_last_decode_table[codingset];
            if (escape == 0) {
                if (lst)
                    level += vc1_last_delta_level_table[codingset][run];
                else
                    level += vc1_delta_level_table[codingset][run];
            } else {
                if (lst)
                    run += vc1_last_delta_run_table[codingset][level] + 1;
                else
                    run += vc1_delta_run_table[codingset][level] + 1;
            }
            if (get_bits1(gb))
                level = -level;
        } else {
            int sign;
            lst = get_bits1(gb);
            if (v->s.esc3_level_length == 0) {
                if (v->pq < 8 || v->dquantfrm) { // table 59
                    v->s.esc3_level_length = get_bits(gb, 3);
                    if (!v->s.esc3_level_length)
                        v->s.esc3_level_length = get_bits(gb, 2) + 8;
                } else { // table 60
                    v->s.esc3_level_length = get_unary(gb, 1, 6) + 2;
                }
                v->s.esc3_run_length = 3 + get_bits(gb, 2);
            }
            run   = get_bits(gb, v->s.esc3_run_length);
            sign  = get_bits1(gb);
            level = get_bits(gb, v->s.esc3_level_length);
            if (sign)
                level = -level;
        }
    }

    *last  = lst;
    *skip  = run;
    *value = level;
}

/** Decode intra block in intra frames - should be faster than decode_intra_block
 * @param v VC1Context
 * @param block block to decode
 * @param[in] n subblock index
 * @param coded are AC coeffs present or not
 * @param codingset set of VLC to decode data
 */
static int vc1_decode_i_block(VC1Context *v, int16_t block[64], int n,
                              int coded, int codingset)
{
    GetBitContext *gb = &v->s.gb;
    MpegEncContext *s = &v->s;
    int dc_pred_dir = 0; /* Direction of the DC prediction used */
    int i;
    int16_t *dc_val;
    int16_t *ac_val, *ac_val2;
    int dcdiff;

    /* Get DC differential */
    if (n < 4) {
        dcdiff = get_vlc2(&s->gb, ff_msmp4_dc_luma_vlc[s->dc_table_index].table, DC_VLC_BITS, 3);
    } else {
        dcdiff = get_vlc2(&s->gb, ff_msmp4_dc_chroma_vlc[s->dc_table_index].table, DC_VLC_BITS, 3);
    }
    if (dcdiff < 0) {
        av_log(s->avctx, AV_LOG_ERROR, "Illegal DC VLC\n");
        return -1;
    }
    if (dcdiff) {
        if (dcdiff == 119 /* ESC index value */) {
            /* TODO: Optimize */
            if (v->pq == 1)      dcdiff = get_bits(gb, 10);
            else if (v->pq == 2) dcdiff = get_bits(gb, 9);
            else                 dcdiff = get_bits(gb, 8);
        } else {
            if (v->pq == 1)
                dcdiff = (dcdiff << 2) + get_bits(gb, 2) - 3;
            else if (v->pq == 2)
                dcdiff = (dcdiff << 1) + get_bits1(gb)   - 1;
        }
        if (get_bits1(gb))
            dcdiff = -dcdiff;
    }

    /* Prediction */
    dcdiff += vc1_i_pred_dc(&v->s, v->overlap, v->pq, n, &dc_val, &dc_pred_dir);
    *dc_val = dcdiff;

    /* Store the quantized DC coeff, used for prediction */
    if (n < 4) {
        block[0] = dcdiff * s->y_dc_scale;
    } else {
        block[0] = dcdiff * s->c_dc_scale;
    }
    /* Skip ? */
    if (!coded) {
        goto not_coded;
    }

    // AC Decoding
    i = 1;

    {
        int last = 0, skip, value;
        const uint8_t *zz_table;
        int scale;
        int k;

        scale = v->pq * 2 + v->halfpq;

        if (v->s.ac_pred) {
            if (!dc_pred_dir)
                zz_table = v->zz_8x8[2];
            else
                zz_table = v->zz_8x8[3];
        } else
            zz_table = v->zz_8x8[1];

        ac_val  = s->ac_val[0][0] + s->block_index[n] * 16;
        ac_val2 = ac_val;
        if (dc_pred_dir) // left
            ac_val -= 16;
        else // top
            ac_val -= 16 * s->block_wrap[n];

        while (!last) {
            vc1_decode_ac_coeff(v, &last, &skip, &value, codingset);
            i += skip;
            if (i > 63)
                break;
            block[zz_table[i++]] = value;
        }

        /* apply AC prediction if needed */
        if (s->ac_pred) {
            if (dc_pred_dir) { // left
                for (k = 1; k < 8; k++)
                    block[k << v->left_blk_sh] += ac_val[k];
            } else { // top
                for (k = 1; k < 8; k++)
                    block[k << v->top_blk_sh] += ac_val[k + 8];
            }
        }
        /* save AC coeffs for further prediction */
        for (k = 1; k < 8; k++) {
            ac_val2[k]     = block[k << v->left_blk_sh];
            ac_val2[k + 8] = block[k << v->top_blk_sh];
        }

        /* scale AC coeffs */
        for (k = 1; k < 64; k++)
            if (block[k]) {
                block[k] *= scale;
                if (!v->pquantizer)
                    block[k] += (block[k] < 0) ? -v->pq : v->pq;
            }

        if (s->ac_pred) i = 63;
    }

not_coded:
    if (!coded) {
        int k, scale;
        ac_val  = s->ac_val[0][0] + s->block_index[n] * 16;
        ac_val2 = ac_val;

        i = 0;
        scale = v->pq * 2 + v->halfpq;
        memset(ac_val2, 0, 16 * 2);
        if (dc_pred_dir) { // left
            ac_val -= 16;
            if (s->ac_pred)
                memcpy(ac_val2, ac_val, 8 * 2);
        } else { // top
            ac_val -= 16 * s->block_wrap[n];
            if (s->ac_pred)
                memcpy(ac_val2 + 8, ac_val + 8, 8 * 2);
        }

        /* apply AC prediction if needed */
        if (s->ac_pred) {
            if (dc_pred_dir) { //left
                for (k = 1; k < 8; k++) {
                    block[k << v->left_blk_sh] = ac_val[k] * scale;
                    if (!v->pquantizer && block[k << v->left_blk_sh])
                        block[k << v->left_blk_sh] += (block[k << v->left_blk_sh] < 0) ? -v->pq : v->pq;
                }
            } else { // top
                for (k = 1; k < 8; k++) {
                    block[k << v->top_blk_sh] = ac_val[k + 8] * scale;
                    if (!v->pquantizer && block[k << v->top_blk_sh])
                        block[k << v->top_blk_sh] += (block[k << v->top_blk_sh] < 0) ? -v->pq : v->pq;
                }
            }
            i = 63;
        }
    }
    s->block_last_index[n] = i;

    return 0;
}

/** Decode intra block in intra frames - should be faster than decode_intra_block
 * @param v VC1Context
 * @param block block to decode
 * @param[in] n subblock number
 * @param coded are AC coeffs present or not
 * @param codingset set of VLC to decode data
 * @param mquant quantizer value for this macroblock
 */
static int vc1_decode_i_block_adv(VC1Context *v, int16_t block[64], int n,
                                  int coded, int codingset, int mquant)
{
    GetBitContext *gb = &v->s.gb;
    MpegEncContext *s = &v->s;
    int dc_pred_dir = 0; /* Direction of the DC prediction used */
    int i;
    int16_t *dc_val = NULL;
    int16_t *ac_val, *ac_val2;
    int dcdiff;
    int a_avail = v->a_avail, c_avail = v->c_avail;
    int use_pred = s->ac_pred;
    int scale;
    int q1, q2 = 0;
    int mb_pos = s->mb_x + s->mb_y * s->mb_stride;

    /* Get DC differential */
    if (n < 4) {
        dcdiff = get_vlc2(&s->gb, ff_msmp4_dc_luma_vlc[s->dc_table_index].table, DC_VLC_BITS, 3);
    } else {
        dcdiff = get_vlc2(&s->gb, ff_msmp4_dc_chroma_vlc[s->dc_table_index].table, DC_VLC_BITS, 3);
    }
    if (dcdiff < 0) {
        av_log(s->avctx, AV_LOG_ERROR, "Illegal DC VLC\n");
        return -1;
    }
    if (dcdiff) {
        if (dcdiff == 119 /* ESC index value */) {
            /* TODO: Optimize */
            if (mquant == 1)      dcdiff = get_bits(gb, 10);
            else if (mquant == 2) dcdiff = get_bits(gb, 9);
            else                  dcdiff = get_bits(gb, 8);
        } else {
            if (mquant == 1)
                dcdiff = (dcdiff << 2) + get_bits(gb, 2) - 3;
            else if (mquant == 2)
                dcdiff = (dcdiff << 1) + get_bits1(gb)   - 1;
        }
        if (get_bits1(gb))
            dcdiff = -dcdiff;
    }

    /* Prediction */
    dcdiff += vc1_pred_dc(&v->s, v->overlap, mquant, n, v->a_avail, v->c_avail, &dc_val, &dc_pred_dir);
    *dc_val = dcdiff;

    /* Store the quantized DC coeff, used for prediction */
    if (n < 4) {
        block[0] = dcdiff * s->y_dc_scale;
    } else {
        block[0] = dcdiff * s->c_dc_scale;
    }

    //AC Decoding
    i = 1;

    /* check if AC is needed at all */
    if (!a_avail && !c_avail)
        use_pred = 0;
    ac_val  = s->ac_val[0][0] + s->block_index[n] * 16;
    ac_val2 = ac_val;

    scale = mquant * 2 + ((mquant == v->pq) ? v->halfpq : 0);

    if (dc_pred_dir) // left
        ac_val -= 16;
    else // top
        ac_val -= 16 * s->block_wrap[n];

    q1 = s->current_picture.qscale_table[mb_pos];
    if ( dc_pred_dir && c_avail && mb_pos)
        q2 = s->current_picture.qscale_table[mb_pos - 1];
    if (!dc_pred_dir && a_avail && mb_pos >= s->mb_stride)
        q2 = s->current_picture.qscale_table[mb_pos - s->mb_stride];
    if ( dc_pred_dir && n == 1)
        q2 = q1;
    if (!dc_pred_dir && n == 2)
        q2 = q1;
    if (n == 3)
        q2 = q1;

    if (coded) {
        int last = 0, skip, value;
        const uint8_t *zz_table;
        int k;

        if (v->s.ac_pred) {
            if (!use_pred && v->fcm == ILACE_FRAME) {
                zz_table = v->zzi_8x8;
            } else {
                if (!dc_pred_dir) // top
                    zz_table = v->zz_8x8[2];
                else // left
                    zz_table = v->zz_8x8[3];
            }
        } else {
            if (v->fcm != ILACE_FRAME)
                zz_table = v->zz_8x8[1];
            else
                zz_table = v->zzi_8x8;
        }

        while (!last) {
            vc1_decode_ac_coeff(v, &last, &skip, &value, codingset);
            i += skip;
            if (i > 63)
                break;
            block[zz_table[i++]] = value;
        }

        /* apply AC prediction if needed */
        if (use_pred) {
            /* scale predictors if needed*/
            if (q2 && q1 != q2) {
                q1 = q1 * 2 + ((q1 == v->pq) ? v->halfpq : 0) - 1;
                q2 = q2 * 2 + ((q2 == v->pq) ? v->halfpq : 0) - 1;

                if (q1 < 1)
                    return AVERROR_INVALIDDATA;
                if (dc_pred_dir) { // left
                    for (k = 1; k < 8; k++)
                        block[k << v->left_blk_sh] += (ac_val[k] * q2 * ff_vc1_dqscale[q1 - 1] + 0x20000) >> 18;
                } else { // top
                    for (k = 1; k < 8; k++)
                        block[k << v->top_blk_sh] += (ac_val[k + 8] * q2 * ff_vc1_dqscale[q1 - 1] + 0x20000) >> 18;
                }
            } else {
                if (dc_pred_dir) { //left
                    for (k = 1; k < 8; k++)
                        block[k << v->left_blk_sh] += ac_val[k];
                } else { //top
                    for (k = 1; k < 8; k++)
                        block[k << v->top_blk_sh] += ac_val[k + 8];
                }
            }
        }
        /* save AC coeffs for further prediction */
        for (k = 1; k < 8; k++) {
            ac_val2[k    ] = block[k << v->left_blk_sh];
            ac_val2[k + 8] = block[k << v->top_blk_sh];
        }

        /* scale AC coeffs */
        for (k = 1; k < 64; k++)
            if (block[k]) {
                block[k] *= scale;
                if (!v->pquantizer)
                    block[k] += (block[k] < 0) ? -mquant : mquant;
            }

        if (use_pred) i = 63;
    } else { // no AC coeffs
        int k;

        memset(ac_val2, 0, 16 * 2);
        if (dc_pred_dir) { // left
            if (use_pred) {
                memcpy(ac_val2, ac_val, 8 * 2);
                if (q2 && q1 != q2) {
                    q1 = q1 * 2 + ((q1 == v->pq) ? v->halfpq : 0) - 1;
                    q2 = q2 * 2 + ((q2 == v->pq) ? v->halfpq : 0) - 1;
                    if (q1 < 1)
                        return AVERROR_INVALIDDATA;
                    for (k = 1; k < 8; k++)
                        ac_val2[k] = (ac_val2[k] * q2 * ff_vc1_dqscale[q1 - 1] + 0x20000) >> 18;
                }
            }
        } else { // top
            if (use_pred) {
                memcpy(ac_val2 + 8, ac_val + 8, 8 * 2);
                if (q2 && q1 != q2) {
                    q1 = q1 * 2 + ((q1 == v->pq) ? v->halfpq : 0) - 1;
                    q2 = q2 * 2 + ((q2 == v->pq) ? v->halfpq : 0) - 1;
                    if (q1 < 1)
                        return AVERROR_INVALIDDATA;
                    for (k = 1; k < 8; k++)
                        ac_val2[k + 8] = (ac_val2[k + 8] * q2 * ff_vc1_dqscale[q1 - 1] + 0x20000) >> 18;
                }
            }
        }

        /* apply AC prediction if needed */
        if (use_pred) {
            if (dc_pred_dir) { // left
                for (k = 1; k < 8; k++) {
                    block[k << v->left_blk_sh] = ac_val2[k] * scale;
                    if (!v->pquantizer && block[k << v->left_blk_sh])
                        block[k << v->left_blk_sh] += (block[k << v->left_blk_sh] < 0) ? -mquant : mquant;
                }
            } else { // top
                for (k = 1; k < 8; k++) {
                    block[k << v->top_blk_sh] = ac_val2[k + 8] * scale;
                    if (!v->pquantizer && block[k << v->top_blk_sh])
                        block[k << v->top_blk_sh] += (block[k << v->top_blk_sh] < 0) ? -mquant : mquant;
                }
            }
            i = 63;
        }
    }
    s->block_last_index[n] = i;

    return 0;
}

/** Decode intra block in inter frames - more generic version than vc1_decode_i_block
 * @param v VC1Context
 * @param block block to decode
 * @param[in] n subblock index
 * @param coded are AC coeffs present or not
 * @param mquant block quantizer
 * @param codingset set of VLC to decode data
 */
static int vc1_decode_intra_block(VC1Context *v, int16_t block[64], int n,
                                  int coded, int mquant, int codingset)
{
    GetBitContext *gb = &v->s.gb;
    MpegEncContext *s = &v->s;
    int dc_pred_dir = 0; /* Direction of the DC prediction used */
    int i;
    int16_t *dc_val = NULL;
    int16_t *ac_val, *ac_val2;
    int dcdiff;
    int mb_pos = s->mb_x + s->mb_y * s->mb_stride;
    int a_avail = v->a_avail, c_avail = v->c_avail;
    int use_pred = s->ac_pred;
    int scale;
    int q1, q2 = 0;

    s->dsp.clear_block(block);

    /* XXX: Guard against dumb values of mquant */
    mquant = (mquant < 1) ? 0 : ((mquant > 31) ? 31 : mquant);

    /* Set DC scale - y and c use the same */
    s->y_dc_scale = s->y_dc_scale_table[mquant];
    s->c_dc_scale = s->c_dc_scale_table[mquant];

    /* Get DC differential */
    if (n < 4) {
        dcdiff = get_vlc2(&s->gb, ff_msmp4_dc_luma_vlc[s->dc_table_index].table, DC_VLC_BITS, 3);
    } else {
        dcdiff = get_vlc2(&s->gb, ff_msmp4_dc_chroma_vlc[s->dc_table_index].table, DC_VLC_BITS, 3);
    }
    if (dcdiff < 0) {
        av_log(s->avctx, AV_LOG_ERROR, "Illegal DC VLC\n");
        return -1;
    }
    if (dcdiff) {
        if (dcdiff == 119 /* ESC index value */) {
            /* TODO: Optimize */
            if (mquant == 1)      dcdiff = get_bits(gb, 10);
            else if (mquant == 2) dcdiff = get_bits(gb, 9);
            else                  dcdiff = get_bits(gb, 8);
        } else {
            if (mquant == 1)
                dcdiff = (dcdiff << 2) + get_bits(gb, 2) - 3;
            else if (mquant == 2)
                dcdiff = (dcdiff << 1) + get_bits1(gb)   - 1;
        }
        if (get_bits1(gb))
            dcdiff = -dcdiff;
    }

    /* Prediction */
    dcdiff += vc1_pred_dc(&v->s, v->overlap, mquant, n, a_avail, c_avail, &dc_val, &dc_pred_dir);
    *dc_val = dcdiff;

    /* Store the quantized DC coeff, used for prediction */

    if (n < 4) {
        block[0] = dcdiff * s->y_dc_scale;
    } else {
        block[0] = dcdiff * s->c_dc_scale;
    }

    //AC Decoding
    i = 1;

    /* check if AC is needed at all and adjust direction if needed */
    if (!a_avail) dc_pred_dir = 1;
    if (!c_avail) dc_pred_dir = 0;
    if (!a_avail && !c_avail) use_pred = 0;
    ac_val = s->ac_val[0][0] + s->block_index[n] * 16;
    ac_val2 = ac_val;

    scale = mquant * 2 + v->halfpq;

    if (dc_pred_dir) //left
        ac_val -= 16;
    else //top
        ac_val -= 16 * s->block_wrap[n];

    q1 = s->current_picture.qscale_table[mb_pos];
    if (dc_pred_dir && c_avail && mb_pos)
        q2 = s->current_picture.qscale_table[mb_pos - 1];
    if (!dc_pred_dir && a_avail && mb_pos >= s->mb_stride)
        q2 = s->current_picture.qscale_table[mb_pos - s->mb_stride];
    if ( dc_pred_dir && n == 1)
        q2 = q1;
    if (!dc_pred_dir && n == 2)
        q2 = q1;
    if (n == 3) q2 = q1;

    if (coded) {
        int last = 0, skip, value;
        int k;

        while (!last) {
            vc1_decode_ac_coeff(v, &last, &skip, &value, codingset);
            i += skip;
            if (i > 63)
                break;
            if (v->fcm == PROGRESSIVE)
                block[v->zz_8x8[0][i++]] = value;
            else {
                if (use_pred && (v->fcm == ILACE_FRAME)) {
                    if (!dc_pred_dir) // top
                        block[v->zz_8x8[2][i++]] = value;
                    else // left
                        block[v->zz_8x8[3][i++]] = value;
                } else {
                    block[v->zzi_8x8[i++]] = value;
                }
            }
        }

        /* apply AC prediction if needed */
        if (use_pred) {
            /* scale predictors if needed*/
            if (q2 && q1 != q2) {
                q1 = q1 * 2 + ((q1 == v->pq) ? v->halfpq : 0) - 1;
                q2 = q2 * 2 + ((q2 == v->pq) ? v->halfpq : 0) - 1;

                if (q1 < 1)
                    return AVERROR_INVALIDDATA;
                if (dc_pred_dir) { // left
                    for (k = 1; k < 8; k++)
                        block[k << v->left_blk_sh] += (ac_val[k] * q2 * ff_vc1_dqscale[q1 - 1] + 0x20000) >> 18;
                } else { //top
                    for (k = 1; k < 8; k++)
                        block[k << v->top_blk_sh] += (ac_val[k + 8] * q2 * ff_vc1_dqscale[q1 - 1] + 0x20000) >> 18;
                }
            } else {
                if (dc_pred_dir) { // left
                    for (k = 1; k < 8; k++)
                        block[k << v->left_blk_sh] += ac_val[k];
                } else { // top
                    for (k = 1; k < 8; k++)
                        block[k << v->top_blk_sh] += ac_val[k + 8];
                }
            }
        }
        /* save AC coeffs for further prediction */
        for (k = 1; k < 8; k++) {
            ac_val2[k    ] = block[k << v->left_blk_sh];
            ac_val2[k + 8] = block[k << v->top_blk_sh];
        }

        /* scale AC coeffs */
        for (k = 1; k < 64; k++)
            if (block[k]) {
                block[k] *= scale;
                if (!v->pquantizer)
                    block[k] += (block[k] < 0) ? -mquant : mquant;
            }

        if (use_pred) i = 63;
    } else { // no AC coeffs
        int k;

        memset(ac_val2, 0, 16 * 2);
        if (dc_pred_dir) { // left
            if (use_pred) {
                memcpy(ac_val2, ac_val, 8 * 2);
                if (q2 && q1 != q2) {
                    q1 = q1 * 2 + ((q1 == v->pq) ? v->halfpq : 0) - 1;
                    q2 = q2 * 2 + ((q2 == v->pq) ? v->halfpq : 0) - 1;
                    if (q1 < 1)
                        return AVERROR_INVALIDDATA;
                    for (k = 1; k < 8; k++)
                        ac_val2[k] = (ac_val2[k] * q2 * ff_vc1_dqscale[q1 - 1] + 0x20000) >> 18;
                }
            }
        } else { // top
            if (use_pred) {
                memcpy(ac_val2 + 8, ac_val + 8, 8 * 2);
                if (q2 && q1 != q2) {
                    q1 = q1 * 2 + ((q1 == v->pq) ? v->halfpq : 0) - 1;
                    q2 = q2 * 2 + ((q2 == v->pq) ? v->halfpq : 0) - 1;
                    if (q1 < 1)
                        return AVERROR_INVALIDDATA;
                    for (k = 1; k < 8; k++)
                        ac_val2[k + 8] = (ac_val2[k + 8] * q2 * ff_vc1_dqscale[q1 - 1] + 0x20000) >> 18;
                }
            }
        }

        /* apply AC prediction if needed */
        if (use_pred) {
            if (dc_pred_dir) { // left
                for (k = 1; k < 8; k++) {
                    block[k << v->left_blk_sh] = ac_val2[k] * scale;
                    if (!v->pquantizer && block[k << v->left_blk_sh])
                        block[k << v->left_blk_sh] += (block[k << v->left_blk_sh] < 0) ? -mquant : mquant;
                }
            } else { // top
                for (k = 1; k < 8; k++) {
                    block[k << v->top_blk_sh] = ac_val2[k + 8] * scale;
                    if (!v->pquantizer && block[k << v->top_blk_sh])
                        block[k << v->top_blk_sh] += (block[k << v->top_blk_sh] < 0) ? -mquant : mquant;
                }
            }
            i = 63;
        }
    }
    s->block_last_index[n] = i;

    return 0;
}

/** Decode P block
 */
static int vc1_decode_p_block(VC1Context *v, int16_t block[64], int n,
                              int mquant, int ttmb, int first_block,
                              uint8_t *dst, int linesize, int skip_block,
                              int *ttmb_out)
{
    MpegEncContext *s = &v->s;
    GetBitContext *gb = &s->gb;
    int i, j;
    int subblkpat = 0;
    int scale, off, idx, last, skip, value;
    int ttblk = ttmb & 7;
    int pat = 0;

    s->dsp.clear_block(block);

    if (ttmb == -1) {
        ttblk = ff_vc1_ttblk_to_tt[v->tt_index][get_vlc2(gb, ff_vc1_ttblk_vlc[v->tt_index].table, VC1_TTBLK_VLC_BITS, 1)];
    }
    if (ttblk == TT_4X4) {
        subblkpat = ~(get_vlc2(gb, ff_vc1_subblkpat_vlc[v->tt_index].table, VC1_SUBBLKPAT_VLC_BITS, 1) + 1);
    }
    if ((ttblk != TT_8X8 && ttblk != TT_4X4)
        && ((v->ttmbf || (ttmb != -1 && (ttmb & 8) && !first_block))
            || (!v->res_rtm_flag && !first_block))) {
        subblkpat = decode012(gb);
        if (subblkpat)
            subblkpat ^= 3; // swap decoded pattern bits
        if (ttblk == TT_8X4_TOP || ttblk == TT_8X4_BOTTOM)
            ttblk = TT_8X4;
        if (ttblk == TT_4X8_RIGHT || ttblk == TT_4X8_LEFT)
            ttblk = TT_4X8;
    }
    scale = 2 * mquant + ((v->pq == mquant) ? v->halfpq : 0);

    // convert transforms like 8X4_TOP to generic TT and SUBBLKPAT
    if (ttblk == TT_8X4_TOP || ttblk == TT_8X4_BOTTOM) {
        subblkpat = 2 - (ttblk == TT_8X4_TOP);
        ttblk     = TT_8X4;
    }
    if (ttblk == TT_4X8_RIGHT || ttblk == TT_4X8_LEFT) {
        subblkpat = 2 - (ttblk == TT_4X8_LEFT);
        ttblk     = TT_4X8;
    }
    switch (ttblk) {
    case TT_8X8:
        pat  = 0xF;
        i    = 0;
        last = 0;
        while (!last) {
            vc1_decode_ac_coeff(v, &last, &skip, &value, v->codingset2);
            i += skip;
            if (i > 63)
                break;
            if (!v->fcm)
                idx = v->zz_8x8[0][i++];
            else
                idx = v->zzi_8x8[i++];
            block[idx] = value * scale;
            if (!v->pquantizer)
                block[idx] += (block[idx] < 0) ? -mquant : mquant;
        }
        if (!skip_block) {
            if (i == 1)
                v->vc1dsp.vc1_inv_trans_8x8_dc(dst, linesize, block);
            else {
                v->vc1dsp.vc1_inv_trans_8x8(block);
                s->dsp.add_pixels_clamped(block, dst, linesize);
            }
        }
        break;
    case TT_4X4:
        pat = ~subblkpat & 0xF;
        for (j = 0; j < 4; j++) {
            last = subblkpat & (1 << (3 - j));
            i    = 0;
            off  = (j & 1) * 4 + (j & 2) * 16;
            while (!last) {
                vc1_decode_ac_coeff(v, &last, &skip, &value, v->codingset2);
                i += skip;
                if (i > 15)
                    break;
                if (!v->fcm)
                    idx = ff_vc1_simple_progressive_4x4_zz[i++];
                else
                    idx = ff_vc1_adv_interlaced_4x4_zz[i++];
                block[idx + off] = value * scale;
                if (!v->pquantizer)
                    block[idx + off] += (block[idx + off] < 0) ? -mquant : mquant;
            }
            if (!(subblkpat & (1 << (3 - j))) && !skip_block) {
                if (i == 1)
                    v->vc1dsp.vc1_inv_trans_4x4_dc(dst + (j & 1) * 4 + (j & 2) * 2 * linesize, linesize, block + off);
                else
                    v->vc1dsp.vc1_inv_trans_4x4(dst + (j & 1) * 4 + (j & 2) *  2 * linesize, linesize, block + off);
            }
        }
        break;
    case TT_8X4:
        pat = ~((subblkpat & 2) * 6 + (subblkpat & 1) * 3) & 0xF;
        for (j = 0; j < 2; j++) {
            last = subblkpat & (1 << (1 - j));
            i    = 0;
            off  = j * 32;
            while (!last) {
                vc1_decode_ac_coeff(v, &last, &skip, &value, v->codingset2);
                i += skip;
                if (i > 31)
                    break;
                if (!v->fcm)
                    idx = v->zz_8x4[i++] + off;
                else
                    idx = ff_vc1_adv_interlaced_8x4_zz[i++] + off;
                block[idx] = value * scale;
                if (!v->pquantizer)
                    block[idx] += (block[idx] < 0) ? -mquant : mquant;
            }
            if (!(subblkpat & (1 << (1 - j))) && !skip_block) {
                if (i == 1)
                    v->vc1dsp.vc1_inv_trans_8x4_dc(dst + j * 4 * linesize, linesize, block + off);
                else
                    v->vc1dsp.vc1_inv_trans_8x4(dst + j * 4 * linesize, linesize, block + off);
            }
        }
        break;
    case TT_4X8:
        pat = ~(subblkpat * 5) & 0xF;
        for (j = 0; j < 2; j++) {
            last = subblkpat & (1 << (1 - j));
            i    = 0;
            off  = j * 4;
            while (!last) {
                vc1_decode_ac_coeff(v, &last, &skip, &value, v->codingset2);
                i += skip;
                if (i > 31)
                    break;
                if (!v->fcm)
                    idx = v->zz_4x8[i++] + off;
                else
                    idx = ff_vc1_adv_interlaced_4x8_zz[i++] + off;
                block[idx] = value * scale;
                if (!v->pquantizer)
                    block[idx] += (block[idx] < 0) ? -mquant : mquant;
            }
            if (!(subblkpat & (1 << (1 - j))) && !skip_block) {
                if (i == 1)
                    v->vc1dsp.vc1_inv_trans_4x8_dc(dst + j * 4, linesize, block + off);
                else
                    v->vc1dsp.vc1_inv_trans_4x8(dst + j*4, linesize, block + off);
            }
        }
        break;
    }
    if (ttmb_out)
        *ttmb_out |= ttblk << (n * 4);
    return pat;
}

/** @} */ // Macroblock group

static const int size_table  [6] = { 0, 2, 3, 4,  5,  8 };
static const int offset_table[6] = { 0, 1, 3, 7, 15, 31 };

static av_always_inline void vc1_apply_p_v_loop_filter(VC1Context *v, int block_num)
{
    MpegEncContext *s  = &v->s;
    int mb_cbp         = v->cbp[s->mb_x - s->mb_stride],
        block_cbp      = mb_cbp      >> (block_num * 4), bottom_cbp,
        mb_is_intra    = v->is_intra[s->mb_x - s->mb_stride],
        block_is_intra = mb_is_intra >> (block_num * 4), bottom_is_intra;
    int idx, linesize  = block_num > 3 ? s->uvlinesize : s->linesize, ttblk;
    uint8_t *dst;

    if (block_num > 3) {
        dst      = s->dest[block_num - 3];
    } else {
        dst      = s->dest[0] + (block_num & 1) * 8 + ((block_num & 2) * 4 - 8) * linesize;
    }
    if (s->mb_y != s->end_mb_y || block_num < 2) {
        int16_t (*mv)[2];
        int mv_stride;

        if (block_num > 3) {
            bottom_cbp      = v->cbp[s->mb_x]      >> (block_num * 4);
            bottom_is_intra = v->is_intra[s->mb_x] >> (block_num * 4);
            mv              = &v->luma_mv[s->mb_x - s->mb_stride];
            mv_stride       = s->mb_stride;
        } else {
            bottom_cbp      = (block_num < 2) ? (mb_cbp               >> ((block_num + 2) * 4))
                                              : (v->cbp[s->mb_x]      >> ((block_num - 2) * 4));
            bottom_is_intra = (block_num < 2) ? (mb_is_intra          >> ((block_num + 2) * 4))
                                              : (v->is_intra[s->mb_x] >> ((block_num - 2) * 4));
            mv_stride       = s->b8_stride;
            mv              = &s->current_picture.motion_val[0][s->block_index[block_num] - 2 * mv_stride];
        }

        if (bottom_is_intra & 1 || block_is_intra & 1 ||
            mv[0][0] != mv[mv_stride][0] || mv[0][1] != mv[mv_stride][1]) {
            v->vc1dsp.vc1_v_loop_filter8(dst, linesize, v->pq);
        } else {
            idx = ((bottom_cbp >> 2) | block_cbp) & 3;
            if (idx == 3) {
                v->vc1dsp.vc1_v_loop_filter8(dst, linesize, v->pq);
            } else if (idx) {
                if (idx == 1)
                    v->vc1dsp.vc1_v_loop_filter4(dst + 4, linesize, v->pq);
                else
                    v->vc1dsp.vc1_v_loop_filter4(dst,     linesize, v->pq);
            }
        }
    }

    dst -= 4 * linesize;
    ttblk = (v->ttblk[s->mb_x - s->mb_stride] >> (block_num * 4)) & 0xF;
    if (ttblk == TT_4X4 || ttblk == TT_8X4) {
        idx = (block_cbp | (block_cbp >> 2)) & 3;
        if (idx == 3) {
            v->vc1dsp.vc1_v_loop_filter8(dst, linesize, v->pq);
        } else if (idx) {
            if (idx == 1)
                v->vc1dsp.vc1_v_loop_filter4(dst + 4, linesize, v->pq);
            else
                v->vc1dsp.vc1_v_loop_filter4(dst,     linesize, v->pq);
        }
    }
}

static av_always_inline void vc1_apply_p_h_loop_filter(VC1Context *v, int block_num)
{
    MpegEncContext *s  = &v->s;
    int mb_cbp         = v->cbp[s->mb_x - 1 - s->mb_stride],
        block_cbp      = mb_cbp      >> (block_num * 4), right_cbp,
        mb_is_intra    = v->is_intra[s->mb_x - 1 - s->mb_stride],
        block_is_intra = mb_is_intra >> (block_num * 4), right_is_intra;
    int idx, linesize  = block_num > 3 ? s->uvlinesize : s->linesize, ttblk;
    uint8_t *dst;

    if (block_num > 3) {
        dst = s->dest[block_num - 3] - 8 * linesize;
    } else {
        dst = s->dest[0] + (block_num & 1) * 8 + ((block_num & 2) * 4 - 16) * linesize - 8;
    }

    if (s->mb_x != s->mb_width || !(block_num & 5)) {
        int16_t (*mv)[2];

        if (block_num > 3) {
            right_cbp      = v->cbp[s->mb_x - s->mb_stride] >> (block_num * 4);
            right_is_intra = v->is_intra[s->mb_x - s->mb_stride] >> (block_num * 4);
            mv             = &v->luma_mv[s->mb_x - s->mb_stride - 1];
        } else {
            right_cbp      = (block_num & 1) ? (v->cbp[s->mb_x - s->mb_stride]      >> ((block_num - 1) * 4))
                                             : (mb_cbp                              >> ((block_num + 1) * 4));
            right_is_intra = (block_num & 1) ? (v->is_intra[s->mb_x - s->mb_stride] >> ((block_num - 1) * 4))
                                             : (mb_is_intra                         >> ((block_num + 1) * 4));
            mv             = &s->current_picture.motion_val[0][s->block_index[block_num] - s->b8_stride * 2 - 2];
        }
        if (block_is_intra & 1 || right_is_intra & 1 || mv[0][0] != mv[1][0] || mv[0][1] != mv[1][1]) {
            v->vc1dsp.vc1_h_loop_filter8(dst, linesize, v->pq);
        } else {
            idx = ((right_cbp >> 1) | block_cbp) & 5; // FIXME check
            if (idx == 5) {
                v->vc1dsp.vc1_h_loop_filter8(dst, linesize, v->pq);
            } else if (idx) {
                if (idx == 1)
                    v->vc1dsp.vc1_h_loop_filter4(dst + 4 * linesize, linesize, v->pq);
                else
                    v->vc1dsp.vc1_h_loop_filter4(dst,                linesize, v->pq);
            }
        }
    }

    dst -= 4;
    ttblk = (v->ttblk[s->mb_x - s->mb_stride - 1] >> (block_num * 4)) & 0xf;
    if (ttblk == TT_4X4 || ttblk == TT_4X8) {
        idx = (block_cbp | (block_cbp >> 1)) & 5;
        if (idx == 5) {
            v->vc1dsp.vc1_h_loop_filter8(dst, linesize, v->pq);
        } else if (idx) {
            if (idx == 1)
                v->vc1dsp.vc1_h_loop_filter4(dst + linesize * 4, linesize, v->pq);
            else
                v->vc1dsp.vc1_h_loop_filter4(dst,                linesize, v->pq);
        }
    }
}

static void vc1_apply_p_loop_filter(VC1Context *v)
{
    MpegEncContext *s = &v->s;
    int i;

    for (i = 0; i < 6; i++) {
        vc1_apply_p_v_loop_filter(v, i);
    }

    /* V always precedes H, therefore we run H one MB before V;
     * at the end of a row, we catch up to complete the row */
    if (s->mb_x) {
        for (i = 0; i < 6; i++) {
            vc1_apply_p_h_loop_filter(v, i);
        }
        if (s->mb_x == s->mb_width - 1) {
            s->mb_x++;
            ff_update_block_index(s);
            for (i = 0; i < 6; i++) {
                vc1_apply_p_h_loop_filter(v, i);
            }
        }
    }
}

/** Decode one P-frame MB
 */
static int vc1_decode_p_mb(VC1Context *v)
{
    MpegEncContext *s = &v->s;
    GetBitContext *gb = &s->gb;
    int i, j;
    int mb_pos = s->mb_x + s->mb_y * s->mb_stride;
    int cbp; /* cbp decoding stuff */
    int mqdiff, mquant; /* MB quantization */
    int ttmb = v->ttfrm; /* MB Transform type */

    int mb_has_coeffs = 1; /* last_flag */
    int dmv_x, dmv_y; /* Differential MV components */
    int index, index1; /* LUT indexes */
    int val, sign; /* temp values */
    int first_block = 1;
    int dst_idx, off;
    int skipped, fourmv;
    int block_cbp = 0, pat, block_tt = 0, block_intra = 0;

    mquant = v->pq; /* lossy initialization */

    if (v->mv_type_is_raw)
        fourmv = get_bits1(gb);
    else
        fourmv = v->mv_type_mb_plane[mb_pos];
    if (v->skip_is_raw)
        skipped = get_bits1(gb);
    else
        skipped = v->s.mbskip_table[mb_pos];

    if (!fourmv) { /* 1MV mode */
        if (!skipped) {
            GET_MVDATA(dmv_x, dmv_y);

            if (s->mb_intra) {
                s->current_picture.motion_val[1][s->block_index[0]][0] = 0;
                s->current_picture.motion_val[1][s->block_index[0]][1] = 0;
            }
            s->current_picture.mb_type[mb_pos] = s->mb_intra ? MB_TYPE_INTRA : MB_TYPE_16x16;
            vc1_pred_mv(v, 0, dmv_x, dmv_y, 1, v->range_x, v->range_y, v->mb_type[0], 0, 0);

            /* FIXME Set DC val for inter block ? */
            if (s->mb_intra && !mb_has_coeffs) {
                GET_MQUANT();
                s->ac_pred = get_bits1(gb);
                cbp        = 0;
            } else if (mb_has_coeffs) {
                if (s->mb_intra)
                    s->ac_pred = get_bits1(gb);
                cbp = get_vlc2(&v->s.gb, v->cbpcy_vlc->table, VC1_CBPCY_P_VLC_BITS, 2);
                GET_MQUANT();
            } else {
                mquant = v->pq;
                cbp    = 0;
            }
            s->current_picture.qscale_table[mb_pos] = mquant;

            if (!v->ttmbf && !s->mb_intra && mb_has_coeffs)
                ttmb = get_vlc2(gb, ff_vc1_ttmb_vlc[v->tt_index].table,
                                VC1_TTMB_VLC_BITS, 2);
            if (!s->mb_intra) vc1_mc_1mv(v, 0);
            dst_idx = 0;
            for (i = 0; i < 6; i++) {
                s->dc_val[0][s->block_index[i]] = 0;
                dst_idx += i >> 2;
                val = ((cbp >> (5 - i)) & 1);
                off = (i & 4) ? 0 : ((i & 1) * 8 + (i & 2) * 4 * s->linesize);
                v->mb_type[0][s->block_index[i]] = s->mb_intra;
                if (s->mb_intra) {
                    /* check if prediction blocks A and C are available */
                    v->a_avail = v->c_avail = 0;
                    if (i == 2 || i == 3 || !s->first_slice_line)
                        v->a_avail = v->mb_type[0][s->block_index[i] - s->block_wrap[i]];
                    if (i == 1 || i == 3 || s->mb_x)
                        v->c_avail = v->mb_type[0][s->block_index[i] - 1];

                    vc1_decode_intra_block(v, s->block[i], i, val, mquant,
                                           (i & 4) ? v->codingset2 : v->codingset);
                    if ((i>3) && (s->flags & CODEC_FLAG_GRAY))
                        continue;
                    v->vc1dsp.vc1_inv_trans_8x8(s->block[i]);
                    if (v->rangeredfrm)
                        for (j = 0; j < 64; j++)
                            s->block[i][j] <<= 1;
                    s->dsp.put_signed_pixels_clamped(s->block[i], s->dest[dst_idx] + off, i & 4 ? s->uvlinesize : s->linesize);
                    if (v->pq >= 9 && v->overlap) {
                        if (v->c_avail)
                            v->vc1dsp.vc1_h_overlap(s->dest[dst_idx] + off, i & 4 ? s->uvlinesize : s->linesize);
                        if (v->a_avail)
                            v->vc1dsp.vc1_v_overlap(s->dest[dst_idx] + off, i & 4 ? s->uvlinesize : s->linesize);
                    }
                    block_cbp   |= 0xF << (i << 2);
                    block_intra |= 1 << i;
                } else if (val) {
                    pat = vc1_decode_p_block(v, s->block[i], i, mquant, ttmb, first_block,
                                             s->dest[dst_idx] + off, (i & 4) ? s->uvlinesize : s->linesize,
                                             (i & 4) && (s->flags & CODEC_FLAG_GRAY), &block_tt);
                    block_cbp |= pat << (i << 2);
                    if (!v->ttmbf && ttmb < 8)
                        ttmb = -1;
                    first_block = 0;
                }
            }
        } else { // skipped
            s->mb_intra = 0;
            for (i = 0; i < 6; i++) {
                v->mb_type[0][s->block_index[i]] = 0;
                s->dc_val[0][s->block_index[i]]  = 0;
            }
            s->current_picture.mb_type[mb_pos]      = MB_TYPE_SKIP;
            s->current_picture.qscale_table[mb_pos] = 0;
            vc1_pred_mv(v, 0, 0, 0, 1, v->range_x, v->range_y, v->mb_type[0], 0, 0);
            vc1_mc_1mv(v, 0);
        }
    } else { // 4MV mode
        if (!skipped /* unskipped MB */) {
            int intra_count = 0, coded_inter = 0;
            int is_intra[6], is_coded[6];
            /* Get CBPCY */
            cbp = get_vlc2(&v->s.gb, v->cbpcy_vlc->table, VC1_CBPCY_P_VLC_BITS, 2);
            for (i = 0; i < 6; i++) {
                val = ((cbp >> (5 - i)) & 1);
                s->dc_val[0][s->block_index[i]] = 0;
                s->mb_intra                     = 0;
                if (i < 4) {
                    dmv_x = dmv_y = 0;
                    s->mb_intra   = 0;
                    mb_has_coeffs = 0;
                    if (val) {
                        GET_MVDATA(dmv_x, dmv_y);
                    }
                    vc1_pred_mv(v, i, dmv_x, dmv_y, 0, v->range_x, v->range_y, v->mb_type[0], 0, 0);
                    if (!s->mb_intra)
                        vc1_mc_4mv_luma(v, i, 0, 0);
                    intra_count += s->mb_intra;
                    is_intra[i]  = s->mb_intra;
                    is_coded[i]  = mb_has_coeffs;
                }
                if (i & 4) {
                    is_intra[i] = (intra_count >= 3);
                    is_coded[i] = val;
                }
                if (i == 4)
                    vc1_mc_4mv_chroma(v, 0);
                v->mb_type[0][s->block_index[i]] = is_intra[i];
                if (!coded_inter)
                    coded_inter = !is_intra[i] & is_coded[i];
            }
            // if there are no coded blocks then don't do anything more
            dst_idx = 0;
            if (!intra_count && !coded_inter)
                goto end;
            GET_MQUANT();
            s->current_picture.qscale_table[mb_pos] = mquant;
            /* test if block is intra and has pred */
            {
                int intrapred = 0;
                for (i = 0; i < 6; i++)
                    if (is_intra[i]) {
                        if (((!s->first_slice_line || (i == 2 || i == 3)) && v->mb_type[0][s->block_index[i] - s->block_wrap[i]])
                            || ((s->mb_x || (i == 1 || i == 3)) && v->mb_type[0][s->block_index[i] - 1])) {
                            intrapred = 1;
                            break;
                        }
                    }
                if (intrapred)
                    s->ac_pred = get_bits1(gb);
                else
                    s->ac_pred = 0;
            }
            if (!v->ttmbf && coded_inter)
                ttmb = get_vlc2(gb, ff_vc1_ttmb_vlc[v->tt_index].table, VC1_TTMB_VLC_BITS, 2);
            for (i = 0; i < 6; i++) {
                dst_idx    += i >> 2;
                off         = (i & 4) ? 0 : ((i & 1) * 8 + (i & 2) * 4 * s->linesize);
                s->mb_intra = is_intra[i];
                if (is_intra[i]) {
                    /* check if prediction blocks A and C are available */
                    v->a_avail = v->c_avail = 0;
                    if (i == 2 || i == 3 || !s->first_slice_line)
                        v->a_avail = v->mb_type[0][s->block_index[i] - s->block_wrap[i]];
                    if (i == 1 || i == 3 || s->mb_x)
                        v->c_avail = v->mb_type[0][s->block_index[i] - 1];

                    vc1_decode_intra_block(v, s->block[i], i, is_coded[i], mquant,
                                           (i & 4) ? v->codingset2 : v->codingset);
                    if ((i>3) && (s->flags & CODEC_FLAG_GRAY))
                        continue;
                    v->vc1dsp.vc1_inv_trans_8x8(s->block[i]);
                    if (v->rangeredfrm)
                        for (j = 0; j < 64; j++)
                            s->block[i][j] <<= 1;
                    s->dsp.put_signed_pixels_clamped(s->block[i], s->dest[dst_idx] + off,
                                                     (i & 4) ? s->uvlinesize : s->linesize);
                    if (v->pq >= 9 && v->overlap) {
                        if (v->c_avail)
                            v->vc1dsp.vc1_h_overlap(s->dest[dst_idx] + off, i & 4 ? s->uvlinesize : s->linesize);
                        if (v->a_avail)
                            v->vc1dsp.vc1_v_overlap(s->dest[dst_idx] + off, i & 4 ? s->uvlinesize : s->linesize);
                    }
                    block_cbp   |= 0xF << (i << 2);
                    block_intra |= 1 << i;
                } else if (is_coded[i]) {
                    pat = vc1_decode_p_block(v, s->block[i], i, mquant, ttmb,
                                             first_block, s->dest[dst_idx] + off,
                                             (i & 4) ? s->uvlinesize : s->linesize,
                                             (i & 4) && (s->flags & CODEC_FLAG_GRAY),
                                             &block_tt);
                    block_cbp |= pat << (i << 2);
                    if (!v->ttmbf && ttmb < 8)
                        ttmb = -1;
                    first_block = 0;
                }
            }
        } else { // skipped MB
            s->mb_intra                               = 0;
            s->current_picture.qscale_table[mb_pos] = 0;
            for (i = 0; i < 6; i++) {
                v->mb_type[0][s->block_index[i]] = 0;
                s->dc_val[0][s->block_index[i]]  = 0;
            }
            for (i = 0; i < 4; i++) {
                vc1_pred_mv(v, i, 0, 0, 0, v->range_x, v->range_y, v->mb_type[0], 0, 0);
                vc1_mc_4mv_luma(v, i, 0, 0);
            }
            vc1_mc_4mv_chroma(v, 0);
            s->current_picture.qscale_table[mb_pos] = 0;
        }
    }
end:
    v->cbp[s->mb_x]      = block_cbp;
    v->ttblk[s->mb_x]    = block_tt;
    v->is_intra[s->mb_x] = block_intra;

    return 0;
}

/* Decode one macroblock in an interlaced frame p picture */

static int vc1_decode_p_mb_intfr(VC1Context *v)
{
    MpegEncContext *s = &v->s;
    GetBitContext *gb = &s->gb;
    int i;
    int mb_pos = s->mb_x + s->mb_y * s->mb_stride;
    int cbp = 0; /* cbp decoding stuff */
    int mqdiff, mquant; /* MB quantization */
    int ttmb = v->ttfrm; /* MB Transform type */

    int mb_has_coeffs = 1; /* last_flag */
    int dmv_x, dmv_y; /* Differential MV components */
    int val; /* temp value */
    int first_block = 1;
    int dst_idx, off;
    int skipped, fourmv = 0, twomv = 0;
    int block_cbp = 0, pat, block_tt = 0;
    int idx_mbmode = 0, mvbp;
    int stride_y, fieldtx;

    mquant = v->pq; /* Lossy initialization */

    if (v->skip_is_raw)
        skipped = get_bits1(gb);
    else
        skipped = v->s.mbskip_table[mb_pos];
    if (!skipped) {
        if (v->fourmvswitch)
            idx_mbmode = get_vlc2(gb, v->mbmode_vlc->table, VC1_INTFR_4MV_MBMODE_VLC_BITS, 2); // try getting this done
        else
            idx_mbmode = get_vlc2(gb, v->mbmode_vlc->table, VC1_INTFR_NON4MV_MBMODE_VLC_BITS, 2); // in a single line
        switch (ff_vc1_mbmode_intfrp[v->fourmvswitch][idx_mbmode][0]) {
        /* store the motion vector type in a flag (useful later) */
        case MV_PMODE_INTFR_4MV:
            fourmv = 1;
            v->blk_mv_type[s->block_index[0]] = 0;
            v->blk_mv_type[s->block_index[1]] = 0;
            v->blk_mv_type[s->block_index[2]] = 0;
            v->blk_mv_type[s->block_index[3]] = 0;
            break;
        case MV_PMODE_INTFR_4MV_FIELD:
            fourmv = 1;
            v->blk_mv_type[s->block_index[0]] = 1;
            v->blk_mv_type[s->block_index[1]] = 1;
            v->blk_mv_type[s->block_index[2]] = 1;
            v->blk_mv_type[s->block_index[3]] = 1;
            break;
        case MV_PMODE_INTFR_2MV_FIELD:
            twomv = 1;
            v->blk_mv_type[s->block_index[0]] = 1;
            v->blk_mv_type[s->block_index[1]] = 1;
            v->blk_mv_type[s->block_index[2]] = 1;
            v->blk_mv_type[s->block_index[3]] = 1;
            break;
        case MV_PMODE_INTFR_1MV:
            v->blk_mv_type[s->block_index[0]] = 0;
            v->blk_mv_type[s->block_index[1]] = 0;
            v->blk_mv_type[s->block_index[2]] = 0;
            v->blk_mv_type[s->block_index[3]] = 0;
            break;
        }
        if (ff_vc1_mbmode_intfrp[v->fourmvswitch][idx_mbmode][0] == MV_PMODE_INTFR_INTRA) { // intra MB
            for (i = 0; i < 4; i++) {
                s->current_picture.motion_val[1][s->block_index[i]][0] = 0;
                s->current_picture.motion_val[1][s->block_index[i]][1] = 0;
            }
            s->current_picture.mb_type[mb_pos]                     = MB_TYPE_INTRA;
            s->mb_intra = v->is_intra[s->mb_x] = 1;
            for (i = 0; i < 6; i++)
                v->mb_type[0][s->block_index[i]] = 1;
            fieldtx = v->fieldtx_plane[mb_pos] = get_bits1(gb);
            mb_has_coeffs = get_bits1(gb);
            if (mb_has_coeffs)
                cbp = 1 + get_vlc2(&v->s.gb, v->cbpcy_vlc->table, VC1_CBPCY_P_VLC_BITS, 2);
            v->s.ac_pred = v->acpred_plane[mb_pos] = get_bits1(gb);
            GET_MQUANT();
            s->current_picture.qscale_table[mb_pos] = mquant;
            /* Set DC scale - y and c use the same (not sure if necessary here) */
            s->y_dc_scale = s->y_dc_scale_table[mquant];
            s->c_dc_scale = s->c_dc_scale_table[mquant];
            dst_idx = 0;
            for (i = 0; i < 6; i++) {
                s->dc_val[0][s->block_index[i]] = 0;
                dst_idx += i >> 2;
                val = ((cbp >> (5 - i)) & 1);
                v->mb_type[0][s->block_index[i]] = s->mb_intra;
                v->a_avail = v->c_avail = 0;
                if (i == 2 || i == 3 || !s->first_slice_line)
                    v->a_avail = v->mb_type[0][s->block_index[i] - s->block_wrap[i]];
                if (i == 1 || i == 3 || s->mb_x)
                    v->c_avail = v->mb_type[0][s->block_index[i] - 1];

                vc1_decode_intra_block(v, s->block[i], i, val, mquant,
                                       (i & 4) ? v->codingset2 : v->codingset);
                if ((i>3) && (s->flags & CODEC_FLAG_GRAY)) continue;
                v->vc1dsp.vc1_inv_trans_8x8(s->block[i]);
                if (i < 4) {
                    stride_y = s->linesize << fieldtx;
                    off = (fieldtx) ? ((i & 1) * 8) + ((i & 2) >> 1) * s->linesize : (i & 1) * 8 + 4 * (i & 2) * s->linesize;
                } else {
                    stride_y = s->uvlinesize;
                    off = 0;
                }
                s->dsp.put_signed_pixels_clamped(s->block[i], s->dest[dst_idx] + off, stride_y);
                //TODO: loop filter
            }

        } else { // inter MB
            mb_has_coeffs = ff_vc1_mbmode_intfrp[v->fourmvswitch][idx_mbmode][3];
            if (mb_has_coeffs)
                cbp = 1 + get_vlc2(&v->s.gb, v->cbpcy_vlc->table, VC1_CBPCY_P_VLC_BITS, 2);
            if (ff_vc1_mbmode_intfrp[v->fourmvswitch][idx_mbmode][0] == MV_PMODE_INTFR_2MV_FIELD) {
                v->twomvbp = get_vlc2(gb, v->twomvbp_vlc->table, VC1_2MV_BLOCK_PATTERN_VLC_BITS, 1);
            } else {
                if ((ff_vc1_mbmode_intfrp[v->fourmvswitch][idx_mbmode][0] == MV_PMODE_INTFR_4MV)
                    || (ff_vc1_mbmode_intfrp[v->fourmvswitch][idx_mbmode][0] == MV_PMODE_INTFR_4MV_FIELD)) {
                    v->fourmvbp = get_vlc2(gb, v->fourmvbp_vlc->table, VC1_4MV_BLOCK_PATTERN_VLC_BITS, 1);
                }
            }
            s->mb_intra = v->is_intra[s->mb_x] = 0;
            for (i = 0; i < 6; i++)
                v->mb_type[0][s->block_index[i]] = 0;
            fieldtx = v->fieldtx_plane[mb_pos] = ff_vc1_mbmode_intfrp[v->fourmvswitch][idx_mbmode][1];
            /* for all motion vector read MVDATA and motion compensate each block */
            dst_idx = 0;
            if (fourmv) {
                mvbp = v->fourmvbp;
                for (i = 0; i < 6; i++) {
                    if (i < 4) {
                        dmv_x = dmv_y = 0;
                        val   = ((mvbp >> (3 - i)) & 1);
                        if (val) {
                            get_mvdata_interlaced(v, &dmv_x, &dmv_y, 0);
                        }
                        vc1_pred_mv_intfr(v, i, dmv_x, dmv_y, 0, v->range_x, v->range_y, v->mb_type[0], 0);
                        vc1_mc_4mv_luma(v, i, 0, 0);
                    } else if (i == 4) {
                        vc1_mc_4mv_chroma4(v, 0, 0, 0);
                    }
                }
            } else if (twomv) {
                mvbp  = v->twomvbp;
                dmv_x = dmv_y = 0;
                if (mvbp & 2) {
                    get_mvdata_interlaced(v, &dmv_x, &dmv_y, 0);
                }
                vc1_pred_mv_intfr(v, 0, dmv_x, dmv_y, 2, v->range_x, v->range_y, v->mb_type[0], 0);
                vc1_mc_4mv_luma(v, 0, 0, 0);
                vc1_mc_4mv_luma(v, 1, 0, 0);
                dmv_x = dmv_y = 0;
                if (mvbp & 1) {
                    get_mvdata_interlaced(v, &dmv_x, &dmv_y, 0);
                }
                vc1_pred_mv_intfr(v, 2, dmv_x, dmv_y, 2, v->range_x, v->range_y, v->mb_type[0], 0);
                vc1_mc_4mv_luma(v, 2, 0, 0);
                vc1_mc_4mv_luma(v, 3, 0, 0);
                vc1_mc_4mv_chroma4(v, 0, 0, 0);
            } else {
                mvbp = ff_vc1_mbmode_intfrp[v->fourmvswitch][idx_mbmode][2];
                dmv_x = dmv_y = 0;
                if (mvbp) {
                    get_mvdata_interlaced(v, &dmv_x, &dmv_y, 0);
                }
                vc1_pred_mv_intfr(v, 0, dmv_x, dmv_y, 1, v->range_x, v->range_y, v->mb_type[0], 0);
                vc1_mc_1mv(v, 0);
            }
            if (cbp)
                GET_MQUANT();  // p. 227
            s->current_picture.qscale_table[mb_pos] = mquant;
            if (!v->ttmbf && cbp)
                ttmb = get_vlc2(gb, ff_vc1_ttmb_vlc[v->tt_index].table, VC1_TTMB_VLC_BITS, 2);
            for (i = 0; i < 6; i++) {
                s->dc_val[0][s->block_index[i]] = 0;
                dst_idx += i >> 2;
                val = ((cbp >> (5 - i)) & 1);
                if (!fieldtx)
                    off = (i & 4) ? 0 : ((i & 1) * 8 + (i & 2) * 4 * s->linesize);
                else
                    off = (i & 4) ? 0 : ((i & 1) * 8 + ((i > 1) * s->linesize));
                if (val) {
                    pat = vc1_decode_p_block(v, s->block[i], i, mquant, ttmb,
                                             first_block, s->dest[dst_idx] + off,
                                             (i & 4) ? s->uvlinesize : (s->linesize << fieldtx),
                                             (i & 4) && (s->flags & CODEC_FLAG_GRAY), &block_tt);
                    block_cbp |= pat << (i << 2);
                    if (!v->ttmbf && ttmb < 8)
                        ttmb = -1;
                    first_block = 0;
                }
            }
        }
    } else { // skipped
        s->mb_intra = v->is_intra[s->mb_x] = 0;
        for (i = 0; i < 6; i++) {
            v->mb_type[0][s->block_index[i]] = 0;
            s->dc_val[0][s->block_index[i]] = 0;
        }
        s->current_picture.mb_type[mb_pos]      = MB_TYPE_SKIP;
        s->current_picture.qscale_table[mb_pos] = 0;
        v->blk_mv_type[s->block_index[0]] = 0;
        v->blk_mv_type[s->block_index[1]] = 0;
        v->blk_mv_type[s->block_index[2]] = 0;
        v->blk_mv_type[s->block_index[3]] = 0;
        vc1_pred_mv_intfr(v, 0, 0, 0, 1, v->range_x, v->range_y, v->mb_type[0], 0);
        vc1_mc_1mv(v, 0);
    }
    if (s->mb_x == s->mb_width - 1)
        memmove(v->is_intra_base, v->is_intra, sizeof(v->is_intra_base[0])*s->mb_stride);
    return 0;
}

static int vc1_decode_p_mb_intfi(VC1Context *v)
{
    MpegEncContext *s = &v->s;
    GetBitContext *gb = &s->gb;
    int i;
    int mb_pos = s->mb_x + s->mb_y * s->mb_stride;
    int cbp = 0; /* cbp decoding stuff */
    int mqdiff, mquant; /* MB quantization */
    int ttmb = v->ttfrm; /* MB Transform type */

    int mb_has_coeffs = 1; /* last_flag */
    int dmv_x, dmv_y; /* Differential MV components */
    int val; /* temp values */
    int first_block = 1;
    int dst_idx, off;
    int pred_flag = 0;
    int block_cbp = 0, pat, block_tt = 0;
    int idx_mbmode = 0;

    mquant = v->pq; /* Lossy initialization */

    idx_mbmode = get_vlc2(gb, v->mbmode_vlc->table, VC1_IF_MBMODE_VLC_BITS, 2);
    if (idx_mbmode <= 1) { // intra MB
        s->mb_intra = v->is_intra[s->mb_x] = 1;
        s->current_picture.motion_val[1][s->block_index[0] + v->blocks_off][0] = 0;
        s->current_picture.motion_val[1][s->block_index[0] + v->blocks_off][1] = 0;
        s->current_picture.mb_type[mb_pos + v->mb_off] = MB_TYPE_INTRA;
        GET_MQUANT();
        s->current_picture.qscale_table[mb_pos] = mquant;
        /* Set DC scale - y and c use the same (not sure if necessary here) */
        s->y_dc_scale = s->y_dc_scale_table[mquant];
        s->c_dc_scale = s->c_dc_scale_table[mquant];
        v->s.ac_pred  = v->acpred_plane[mb_pos] = get_bits1(gb);
        mb_has_coeffs = idx_mbmode & 1;
        if (mb_has_coeffs)
            cbp = 1 + get_vlc2(&v->s.gb, v->cbpcy_vlc->table, VC1_ICBPCY_VLC_BITS, 2);
        dst_idx = 0;
        for (i = 0; i < 6; i++) {
            s->dc_val[0][s->block_index[i]]  = 0;
            v->mb_type[0][s->block_index[i]] = 1;
            dst_idx += i >> 2;
            val = ((cbp >> (5 - i)) & 1);
            v->a_avail = v->c_avail = 0;
            if (i == 2 || i == 3 || !s->first_slice_line)
                v->a_avail = v->mb_type[0][s->block_index[i] - s->block_wrap[i]];
            if (i == 1 || i == 3 || s->mb_x)
                v->c_avail = v->mb_type[0][s->block_index[i] - 1];

            vc1_decode_intra_block(v, s->block[i], i, val, mquant,
                                   (i & 4) ? v->codingset2 : v->codingset);
            if ((i>3) && (s->flags & CODEC_FLAG_GRAY))
                continue;
            v->vc1dsp.vc1_inv_trans_8x8(s->block[i]);
            off  = (i & 4) ? 0 : ((i & 1) * 8 + (i & 2) * 4 * s->linesize);
            s->dsp.put_signed_pixels_clamped(s->block[i], s->dest[dst_idx] + off, (i & 4) ? s->uvlinesize : s->linesize);
            // TODO: loop filter
        }
    } else {
        s->mb_intra = v->is_intra[s->mb_x] = 0;
        s->current_picture.mb_type[mb_pos + v->mb_off] = MB_TYPE_16x16;
        for (i = 0; i < 6; i++) v->mb_type[0][s->block_index[i]] = 0;
        if (idx_mbmode <= 5) { // 1-MV
            dmv_x = dmv_y = pred_flag = 0;
            if (idx_mbmode & 1) {
                get_mvdata_interlaced(v, &dmv_x, &dmv_y, &pred_flag);
            }
            vc1_pred_mv(v, 0, dmv_x, dmv_y, 1, v->range_x, v->range_y, v->mb_type[0], pred_flag, 0);
            vc1_mc_1mv(v, 0);
            mb_has_coeffs = !(idx_mbmode & 2);
        } else { // 4-MV
            v->fourmvbp = get_vlc2(gb, v->fourmvbp_vlc->table, VC1_4MV_BLOCK_PATTERN_VLC_BITS, 1);
            for (i = 0; i < 6; i++) {
                if (i < 4) {
                    dmv_x = dmv_y = pred_flag = 0;
                    val   = ((v->fourmvbp >> (3 - i)) & 1);
                    if (val) {
                        get_mvdata_interlaced(v, &dmv_x, &dmv_y, &pred_flag);
                    }
                    vc1_pred_mv(v, i, dmv_x, dmv_y, 0, v->range_x, v->range_y, v->mb_type[0], pred_flag, 0);
                    vc1_mc_4mv_luma(v, i, 0, 0);
                } else if (i == 4)
                    vc1_mc_4mv_chroma(v, 0);
            }
            mb_has_coeffs = idx_mbmode & 1;
        }
        if (mb_has_coeffs)
            cbp = 1 + get_vlc2(&v->s.gb, v->cbpcy_vlc->table, VC1_CBPCY_P_VLC_BITS, 2);
        if (cbp) {
            GET_MQUANT();
        }
        s->current_picture.qscale_table[mb_pos] = mquant;
        if (!v->ttmbf && cbp) {
            ttmb = get_vlc2(gb, ff_vc1_ttmb_vlc[v->tt_index].table, VC1_TTMB_VLC_BITS, 2);
        }
        dst_idx = 0;
        for (i = 0; i < 6; i++) {
            s->dc_val[0][s->block_index[i]] = 0;
            dst_idx += i >> 2;
            val = ((cbp >> (5 - i)) & 1);
            off = (i & 4) ? 0 : (i & 1) * 8 + (i & 2) * 4 * s->linesize;
            if (val) {
                pat = vc1_decode_p_block(v, s->block[i], i, mquant, ttmb,
                                         first_block, s->dest[dst_idx] + off,
                                         (i & 4) ? s->uvlinesize : s->linesize,
                                         (i & 4) && (s->flags & CODEC_FLAG_GRAY),
                                         &block_tt);
                block_cbp |= pat << (i << 2);
                if (!v->ttmbf && ttmb < 8) ttmb = -1;
                first_block = 0;
            }
        }
    }
    if (s->mb_x == s->mb_width - 1)
        memmove(v->is_intra_base, v->is_intra, sizeof(v->is_intra_base[0]) * s->mb_stride);
    return 0;
}

/** Decode one B-frame MB (in Main profile)
 */
static void vc1_decode_b_mb(VC1Context *v)
{
    MpegEncContext *s = &v->s;
    GetBitContext *gb = &s->gb;
    int i, j;
    int mb_pos = s->mb_x + s->mb_y * s->mb_stride;
    int cbp = 0; /* cbp decoding stuff */
    int mqdiff, mquant; /* MB quantization */
    int ttmb = v->ttfrm; /* MB Transform type */
    int mb_has_coeffs = 0; /* last_flag */
    int index, index1; /* LUT indexes */
    int val, sign; /* temp values */
    int first_block = 1;
    int dst_idx, off;
    int skipped, direct;
    int dmv_x[2], dmv_y[2];
    int bmvtype = BMV_TYPE_BACKWARD;

    mquant      = v->pq; /* lossy initialization */
    s->mb_intra = 0;

    if (v->dmb_is_raw)
        direct = get_bits1(gb);
    else
        direct = v->direct_mb_plane[mb_pos];
    if (v->skip_is_raw)
        skipped = get_bits1(gb);
    else
        skipped = v->s.mbskip_table[mb_pos];

    dmv_x[0] = dmv_x[1] = dmv_y[0] = dmv_y[1] = 0;
    for (i = 0; i < 6; i++) {
        v->mb_type[0][s->block_index[i]] = 0;
        s->dc_val[0][s->block_index[i]]  = 0;
    }
    s->current_picture.qscale_table[mb_pos] = 0;

    if (!direct) {
        if (!skipped) {
            GET_MVDATA(dmv_x[0], dmv_y[0]);
            dmv_x[1] = dmv_x[0];
            dmv_y[1] = dmv_y[0];
        }
        if (skipped || !s->mb_intra) {
            bmvtype = decode012(gb);
            switch (bmvtype) {
            case 0:
                bmvtype = (v->bfraction >= (B_FRACTION_DEN/2)) ? BMV_TYPE_BACKWARD : BMV_TYPE_FORWARD;
                break;
            case 1:
                bmvtype = (v->bfraction >= (B_FRACTION_DEN/2)) ? BMV_TYPE_FORWARD : BMV_TYPE_BACKWARD;
                break;
            case 2:
                bmvtype  = BMV_TYPE_INTERPOLATED;
                dmv_x[0] = dmv_y[0] = 0;
            }
        }
    }
    for (i = 0; i < 6; i++)
        v->mb_type[0][s->block_index[i]] = s->mb_intra;

    if (skipped) {
        if (direct)
            bmvtype = BMV_TYPE_INTERPOLATED;
        vc1_pred_b_mv(v, dmv_x, dmv_y, direct, bmvtype);
        vc1_b_mc(v, dmv_x, dmv_y, direct, bmvtype);
        return;
    }
    if (direct) {
        cbp = get_vlc2(&v->s.gb, v->cbpcy_vlc->table, VC1_CBPCY_P_VLC_BITS, 2);
        GET_MQUANT();
        s->mb_intra = 0;
        s->current_picture.qscale_table[mb_pos] = mquant;
        if (!v->ttmbf)
            ttmb = get_vlc2(gb, ff_vc1_ttmb_vlc[v->tt_index].table, VC1_TTMB_VLC_BITS, 2);
        dmv_x[0] = dmv_y[0] = dmv_x[1] = dmv_y[1] = 0;
        vc1_pred_b_mv(v, dmv_x, dmv_y, direct, bmvtype);
        vc1_b_mc(v, dmv_x, dmv_y, direct, bmvtype);
    } else {
        if (!mb_has_coeffs && !s->mb_intra) {
            /* no coded blocks - effectively skipped */
            vc1_pred_b_mv(v, dmv_x, dmv_y, direct, bmvtype);
            vc1_b_mc(v, dmv_x, dmv_y, direct, bmvtype);
            return;
        }
        if (s->mb_intra && !mb_has_coeffs) {
            GET_MQUANT();
            s->current_picture.qscale_table[mb_pos] = mquant;
            s->ac_pred = get_bits1(gb);
            cbp = 0;
            vc1_pred_b_mv(v, dmv_x, dmv_y, direct, bmvtype);
        } else {
            if (bmvtype == BMV_TYPE_INTERPOLATED) {
                GET_MVDATA(dmv_x[0], dmv_y[0]);
                if (!mb_has_coeffs) {
                    /* interpolated skipped block */
                    vc1_pred_b_mv(v, dmv_x, dmv_y, direct, bmvtype);
                    vc1_b_mc(v, dmv_x, dmv_y, direct, bmvtype);
                    return;
                }
            }
            vc1_pred_b_mv(v, dmv_x, dmv_y, direct, bmvtype);
            if (!s->mb_intra) {
                vc1_b_mc(v, dmv_x, dmv_y, direct, bmvtype);
            }
            if (s->mb_intra)
                s->ac_pred = get_bits1(gb);
            cbp = get_vlc2(&v->s.gb, v->cbpcy_vlc->table, VC1_CBPCY_P_VLC_BITS, 2);
            GET_MQUANT();
            s->current_picture.qscale_table[mb_pos] = mquant;
            if (!v->ttmbf && !s->mb_intra && mb_has_coeffs)
                ttmb = get_vlc2(gb, ff_vc1_ttmb_vlc[v->tt_index].table, VC1_TTMB_VLC_BITS, 2);
        }
    }
    dst_idx = 0;
    for (i = 0; i < 6; i++) {
        s->dc_val[0][s->block_index[i]] = 0;
        dst_idx += i >> 2;
        val = ((cbp >> (5 - i)) & 1);
        off = (i & 4) ? 0 : ((i & 1) * 8 + (i & 2) * 4 * s->linesize);
        v->mb_type[0][s->block_index[i]] = s->mb_intra;
        if (s->mb_intra) {
            /* check if prediction blocks A and C are available */
            v->a_avail = v->c_avail = 0;
            if (i == 2 || i == 3 || !s->first_slice_line)
                v->a_avail = v->mb_type[0][s->block_index[i] - s->block_wrap[i]];
            if (i == 1 || i == 3 || s->mb_x)
                v->c_avail = v->mb_type[0][s->block_index[i] - 1];

            vc1_decode_intra_block(v, s->block[i], i, val, mquant,
                                   (i & 4) ? v->codingset2 : v->codingset);
            if ((i>3) && (s->flags & CODEC_FLAG_GRAY))
                continue;
            v->vc1dsp.vc1_inv_trans_8x8(s->block[i]);
            if (v->rangeredfrm)
                for (j = 0; j < 64; j++)
                    s->block[i][j] <<= 1;
            s->dsp.put_signed_pixels_clamped(s->block[i], s->dest[dst_idx] + off, i & 4 ? s->uvlinesize : s->linesize);
        } else if (val) {
            vc1_decode_p_block(v, s->block[i], i, mquant, ttmb,
                               first_block, s->dest[dst_idx] + off,
                               (i & 4) ? s->uvlinesize : s->linesize,
                               (i & 4) && (s->flags & CODEC_FLAG_GRAY), NULL);
            if (!v->ttmbf && ttmb < 8)
                ttmb = -1;
            first_block = 0;
        }
    }
}

/** Decode one B-frame MB (in interlaced field B picture)
 */
static void vc1_decode_b_mb_intfi(VC1Context *v)
{
    MpegEncContext *s = &v->s;
    GetBitContext *gb = &s->gb;
    int i, j;
    int mb_pos = s->mb_x + s->mb_y * s->mb_stride;
    int cbp = 0; /* cbp decoding stuff */
    int mqdiff, mquant; /* MB quantization */
    int ttmb = v->ttfrm; /* MB Transform type */
    int mb_has_coeffs = 0; /* last_flag */
    int val; /* temp value */
    int first_block = 1;
    int dst_idx, off;
    int fwd;
    int dmv_x[2], dmv_y[2], pred_flag[2];
    int bmvtype = BMV_TYPE_BACKWARD;
    int idx_mbmode;

    mquant      = v->pq; /* Lossy initialization */
    s->mb_intra = 0;

    idx_mbmode = get_vlc2(gb, v->mbmode_vlc->table, VC1_IF_MBMODE_VLC_BITS, 2);
    if (idx_mbmode <= 1) { // intra MB
        s->mb_intra = v->is_intra[s->mb_x] = 1;
        s->current_picture.motion_val[1][s->block_index[0]][0] = 0;
        s->current_picture.motion_val[1][s->block_index[0]][1] = 0;
        s->current_picture.mb_type[mb_pos + v->mb_off]         = MB_TYPE_INTRA;
        GET_MQUANT();
        s->current_picture.qscale_table[mb_pos] = mquant;
        /* Set DC scale - y and c use the same (not sure if necessary here) */
        s->y_dc_scale = s->y_dc_scale_table[mquant];
        s->c_dc_scale = s->c_dc_scale_table[mquant];
        v->s.ac_pred  = v->acpred_plane[mb_pos] = get_bits1(gb);
        mb_has_coeffs = idx_mbmode & 1;
        if (mb_has_coeffs)
            cbp = 1 + get_vlc2(&v->s.gb, v->cbpcy_vlc->table, VC1_ICBPCY_VLC_BITS, 2);
        dst_idx = 0;
        for (i = 0; i < 6; i++) {
            s->dc_val[0][s->block_index[i]] = 0;
            dst_idx += i >> 2;
            val = ((cbp >> (5 - i)) & 1);
            v->mb_type[0][s->block_index[i]] = s->mb_intra;
            v->a_avail                       = v->c_avail = 0;
            if (i == 2 || i == 3 || !s->first_slice_line)
                v->a_avail = v->mb_type[0][s->block_index[i] - s->block_wrap[i]];
            if (i == 1 || i == 3 || s->mb_x)
                v->c_avail = v->mb_type[0][s->block_index[i] - 1];

            vc1_decode_intra_block(v, s->block[i], i, val, mquant,
                                   (i & 4) ? v->codingset2 : v->codingset);
            if ((i>3) && (s->flags & CODEC_FLAG_GRAY))
                continue;
            v->vc1dsp.vc1_inv_trans_8x8(s->block[i]);
            if (v->rangeredfrm)
                for (j = 0; j < 64; j++)
                    s->block[i][j] <<= 1;
            off  = (i & 4) ? 0 : ((i & 1) * 8 + (i & 2) * 4 * s->linesize);
            s->dsp.put_signed_pixels_clamped(s->block[i], s->dest[dst_idx] + off, (i & 4) ? s->uvlinesize : s->linesize);
            // TODO: yet to perform loop filter
        }
    } else {
        s->mb_intra = v->is_intra[s->mb_x] = 0;
        s->current_picture.mb_type[mb_pos + v->mb_off] = MB_TYPE_16x16;
        for (i = 0; i < 6; i++) v->mb_type[0][s->block_index[i]] = 0;
        if (v->fmb_is_raw)
            fwd = v->forward_mb_plane[mb_pos] = get_bits1(gb);
        else
            fwd = v->forward_mb_plane[mb_pos];
        if (idx_mbmode <= 5) { // 1-MV
            int interpmvp = 0;
            dmv_x[0]     = dmv_x[1] = dmv_y[0] = dmv_y[1] = 0;
            pred_flag[0] = pred_flag[1] = 0;
            if (fwd)
                bmvtype = BMV_TYPE_FORWARD;
            else {
                bmvtype = decode012(gb);
                switch (bmvtype) {
                case 0:
                    bmvtype = BMV_TYPE_BACKWARD;
                    break;
                case 1:
                    bmvtype = BMV_TYPE_DIRECT;
                    break;
                case 2:
                    bmvtype   = BMV_TYPE_INTERPOLATED;
                    interpmvp = get_bits1(gb);
                }
            }
            v->bmvtype = bmvtype;
            if (bmvtype != BMV_TYPE_DIRECT && idx_mbmode & 1) {
                get_mvdata_interlaced(v, &dmv_x[bmvtype == BMV_TYPE_BACKWARD], &dmv_y[bmvtype == BMV_TYPE_BACKWARD], &pred_flag[bmvtype == BMV_TYPE_BACKWARD]);
            }
            if (interpmvp) {
                get_mvdata_interlaced(v, &dmv_x[1], &dmv_y[1], &pred_flag[1]);
            }
            if (bmvtype == BMV_TYPE_DIRECT) {
                dmv_x[0] = dmv_y[0] = pred_flag[0] = 0;
                dmv_x[1] = dmv_y[1] = pred_flag[0] = 0;
            }
            vc1_pred_b_mv_intfi(v, 0, dmv_x, dmv_y, 1, pred_flag);
            vc1_b_mc(v, dmv_x, dmv_y, (bmvtype == BMV_TYPE_DIRECT), bmvtype);
            mb_has_coeffs = !(idx_mbmode & 2);
        } else { // 4-MV
            if (fwd)
                bmvtype = BMV_TYPE_FORWARD;
            v->bmvtype  = bmvtype;
            v->fourmvbp = get_vlc2(gb, v->fourmvbp_vlc->table, VC1_4MV_BLOCK_PATTERN_VLC_BITS, 1);
            for (i = 0; i < 6; i++) {
                if (i < 4) {
                    dmv_x[0] = dmv_y[0] = pred_flag[0] = 0;
                    dmv_x[1] = dmv_y[1] = pred_flag[1] = 0;
                    val = ((v->fourmvbp >> (3 - i)) & 1);
                    if (val) {
                        get_mvdata_interlaced(v, &dmv_x[bmvtype == BMV_TYPE_BACKWARD],
                                                 &dmv_y[bmvtype == BMV_TYPE_BACKWARD],
                                             &pred_flag[bmvtype == BMV_TYPE_BACKWARD]);
                    }
                    vc1_pred_b_mv_intfi(v, i, dmv_x, dmv_y, 0, pred_flag);
                    vc1_mc_4mv_luma(v, i, bmvtype == BMV_TYPE_BACKWARD, 0);
                } else if (i == 4)
                    vc1_mc_4mv_chroma(v, bmvtype == BMV_TYPE_BACKWARD);
            }
            mb_has_coeffs = idx_mbmode & 1;
        }
        if (mb_has_coeffs)
            cbp = 1 + get_vlc2(&v->s.gb, v->cbpcy_vlc->table, VC1_CBPCY_P_VLC_BITS, 2);
        if (cbp) {
            GET_MQUANT();
        }
        s->current_picture.qscale_table[mb_pos] = mquant;
        if (!v->ttmbf && cbp) {
            ttmb = get_vlc2(gb, ff_vc1_ttmb_vlc[v->tt_index].table, VC1_TTMB_VLC_BITS, 2);
        }
        dst_idx = 0;
        for (i = 0; i < 6; i++) {
            s->dc_val[0][s->block_index[i]] = 0;
            dst_idx += i >> 2;
            val = ((cbp >> (5 - i)) & 1);
            off = (i & 4) ? 0 : (i & 1) * 8 + (i & 2) * 4 * s->linesize;
            if (val) {
                vc1_decode_p_block(v, s->block[i], i, mquant, ttmb,
                                   first_block, s->dest[dst_idx] + off,
                                   (i & 4) ? s->uvlinesize : s->linesize,
                                   (i & 4) && (s->flags & CODEC_FLAG_GRAY), NULL);
                if (!v->ttmbf && ttmb < 8)
                    ttmb = -1;
                first_block = 0;
            }
        }
    }
}

/** Decode one B-frame MB (in interlaced frame B picture)
 */
static int vc1_decode_b_mb_intfr(VC1Context *v)
{
    MpegEncContext *s = &v->s;
    GetBitContext *gb = &s->gb;
    int i, j;
    int mb_pos = s->mb_x + s->mb_y * s->mb_stride;
    int cbp = 0; /* cbp decoding stuff */
    int mqdiff, mquant; /* MB quantization */
    int ttmb = v->ttfrm; /* MB Transform type */
    int mvsw = 0; /* motion vector switch */
    int mb_has_coeffs = 1; /* last_flag */
    int dmv_x, dmv_y; /* Differential MV components */
    int val; /* temp value */
    int first_block = 1;
    int dst_idx, off;
    int skipped, direct, twomv = 0;
    int block_cbp = 0, pat, block_tt = 0;
    int idx_mbmode = 0, mvbp;
    int stride_y, fieldtx;
    int bmvtype = BMV_TYPE_BACKWARD;
    int dir, dir2;

    mquant = v->pq; /* Lossy initialization */
    s->mb_intra = 0;
    if (v->skip_is_raw)
        skipped = get_bits1(gb);
    else
        skipped = v->s.mbskip_table[mb_pos];

    if (!skipped) {
        idx_mbmode = get_vlc2(gb, v->mbmode_vlc->table, VC1_INTFR_NON4MV_MBMODE_VLC_BITS, 2);
        if (ff_vc1_mbmode_intfrp[0][idx_mbmode][0] == MV_PMODE_INTFR_2MV_FIELD) {
            twomv = 1;
            v->blk_mv_type[s->block_index[0]] = 1;
            v->blk_mv_type[s->block_index[1]] = 1;
            v->blk_mv_type[s->block_index[2]] = 1;
            v->blk_mv_type[s->block_index[3]] = 1;
        } else {
            v->blk_mv_type[s->block_index[0]] = 0;
            v->blk_mv_type[s->block_index[1]] = 0;
            v->blk_mv_type[s->block_index[2]] = 0;
            v->blk_mv_type[s->block_index[3]] = 0;
        }
    }

    if (v->dmb_is_raw)
        direct = get_bits1(gb);
    else
        direct = v->direct_mb_plane[mb_pos];

    if (direct) {
        s->mv[0][0][0] = s->current_picture.motion_val[0][s->block_index[0]][0] = scale_mv(s->next_picture.motion_val[1][s->block_index[0]][0], v->bfraction, 0, s->quarter_sample);
        s->mv[0][0][1] = s->current_picture.motion_val[0][s->block_index[0]][1] = scale_mv(s->next_picture.motion_val[1][s->block_index[0]][1], v->bfraction, 0, s->quarter_sample);
        s->mv[1][0][0] = s->current_picture.motion_val[1][s->block_index[0]][0] = scale_mv(s->next_picture.motion_val[1][s->block_index[0]][0], v->bfraction, 1, s->quarter_sample);
        s->mv[1][0][1] = s->current_picture.motion_val[1][s->block_index[0]][1] = scale_mv(s->next_picture.motion_val[1][s->block_index[0]][1], v->bfraction, 1, s->quarter_sample);

        if (twomv) {
            s->mv[0][2][0] = s->current_picture.motion_val[0][s->block_index[2]][0] = scale_mv(s->next_picture.motion_val[1][s->block_index[2]][0], v->bfraction, 0, s->quarter_sample);
            s->mv[0][2][1] = s->current_picture.motion_val[0][s->block_index[2]][1] = scale_mv(s->next_picture.motion_val[1][s->block_index[2]][1], v->bfraction, 0, s->quarter_sample);
            s->mv[1][2][0] = s->current_picture.motion_val[1][s->block_index[2]][0] = scale_mv(s->next_picture.motion_val[1][s->block_index[2]][0], v->bfraction, 1, s->quarter_sample);
            s->mv[1][2][1] = s->current_picture.motion_val[1][s->block_index[2]][1] = scale_mv(s->next_picture.motion_val[1][s->block_index[2]][1], v->bfraction, 1, s->quarter_sample);

            for (i = 1; i < 4; i += 2) {
                s->mv[0][i][0] = s->current_picture.motion_val[0][s->block_index[i]][0] = s->mv[0][i-1][0];
                s->mv[0][i][1] = s->current_picture.motion_val[0][s->block_index[i]][1] = s->mv[0][i-1][1];
                s->mv[1][i][0] = s->current_picture.motion_val[1][s->block_index[i]][0] = s->mv[1][i-1][0];
                s->mv[1][i][1] = s->current_picture.motion_val[1][s->block_index[i]][1] = s->mv[1][i-1][1];
            }
        } else {
            for (i = 1; i < 4; i++) {
                s->mv[0][i][0] = s->current_picture.motion_val[0][s->block_index[i]][0] = s->mv[0][0][0];
                s->mv[0][i][1] = s->current_picture.motion_val[0][s->block_index[i]][1] = s->mv[0][0][1];
                s->mv[1][i][0] = s->current_picture.motion_val[1][s->block_index[i]][0] = s->mv[1][0][0];
                s->mv[1][i][1] = s->current_picture.motion_val[1][s->block_index[i]][1] = s->mv[1][0][1];
            }
        }
    }

    if (ff_vc1_mbmode_intfrp[0][idx_mbmode][0] == MV_PMODE_INTFR_INTRA) { // intra MB
        for (i = 0; i < 4; i++) {
            s->mv[0][i][0] = s->current_picture.motion_val[0][s->block_index[i]][0] = 0;
            s->mv[0][i][1] = s->current_picture.motion_val[0][s->block_index[i]][1] = 0;
            s->mv[1][i][0] = s->current_picture.motion_val[1][s->block_index[i]][0] = 0;
            s->mv[1][i][1] = s->current_picture.motion_val[1][s->block_index[i]][1] = 0;
        }
        s->current_picture.mb_type[mb_pos] = MB_TYPE_INTRA;
        s->mb_intra = v->is_intra[s->mb_x] = 1;
        for (i = 0; i < 6; i++)
            v->mb_type[0][s->block_index[i]] = 1;
        fieldtx = v->fieldtx_plane[mb_pos] = get_bits1(gb);
        mb_has_coeffs = get_bits1(gb);
        if (mb_has_coeffs)
            cbp = 1 + get_vlc2(&v->s.gb, v->cbpcy_vlc->table, VC1_CBPCY_P_VLC_BITS, 2);
        v->s.ac_pred = v->acpred_plane[mb_pos] = get_bits1(gb);
        GET_MQUANT();
        s->current_picture.qscale_table[mb_pos] = mquant;
        /* Set DC scale - y and c use the same (not sure if necessary here) */
        s->y_dc_scale = s->y_dc_scale_table[mquant];
        s->c_dc_scale = s->c_dc_scale_table[mquant];
        dst_idx = 0;
        for (i = 0; i < 6; i++) {
            s->dc_val[0][s->block_index[i]] = 0;
            dst_idx += i >> 2;
            val = ((cbp >> (5 - i)) & 1);
            v->mb_type[0][s->block_index[i]] = s->mb_intra;
            v->a_avail = v->c_avail = 0;
            if (i == 2 || i == 3 || !s->first_slice_line)
                v->a_avail = v->mb_type[0][s->block_index[i] - s->block_wrap[i]];
            if (i == 1 || i == 3 || s->mb_x)
                v->c_avail = v->mb_type[0][s->block_index[i] - 1];

            vc1_decode_intra_block(v, s->block[i], i, val, mquant,
                                   (i & 4) ? v->codingset2 : v->codingset);
            if (i > 3 && (s->flags & CODEC_FLAG_GRAY))
                continue;
            v->vc1dsp.vc1_inv_trans_8x8(s->block[i]);
            if (i < 4) {
                stride_y = s->linesize << fieldtx;
                off = (fieldtx) ? ((i & 1) * 8) + ((i & 2) >> 1) * s->linesize : (i & 1) * 8 + 4 * (i & 2) * s->linesize;
            } else {
                stride_y = s->uvlinesize;
                off = 0;
            }
            s->dsp.put_signed_pixels_clamped(s->block[i], s->dest[dst_idx] + off, stride_y);
        }
    } else {
        s->mb_intra = v->is_intra[s->mb_x] = 0;
        if (!direct) {
            if (skipped || !s->mb_intra) {
                bmvtype = decode012(gb);
                switch (bmvtype) {
                case 0:
                    bmvtype = (v->bfraction >= (B_FRACTION_DEN/2)) ? BMV_TYPE_BACKWARD : BMV_TYPE_FORWARD;
                    break;
                case 1:
                    bmvtype = (v->bfraction >= (B_FRACTION_DEN/2)) ? BMV_TYPE_FORWARD : BMV_TYPE_BACKWARD;
                    break;
                case 2:
                    bmvtype  = BMV_TYPE_INTERPOLATED;
                }
            }

            if (twomv && bmvtype != BMV_TYPE_INTERPOLATED)
                mvsw = get_bits1(gb);
        }

        if (!skipped) { // inter MB
            mb_has_coeffs = ff_vc1_mbmode_intfrp[0][idx_mbmode][3];
            if (mb_has_coeffs)
                cbp = 1 + get_vlc2(&v->s.gb, v->cbpcy_vlc->table, VC1_CBPCY_P_VLC_BITS, 2);
            if (!direct) {
                if (bmvtype == BMV_TYPE_INTERPOLATED & twomv) {
                    v->fourmvbp = get_vlc2(gb, v->fourmvbp_vlc->table, VC1_4MV_BLOCK_PATTERN_VLC_BITS, 1);
                } else if (bmvtype == BMV_TYPE_INTERPOLATED | twomv) {
                    v->twomvbp = get_vlc2(gb, v->twomvbp_vlc->table, VC1_2MV_BLOCK_PATTERN_VLC_BITS, 1);
                }
            }

            for (i = 0; i < 6; i++)
                v->mb_type[0][s->block_index[i]] = 0;
            fieldtx = v->fieldtx_plane[mb_pos] = ff_vc1_mbmode_intfrp[0][idx_mbmode][1];
            /* for all motion vector read MVDATA and motion compensate each block */
            dst_idx = 0;
            if (direct) {
                if (twomv) {
                    for (i = 0; i < 4; i++) {
                        vc1_mc_4mv_luma(v, i, 0, 0);
                        vc1_mc_4mv_luma(v, i, 1, 1);
                    }
                    vc1_mc_4mv_chroma4(v, 0, 0, 0);
                    vc1_mc_4mv_chroma4(v, 1, 1, 1);
                } else {
                    vc1_mc_1mv(v, 0);
                    vc1_interp_mc(v);
                }
            } else if (twomv && bmvtype == BMV_TYPE_INTERPOLATED) {
                mvbp = v->fourmvbp;
                for (i = 0; i < 4; i++) {
                    dir = i==1 || i==3;
                    dmv_x = dmv_y = 0;
                    val = ((mvbp >> (3 - i)) & 1);
                    if (val)
                        get_mvdata_interlaced(v, &dmv_x, &dmv_y, 0);
                    j = i > 1 ? 2 : 0;
                    vc1_pred_mv_intfr(v, j, dmv_x, dmv_y, 2, v->range_x, v->range_y, v->mb_type[0], dir);
                    vc1_mc_4mv_luma(v, j, dir, dir);
                    vc1_mc_4mv_luma(v, j+1, dir, dir);
                }

                vc1_mc_4mv_chroma4(v, 0, 0, 0);
                vc1_mc_4mv_chroma4(v, 1, 1, 1);
            } else if (bmvtype == BMV_TYPE_INTERPOLATED) {
                mvbp = v->twomvbp;
                dmv_x = dmv_y = 0;
                if (mvbp & 2)
                    get_mvdata_interlaced(v, &dmv_x, &dmv_y, 0);

                vc1_pred_mv_intfr(v, 0, dmv_x, dmv_y, 1, v->range_x, v->range_y, v->mb_type[0], 0);
                vc1_mc_1mv(v, 0);

                dmv_x = dmv_y = 0;
                if (mvbp & 1)
                    get_mvdata_interlaced(v, &dmv_x, &dmv_y, 0);

                vc1_pred_mv_intfr(v, 0, dmv_x, dmv_y, 1, v->range_x, v->range_y, v->mb_type[0], 1);
                vc1_interp_mc(v);
            } else if (twomv) {
                dir = bmvtype == BMV_TYPE_BACKWARD;
                dir2 = dir;
                if (mvsw)
                    dir2 = !dir;
                mvbp = v->twomvbp;
                dmv_x = dmv_y = 0;
                if (mvbp & 2)
                    get_mvdata_interlaced(v, &dmv_x, &dmv_y, 0);
                vc1_pred_mv_intfr(v, 0, dmv_x, dmv_y, 2, v->range_x, v->range_y, v->mb_type[0], dir);

                dmv_x = dmv_y = 0;
                if (mvbp & 1)
                    get_mvdata_interlaced(v, &dmv_x, &dmv_y, 0);
                vc1_pred_mv_intfr(v, 2, dmv_x, dmv_y, 2, v->range_x, v->range_y, v->mb_type[0], dir2);

                if (mvsw) {
                    for (i = 0; i < 2; i++) {
                        s->mv[dir][i+2][0] = s->mv[dir][i][0] = s->current_picture.motion_val[dir][s->block_index[i+2]][0] = s->current_picture.motion_val[dir][s->block_index[i]][0];
                        s->mv[dir][i+2][1] = s->mv[dir][i][1] = s->current_picture.motion_val[dir][s->block_index[i+2]][1] = s->current_picture.motion_val[dir][s->block_index[i]][1];
                        s->mv[dir2][i+2][0] = s->mv[dir2][i][0] = s->current_picture.motion_val[dir2][s->block_index[i]][0] = s->current_picture.motion_val[dir2][s->block_index[i+2]][0];
                        s->mv[dir2][i+2][1] = s->mv[dir2][i][1] = s->current_picture.motion_val[dir2][s->block_index[i]][1] = s->current_picture.motion_val[dir2][s->block_index[i+2]][1];
                    }
                } else {
                    vc1_pred_mv_intfr(v, 0, 0, 0, 2, v->range_x, v->range_y, v->mb_type[0], !dir);
                    vc1_pred_mv_intfr(v, 2, 0, 0, 2, v->range_x, v->range_y, v->mb_type[0], !dir);
                }

                vc1_mc_4mv_luma(v, 0, dir, 0);
                vc1_mc_4mv_luma(v, 1, dir, 0);
                vc1_mc_4mv_luma(v, 2, dir2, 0);
                vc1_mc_4mv_luma(v, 3, dir2, 0);
                vc1_mc_4mv_chroma4(v, dir, dir2, 0);
            } else {
                dir = bmvtype == BMV_TYPE_BACKWARD;

                mvbp = ff_vc1_mbmode_intfrp[0][idx_mbmode][2];
                dmv_x = dmv_y = 0;
                if (mvbp)
                    get_mvdata_interlaced(v, &dmv_x, &dmv_y, 0);

                vc1_pred_mv_intfr(v, 0, dmv_x, dmv_y, 1, v->range_x, v->range_y, v->mb_type[0], dir);
                v->blk_mv_type[s->block_index[0]] = 1;
                v->blk_mv_type[s->block_index[1]] = 1;
                v->blk_mv_type[s->block_index[2]] = 1;
                v->blk_mv_type[s->block_index[3]] = 1;
                vc1_pred_mv_intfr(v, 0, 0, 0, 2, v->range_x, v->range_y, 0, !dir);
                for (i = 0; i < 2; i++) {
                    s->mv[!dir][i+2][0] = s->mv[!dir][i][0] = s->current_picture.motion_val[!dir][s->block_index[i+2]][0] = s->current_picture.motion_val[!dir][s->block_index[i]][0];
                    s->mv[!dir][i+2][1] = s->mv[!dir][i][1] = s->current_picture.motion_val[!dir][s->block_index[i+2]][1] = s->current_picture.motion_val[!dir][s->block_index[i]][1];
                }
                vc1_mc_1mv(v, dir);
            }

            if (cbp)
                GET_MQUANT();  // p. 227
            s->current_picture.qscale_table[mb_pos] = mquant;
            if (!v->ttmbf && cbp)
                ttmb = get_vlc2(gb, ff_vc1_ttmb_vlc[v->tt_index].table, VC1_TTMB_VLC_BITS, 2);
            for (i = 0; i < 6; i++) {
                s->dc_val[0][s->block_index[i]] = 0;
                dst_idx += i >> 2;
                val = ((cbp >> (5 - i)) & 1);
                if (!fieldtx)
                    off = (i & 4) ? 0 : ((i & 1) * 8 + (i & 2) * 4 * s->linesize);
                else
                    off = (i & 4) ? 0 : ((i & 1) * 8 + ((i > 1) * s->linesize));
                if (val) {
                    pat = vc1_decode_p_block(v, s->block[i], i, mquant, ttmb,
                                             first_block, s->dest[dst_idx] + off,
                                             (i & 4) ? s->uvlinesize : (s->linesize << fieldtx),
                                             (i & 4) && (s->flags & CODEC_FLAG_GRAY), &block_tt);
                    block_cbp |= pat << (i << 2);
                    if (!v->ttmbf && ttmb < 8)
                        ttmb = -1;
                    first_block = 0;
                }
            }

        } else { // skipped
            dir = 0;
            for (i = 0; i < 6; i++) {
                v->mb_type[0][s->block_index[i]] = 0;
                s->dc_val[0][s->block_index[i]] = 0;
            }
            s->current_picture.mb_type[mb_pos]      = MB_TYPE_SKIP;
            s->current_picture.qscale_table[mb_pos] = 0;
            v->blk_mv_type[s->block_index[0]] = 0;
            v->blk_mv_type[s->block_index[1]] = 0;
            v->blk_mv_type[s->block_index[2]] = 0;
            v->blk_mv_type[s->block_index[3]] = 0;

            if (!direct) {
                if (bmvtype == BMV_TYPE_INTERPOLATED) {
                    vc1_pred_mv_intfr(v, 0, 0, 0, 1, v->range_x, v->range_y, v->mb_type[0], 0);
                    vc1_pred_mv_intfr(v, 0, 0, 0, 1, v->range_x, v->range_y, v->mb_type[0], 1);
                } else {
                    dir = bmvtype == BMV_TYPE_BACKWARD;
                    vc1_pred_mv_intfr(v, 0, 0, 0, 1, v->range_x, v->range_y, v->mb_type[0], dir);
                    if (mvsw) {
                        int dir2 = dir;
                        if (mvsw)
                            dir2 = !dir;
                        for (i = 0; i < 2; i++) {
                            s->mv[dir][i+2][0] = s->mv[dir][i][0] = s->current_picture.motion_val[dir][s->block_index[i+2]][0] = s->current_picture.motion_val[dir][s->block_index[i]][0];
                            s->mv[dir][i+2][1] = s->mv[dir][i][1] = s->current_picture.motion_val[dir][s->block_index[i+2]][1] = s->current_picture.motion_val[dir][s->block_index[i]][1];
                            s->mv[dir2][i+2][0] = s->mv[dir2][i][0] = s->current_picture.motion_val[dir2][s->block_index[i]][0] = s->current_picture.motion_val[dir2][s->block_index[i+2]][0];
                            s->mv[dir2][i+2][1] = s->mv[dir2][i][1] = s->current_picture.motion_val[dir2][s->block_index[i]][1] = s->current_picture.motion_val[dir2][s->block_index[i+2]][1];
                        }
                    } else {
                        v->blk_mv_type[s->block_index[0]] = 1;
                        v->blk_mv_type[s->block_index[1]] = 1;
                        v->blk_mv_type[s->block_index[2]] = 1;
                        v->blk_mv_type[s->block_index[3]] = 1;
                        vc1_pred_mv_intfr(v, 0, 0, 0, 2, v->range_x, v->range_y, 0, !dir);
                        for (i = 0; i < 2; i++) {
                            s->mv[!dir][i+2][0] = s->mv[!dir][i][0] = s->current_picture.motion_val[!dir][s->block_index[i+2]][0] = s->current_picture.motion_val[!dir][s->block_index[i]][0];
                            s->mv[!dir][i+2][1] = s->mv[!dir][i][1] = s->current_picture.motion_val[!dir][s->block_index[i+2]][1] = s->current_picture.motion_val[!dir][s->block_index[i]][1];
                        }
                    }
                }
            }

            vc1_mc_1mv(v, dir);
            if (direct || bmvtype == BMV_TYPE_INTERPOLATED) {
                vc1_interp_mc(v);
            }
        }
    }
    if (s->mb_x == s->mb_width - 1)
        memmove(v->is_intra_base, v->is_intra, sizeof(v->is_intra_base[0]) * s->mb_stride);
    v->cbp[s->mb_x]      = block_cbp;
    v->ttblk[s->mb_x]    = block_tt;
    return 0;
}

/** Decode blocks of I-frame
 */
static void vc1_decode_i_blocks(VC1Context *v)
{
    int k, j;
    MpegEncContext *s = &v->s;
    int cbp, val;
    uint8_t *coded_val;
    int mb_pos;

    /* select codingmode used for VLC tables selection */
    switch (v->y_ac_table_index) {
    case 0:
        v->codingset = (v->pqindex <= 8) ? CS_HIGH_RATE_INTRA : CS_LOW_MOT_INTRA;
        break;
    case 1:
        v->codingset = CS_HIGH_MOT_INTRA;
        break;
    case 2:
        v->codingset = CS_MID_RATE_INTRA;
        break;
    }

    switch (v->c_ac_table_index) {
    case 0:
        v->codingset2 = (v->pqindex <= 8) ? CS_HIGH_RATE_INTER : CS_LOW_MOT_INTER;
        break;
    case 1:
        v->codingset2 = CS_HIGH_MOT_INTER;
        break;
    case 2:
        v->codingset2 = CS_MID_RATE_INTER;
        break;
    }

    /* Set DC scale - y and c use the same */
    s->y_dc_scale = s->y_dc_scale_table[v->pq];
    s->c_dc_scale = s->c_dc_scale_table[v->pq];

    //do frame decode
    s->mb_x = s->mb_y = 0;
    s->mb_intra         = 1;
    s->first_slice_line = 1;
    for (s->mb_y = 0; s->mb_y < s->end_mb_y; s->mb_y++) {
        s->mb_x = 0;
        init_block_index(v);
        for (; s->mb_x < v->end_mb_x; s->mb_x++) {
            uint8_t *dst[6];
            ff_update_block_index(s);
            dst[0] = s->dest[0];
            dst[1] = dst[0] + 8;
            dst[2] = s->dest[0] + s->linesize * 8;
            dst[3] = dst[2] + 8;
            dst[4] = s->dest[1];
            dst[5] = s->dest[2];
            s->dsp.clear_blocks(s->block[0]);
            mb_pos = s->mb_x + s->mb_y * s->mb_width;
            s->current_picture.mb_type[mb_pos]                     = MB_TYPE_INTRA;
            s->current_picture.qscale_table[mb_pos]                = v->pq;
            s->current_picture.motion_val[1][s->block_index[0]][0] = 0;
            s->current_picture.motion_val[1][s->block_index[0]][1] = 0;

            // do actual MB decoding and displaying
            cbp = get_vlc2(&v->s.gb, ff_msmp4_mb_i_vlc.table, MB_INTRA_VLC_BITS, 2);
            v->s.ac_pred = get_bits1(&v->s.gb);

            for (k = 0; k < 6; k++) {
                val = ((cbp >> (5 - k)) & 1);

                if (k < 4) {
                    int pred   = vc1_coded_block_pred(&v->s, k, &coded_val);
                    val        = val ^ pred;
                    *coded_val = val;
                }
                cbp |= val << (5 - k);

                vc1_decode_i_block(v, s->block[k], k, val, (k < 4) ? v->codingset : v->codingset2);

                if (k > 3 && (s->flags & CODEC_FLAG_GRAY))
                    continue;
                v->vc1dsp.vc1_inv_trans_8x8(s->block[k]);
                if (v->pq >= 9 && v->overlap) {
                    if (v->rangeredfrm)
                        for (j = 0; j < 64; j++)
                            s->block[k][j] <<= 1;
                    s->dsp.put_signed_pixels_clamped(s->block[k], dst[k], k & 4 ? s->uvlinesize : s->linesize);
                } else {
                    if (v->rangeredfrm)
                        for (j = 0; j < 64; j++)
                            s->block[k][j] = (s->block[k][j] - 64) << 1;
                    s->dsp.put_pixels_clamped(s->block[k], dst[k], k & 4 ? s->uvlinesize : s->linesize);
                }
            }

            if (v->pq >= 9 && v->overlap) {
                if (s->mb_x) {
                    v->vc1dsp.vc1_h_overlap(s->dest[0], s->linesize);
                    v->vc1dsp.vc1_h_overlap(s->dest[0] + 8 * s->linesize, s->linesize);
                    if (!(s->flags & CODEC_FLAG_GRAY)) {
                        v->vc1dsp.vc1_h_overlap(s->dest[1], s->uvlinesize);
                        v->vc1dsp.vc1_h_overlap(s->dest[2], s->uvlinesize);
                    }
                }
                v->vc1dsp.vc1_h_overlap(s->dest[0] + 8, s->linesize);
                v->vc1dsp.vc1_h_overlap(s->dest[0] + 8 * s->linesize + 8, s->linesize);
                if (!s->first_slice_line) {
                    v->vc1dsp.vc1_v_overlap(s->dest[0], s->linesize);
                    v->vc1dsp.vc1_v_overlap(s->dest[0] + 8, s->linesize);
                    if (!(s->flags & CODEC_FLAG_GRAY)) {
                        v->vc1dsp.vc1_v_overlap(s->dest[1], s->uvlinesize);
                        v->vc1dsp.vc1_v_overlap(s->dest[2], s->uvlinesize);
                    }
                }
                v->vc1dsp.vc1_v_overlap(s->dest[0] + 8 * s->linesize, s->linesize);
                v->vc1dsp.vc1_v_overlap(s->dest[0] + 8 * s->linesize + 8, s->linesize);
            }
            if (v->s.loop_filter) vc1_loop_filter_iblk(v, v->pq);

            if (get_bits_count(&s->gb) > v->bits) {
                ff_er_add_slice(&s->er, 0, 0, s->mb_x, s->mb_y, ER_MB_ERROR);
                av_log(s->avctx, AV_LOG_ERROR, "Bits overconsumption: %i > %i\n",
                       get_bits_count(&s->gb), v->bits);
                return;
            }
        }
        if (!v->s.loop_filter)
            ff_mpeg_draw_horiz_band(s, s->mb_y * 16, 16);
        else if (s->mb_y)
            ff_mpeg_draw_horiz_band(s, (s->mb_y - 1) * 16, 16);

        s->first_slice_line = 0;
    }
    if (v->s.loop_filter)
        ff_mpeg_draw_horiz_band(s, (s->end_mb_y - 1) * 16, 16);

    /* This is intentionally mb_height and not end_mb_y - unlike in advanced
     * profile, these only differ are when decoding MSS2 rectangles. */
    ff_er_add_slice(&s->er, 0, 0, s->mb_width - 1, s->mb_height - 1, ER_MB_END);
}

/** Decode blocks of I-frame for advanced profile
 */
static void vc1_decode_i_blocks_adv(VC1Context *v)
{
    int k;
    MpegEncContext *s = &v->s;
    int cbp, val;
    uint8_t *coded_val;
    int mb_pos;
    int mquant = v->pq;
    int mqdiff;
    GetBitContext *gb = &s->gb;

    /* select codingmode used for VLC tables selection */
    switch (v->y_ac_table_index) {
    case 0:
        v->codingset = (v->pqindex <= 8) ? CS_HIGH_RATE_INTRA : CS_LOW_MOT_INTRA;
        break;
    case 1:
        v->codingset = CS_HIGH_MOT_INTRA;
        break;
    case 2:
        v->codingset = CS_MID_RATE_INTRA;
        break;
    }

    switch (v->c_ac_table_index) {
    case 0:
        v->codingset2 = (v->pqindex <= 8) ? CS_HIGH_RATE_INTER : CS_LOW_MOT_INTER;
        break;
    case 1:
        v->codingset2 = CS_HIGH_MOT_INTER;
        break;
    case 2:
        v->codingset2 = CS_MID_RATE_INTER;
        break;
    }

    // do frame decode
    s->mb_x             = s->mb_y = 0;
    s->mb_intra         = 1;
    s->first_slice_line = 1;
    s->mb_y             = s->start_mb_y;
    if (s->start_mb_y) {
        s->mb_x = 0;
        init_block_index(v);
        memset(&s->coded_block[s->block_index[0] - s->b8_stride], 0,
               (1 + s->b8_stride) * sizeof(*s->coded_block));
    }
    for (; s->mb_y < s->end_mb_y; s->mb_y++) {
        s->mb_x = 0;
        init_block_index(v);
        for (;s->mb_x < s->mb_width; s->mb_x++) {
            int16_t (*block)[64] = v->block[v->cur_blk_idx];
            ff_update_block_index(s);
            s->dsp.clear_blocks(block[0]);
            mb_pos = s->mb_x + s->mb_y * s->mb_stride;
            s->current_picture.mb_type[mb_pos + v->mb_off]                         = MB_TYPE_INTRA;
            s->current_picture.motion_val[1][s->block_index[0] + v->blocks_off][0] = 0;
            s->current_picture.motion_val[1][s->block_index[0] + v->blocks_off][1] = 0;

            // do actual MB decoding and displaying
            if (v->fieldtx_is_raw)
                v->fieldtx_plane[mb_pos] = get_bits1(&v->s.gb);
            cbp = get_vlc2(&v->s.gb, ff_msmp4_mb_i_vlc.table, MB_INTRA_VLC_BITS, 2);
            if ( v->acpred_is_raw)
                v->s.ac_pred = get_bits1(&v->s.gb);
            else
                v->s.ac_pred = v->acpred_plane[mb_pos];

            if (v->condover == CONDOVER_SELECT && v->overflg_is_raw)
                v->over_flags_plane[mb_pos] = get_bits1(&v->s.gb);

            GET_MQUANT();

            s->current_picture.qscale_table[mb_pos] = mquant;
            /* Set DC scale - y and c use the same */
            s->y_dc_scale = s->y_dc_scale_table[mquant];
            s->c_dc_scale = s->c_dc_scale_table[mquant];

            for (k = 0; k < 6; k++) {
                val = ((cbp >> (5 - k)) & 1);

                if (k < 4) {
                    int pred   = vc1_coded_block_pred(&v->s, k, &coded_val);
                    val        = val ^ pred;
                    *coded_val = val;
                }
                cbp |= val << (5 - k);

                v->a_avail = !s->first_slice_line || (k == 2 || k == 3);
                v->c_avail = !!s->mb_x || (k == 1 || k == 3);

                vc1_decode_i_block_adv(v, block[k], k, val,
                                       (k < 4) ? v->codingset : v->codingset2, mquant);

                if (k > 3 && (s->flags & CODEC_FLAG_GRAY))
                    continue;
                v->vc1dsp.vc1_inv_trans_8x8(block[k]);
            }

            vc1_smooth_overlap_filter_iblk(v);
            vc1_put_signed_blocks_clamped(v);
            if (v->s.loop_filter) vc1_loop_filter_iblk_delayed(v, v->pq);

            if (get_bits_count(&s->gb) > v->bits) {
                // TODO: may need modification to handle slice coding
                ff_er_add_slice(&s->er, 0, s->start_mb_y, s->mb_x, s->mb_y, ER_MB_ERROR);
                av_log(s->avctx, AV_LOG_ERROR, "Bits overconsumption: %i > %i\n",
                       get_bits_count(&s->gb), v->bits);
                return;
            }
        }
        if (!v->s.loop_filter)
            ff_mpeg_draw_horiz_band(s, s->mb_y * 16, 16);
        else if (s->mb_y)
            ff_mpeg_draw_horiz_band(s, (s->mb_y-1) * 16, 16);
        s->first_slice_line = 0;
    }

    /* raw bottom MB row */
    s->mb_x = 0;
    init_block_index(v);

    for (;s->mb_x < s->mb_width; s->mb_x++) {
        ff_update_block_index(s);
        vc1_put_signed_blocks_clamped(v);
        if (v->s.loop_filter)
            vc1_loop_filter_iblk_delayed(v, v->pq);
    }
    if (v->s.loop_filter)
        ff_mpeg_draw_horiz_band(s, (s->end_mb_y-1)*16, 16);
    ff_er_add_slice(&s->er, 0, s->start_mb_y << v->field_mode, s->mb_width - 1,
                    (s->end_mb_y << v->field_mode) - 1, ER_MB_END);
}

static void vc1_decode_p_blocks(VC1Context *v)
{
    MpegEncContext *s = &v->s;
    int apply_loop_filter;

    /* select codingmode used for VLC tables selection */
    switch (v->c_ac_table_index) {
    case 0:
        v->codingset = (v->pqindex <= 8) ? CS_HIGH_RATE_INTRA : CS_LOW_MOT_INTRA;
        break;
    case 1:
        v->codingset = CS_HIGH_MOT_INTRA;
        break;
    case 2:
        v->codingset = CS_MID_RATE_INTRA;
        break;
    }

    switch (v->c_ac_table_index) {
    case 0:
        v->codingset2 = (v->pqindex <= 8) ? CS_HIGH_RATE_INTER : CS_LOW_MOT_INTER;
        break;
    case 1:
        v->codingset2 = CS_HIGH_MOT_INTER;
        break;
    case 2:
        v->codingset2 = CS_MID_RATE_INTER;
        break;
    }

    apply_loop_filter   = s->loop_filter && !(s->avctx->skip_loop_filter >= AVDISCARD_NONKEY) &&
                          v->fcm == PROGRESSIVE;
    s->first_slice_line = 1;
    memset(v->cbp_base, 0, sizeof(v->cbp_base[0])*2*s->mb_stride);
    for (s->mb_y = s->start_mb_y; s->mb_y < s->end_mb_y; s->mb_y++) {
        s->mb_x = 0;
        init_block_index(v);
        for (; s->mb_x < s->mb_width; s->mb_x++) {
            ff_update_block_index(s);

            if (v->fcm == ILACE_FIELD)
                vc1_decode_p_mb_intfi(v);
            else if (v->fcm == ILACE_FRAME)
                vc1_decode_p_mb_intfr(v);
            else vc1_decode_p_mb(v);
            if (s->mb_y != s->start_mb_y && apply_loop_filter)
                vc1_apply_p_loop_filter(v);
            if (get_bits_count(&s->gb) > v->bits || get_bits_count(&s->gb) < 0) {
                // TODO: may need modification to handle slice coding
                ff_er_add_slice(&s->er, 0, s->start_mb_y, s->mb_x, s->mb_y, ER_MB_ERROR);
                av_log(s->avctx, AV_LOG_ERROR, "Bits overconsumption: %i > %i at %ix%i\n",
                       get_bits_count(&s->gb), v->bits, s->mb_x, s->mb_y);
                return;
            }
        }
        memmove(v->cbp_base,      v->cbp,      sizeof(v->cbp_base[0])      * s->mb_stride);
        memmove(v->ttblk_base,    v->ttblk,    sizeof(v->ttblk_base[0])    * s->mb_stride);
        memmove(v->is_intra_base, v->is_intra, sizeof(v->is_intra_base[0]) * s->mb_stride);
        memmove(v->luma_mv_base,  v->luma_mv,  sizeof(v->luma_mv_base[0])  * s->mb_stride);
        if (s->mb_y != s->start_mb_y) ff_mpeg_draw_horiz_band(s, (s->mb_y - 1) * 16, 16);
        s->first_slice_line = 0;
    }
    if (apply_loop_filter) {
        s->mb_x = 0;
        init_block_index(v);
        for (; s->mb_x < s->mb_width; s->mb_x++) {
            ff_update_block_index(s);
            vc1_apply_p_loop_filter(v);
        }
    }
    if (s->end_mb_y >= s->start_mb_y)
        ff_mpeg_draw_horiz_band(s, (s->end_mb_y - 1) * 16, 16);
    ff_er_add_slice(&s->er, 0, s->start_mb_y << v->field_mode, s->mb_width - 1,
                    (s->end_mb_y << v->field_mode) - 1, ER_MB_END);
}

static void vc1_decode_b_blocks(VC1Context *v)
{
    MpegEncContext *s = &v->s;

    /* select codingmode used for VLC tables selection */
    switch (v->c_ac_table_index) {
    case 0:
        v->codingset = (v->pqindex <= 8) ? CS_HIGH_RATE_INTRA : CS_LOW_MOT_INTRA;
        break;
    case 1:
        v->codingset = CS_HIGH_MOT_INTRA;
        break;
    case 2:
        v->codingset = CS_MID_RATE_INTRA;
        break;
    }

    switch (v->c_ac_table_index) {
    case 0:
        v->codingset2 = (v->pqindex <= 8) ? CS_HIGH_RATE_INTER : CS_LOW_MOT_INTER;
        break;
    case 1:
        v->codingset2 = CS_HIGH_MOT_INTER;
        break;
    case 2:
        v->codingset2 = CS_MID_RATE_INTER;
        break;
    }

    s->first_slice_line = 1;
    for (s->mb_y = s->start_mb_y; s->mb_y < s->end_mb_y; s->mb_y++) {
        s->mb_x = 0;
        init_block_index(v);
        for (; s->mb_x < s->mb_width; s->mb_x++) {
            ff_update_block_index(s);

            if (v->fcm == ILACE_FIELD)
                vc1_decode_b_mb_intfi(v);
            else if (v->fcm == ILACE_FRAME)
                vc1_decode_b_mb_intfr(v);
            else
                vc1_decode_b_mb(v);
            if (get_bits_count(&s->gb) > v->bits || get_bits_count(&s->gb) < 0) {
                // TODO: may need modification to handle slice coding
                ff_er_add_slice(&s->er, 0, s->start_mb_y, s->mb_x, s->mb_y, ER_MB_ERROR);
                av_log(s->avctx, AV_LOG_ERROR, "Bits overconsumption: %i > %i at %ix%i\n",
                       get_bits_count(&s->gb), v->bits, s->mb_x, s->mb_y);
                return;
            }
            if (v->s.loop_filter) vc1_loop_filter_iblk(v, v->pq);
        }
        if (!v->s.loop_filter)
            ff_mpeg_draw_horiz_band(s, s->mb_y * 16, 16);
        else if (s->mb_y)
            ff_mpeg_draw_horiz_band(s, (s->mb_y - 1) * 16, 16);
        s->first_slice_line = 0;
    }
    if (v->s.loop_filter)
        ff_mpeg_draw_horiz_band(s, (s->end_mb_y - 1) * 16, 16);
    ff_er_add_slice(&s->er, 0, s->start_mb_y << v->field_mode, s->mb_width - 1,
                    (s->end_mb_y << v->field_mode) - 1, ER_MB_END);
}

static void vc1_decode_skip_blocks(VC1Context *v)
{
    MpegEncContext *s = &v->s;

    ff_er_add_slice(&s->er, 0, s->start_mb_y, s->mb_width - 1, s->end_mb_y - 1, ER_MB_END);
    s->first_slice_line = 1;
    for (s->mb_y = s->start_mb_y; s->mb_y < s->end_mb_y; s->mb_y++) {
        s->mb_x = 0;
        init_block_index(v);
        ff_update_block_index(s);
        if (s->last_picture.f.data[0]) {
            memcpy(s->dest[0], s->last_picture.f.data[0] + s->mb_y * 16 * s->linesize,   s->linesize   * 16);
            memcpy(s->dest[1], s->last_picture.f.data[1] + s->mb_y *  8 * s->uvlinesize, s->uvlinesize *  8);
            memcpy(s->dest[2], s->last_picture.f.data[2] + s->mb_y *  8 * s->uvlinesize, s->uvlinesize *  8);
        }
        ff_mpeg_draw_horiz_band(s, s->mb_y * 16, 16);
        s->first_slice_line = 0;
    }
    s->pict_type = AV_PICTURE_TYPE_P;
}

void ff_vc1_decode_blocks(VC1Context *v)
{

    v->s.esc3_level_length = 0;
    if (v->x8_type) {
        ff_intrax8_decode_picture(&v->x8, 2*v->pq + v->halfpq, v->pq * !v->pquantizer);
    } else {
        v->cur_blk_idx     =  0;
        v->left_blk_idx    = -1;
        v->topleft_blk_idx =  1;
        v->top_blk_idx     =  2;
        switch (v->s.pict_type) {
        case AV_PICTURE_TYPE_I:
            if (v->profile == PROFILE_ADVANCED)
                vc1_decode_i_blocks_adv(v);
            else
                vc1_decode_i_blocks(v);
            break;
        case AV_PICTURE_TYPE_P:
            if (v->p_frame_skipped)
                vc1_decode_skip_blocks(v);
            else
                vc1_decode_p_blocks(v);
            break;
        case AV_PICTURE_TYPE_B:
            if (v->bi_type) {
                if (v->profile == PROFILE_ADVANCED)
                    vc1_decode_i_blocks_adv(v);
                else
                    vc1_decode_i_blocks(v);
            } else
                vc1_decode_b_blocks(v);
            break;
        }
    }
}

#if CONFIG_WMV3IMAGE_DECODER || CONFIG_VC1IMAGE_DECODER

typedef struct {
    /**
     * Transform coefficients for both sprites in 16.16 fixed point format,
     * in the order they appear in the bitstream:
     *  x scale
     *  rotation 1 (unused)
     *  x offset
     *  rotation 2 (unused)
     *  y scale
     *  y offset
     *  alpha
     */
    int coefs[2][7];

    int effect_type, effect_flag;
    int effect_pcount1, effect_pcount2;   ///< amount of effect parameters stored in effect_params
    int effect_params1[15], effect_params2[10]; ///< effect parameters in 16.16 fixed point format
} SpriteData;

static inline int get_fp_val(GetBitContext* gb)
{
    return (get_bits_long(gb, 30) - (1 << 29)) << 1;
}

static void vc1_sprite_parse_transform(GetBitContext* gb, int c[7])
{
    c[1] = c[3] = 0;

    switch (get_bits(gb, 2)) {
    case 0:
        c[0] = 1 << 16;
        c[2] = get_fp_val(gb);
        c[4] = 1 << 16;
        break;
    case 1:
        c[0] = c[4] = get_fp_val(gb);
        c[2] = get_fp_val(gb);
        break;
    case 2:
        c[0] = get_fp_val(gb);
        c[2] = get_fp_val(gb);
        c[4] = get_fp_val(gb);
        break;
    case 3:
        c[0] = get_fp_val(gb);
        c[1] = get_fp_val(gb);
        c[2] = get_fp_val(gb);
        c[3] = get_fp_val(gb);
        c[4] = get_fp_val(gb);
        break;
    }
    c[5] = get_fp_val(gb);
    if (get_bits1(gb))
        c[6] = get_fp_val(gb);
    else
        c[6] = 1 << 16;
}

static void vc1_parse_sprites(VC1Context *v, GetBitContext* gb, SpriteData* sd)
{
    AVCodecContext *avctx = v->s.avctx;
    int sprite, i;

    for (sprite = 0; sprite <= v->two_sprites; sprite++) {
        vc1_sprite_parse_transform(gb, sd->coefs[sprite]);
        if (sd->coefs[sprite][1] || sd->coefs[sprite][3])
            avpriv_request_sample(avctx, "Non-zero rotation coefficients");
        av_log(avctx, AV_LOG_DEBUG, sprite ? "S2:" : "S1:");
        for (i = 0; i < 7; i++)
            av_log(avctx, AV_LOG_DEBUG, " %d.%.3d",
                   sd->coefs[sprite][i] / (1<<16),
                   (abs(sd->coefs[sprite][i]) & 0xFFFF) * 1000 / (1 << 16));
        av_log(avctx, AV_LOG_DEBUG, "\n");
    }

    skip_bits(gb, 2);
    if (sd->effect_type = get_bits_long(gb, 30)) {
        switch (sd->effect_pcount1 = get_bits(gb, 4)) {
        case 7:
            vc1_sprite_parse_transform(gb, sd->effect_params1);
            break;
        case 14:
            vc1_sprite_parse_transform(gb, sd->effect_params1);
            vc1_sprite_parse_transform(gb, sd->effect_params1 + 7);
            break;
        default:
            for (i = 0; i < sd->effect_pcount1; i++)
                sd->effect_params1[i] = get_fp_val(gb);
        }
        if (sd->effect_type != 13 || sd->effect_params1[0] != sd->coefs[0][6]) {
            // effect 13 is simple alpha blending and matches the opacity above
            av_log(avctx, AV_LOG_DEBUG, "Effect: %d; params: ", sd->effect_type);
            for (i = 0; i < sd->effect_pcount1; i++)
                av_log(avctx, AV_LOG_DEBUG, " %d.%.2d",
                       sd->effect_params1[i] / (1 << 16),
                       (abs(sd->effect_params1[i]) & 0xFFFF) * 1000 / (1 << 16));
            av_log(avctx, AV_LOG_DEBUG, "\n");
        }

        sd->effect_pcount2 = get_bits(gb, 16);
        if (sd->effect_pcount2 > 10) {
            av_log(avctx, AV_LOG_ERROR, "Too many effect parameters\n");
            return;
        } else if (sd->effect_pcount2) {
            i = -1;
            av_log(avctx, AV_LOG_DEBUG, "Effect params 2: ");
            while (++i < sd->effect_pcount2) {
                sd->effect_params2[i] = get_fp_val(gb);
                av_log(avctx, AV_LOG_DEBUG, " %d.%.2d",
                       sd->effect_params2[i] / (1 << 16),
                       (abs(sd->effect_params2[i]) & 0xFFFF) * 1000 / (1 << 16));
            }
            av_log(avctx, AV_LOG_DEBUG, "\n");
        }
    }
    if (sd->effect_flag = get_bits1(gb))
        av_log(avctx, AV_LOG_DEBUG, "Effect flag set\n");

    if (get_bits_count(gb) >= gb->size_in_bits +
       (avctx->codec_id == AV_CODEC_ID_WMV3IMAGE ? 64 : 0))
        av_log(avctx, AV_LOG_ERROR, "Buffer overrun\n");
    if (get_bits_count(gb) < gb->size_in_bits - 8)
        av_log(avctx, AV_LOG_WARNING, "Buffer not fully read\n");
}

static void vc1_draw_sprites(VC1Context *v, SpriteData* sd)
{
    int i, plane, row, sprite;
    int sr_cache[2][2] = { { -1, -1 }, { -1, -1 } };
    uint8_t* src_h[2][2];
    int xoff[2], xadv[2], yoff[2], yadv[2], alpha;
    int ysub[2];
    MpegEncContext *s = &v->s;

    for (i = 0; i < 2; i++) {
        xoff[i] = av_clip(sd->coefs[i][2], 0, v->sprite_width-1 << 16);
        xadv[i] = sd->coefs[i][0];
        if (xadv[i] != 1<<16 || (v->sprite_width << 16) - (v->output_width << 16) - xoff[i])
            xadv[i] = av_clip(xadv[i], 0, ((v->sprite_width<<16) - xoff[i] - 1) / v->output_width);

        yoff[i] = av_clip(sd->coefs[i][5], 0, v->sprite_height-1 << 16);
        yadv[i] = av_clip(sd->coefs[i][4], 0, ((v->sprite_height << 16) - yoff[i]) / v->output_height);
    }
    alpha = av_clip(sd->coefs[1][6], 0, (1<<16) - 1);

    for (plane = 0; plane < (s->flags&CODEC_FLAG_GRAY ? 1 : 3); plane++) {
        int width = v->output_width>>!!plane;

        for (row = 0; row < v->output_height>>!!plane; row++) {
            uint8_t *dst = v->sprite_output_frame.data[plane] +
                           v->sprite_output_frame.linesize[plane] * row;

            for (sprite = 0; sprite <= v->two_sprites; sprite++) {
                uint8_t *iplane = s->current_picture.f.data[plane];
                int      iline  = s->current_picture.f.linesize[plane];
                int      ycoord = yoff[sprite] + yadv[sprite] * row;
                int      yline  = ycoord >> 16;
                int      next_line;
                ysub[sprite] = ycoord & 0xFFFF;
                if (sprite) {
                    iplane = s->last_picture.f.data[plane];
                    iline  = s->last_picture.f.linesize[plane];
                }
                next_line = FFMIN(yline + 1, (v->sprite_height >> !!plane) - 1) * iline;
                if (!(xoff[sprite] & 0xFFFF) && xadv[sprite] == 1 << 16) {
                        src_h[sprite][0] = iplane + (xoff[sprite] >> 16) +  yline      * iline;
                    if (ysub[sprite])
                        src_h[sprite][1] = iplane + (xoff[sprite] >> 16) + next_line;
                } else {
                    if (sr_cache[sprite][0] != yline) {
                        if (sr_cache[sprite][1] == yline) {
                            FFSWAP(uint8_t*, v->sr_rows[sprite][0], v->sr_rows[sprite][1]);
                            FFSWAP(int,        sr_cache[sprite][0],   sr_cache[sprite][1]);
                        } else {
                            v->vc1dsp.sprite_h(v->sr_rows[sprite][0], iplane + yline * iline, xoff[sprite], xadv[sprite], width);
                            sr_cache[sprite][0] = yline;
                        }
                    }
                    if (ysub[sprite] && sr_cache[sprite][1] != yline + 1) {
                        v->vc1dsp.sprite_h(v->sr_rows[sprite][1],
                                           iplane + next_line, xoff[sprite],
                                           xadv[sprite], width);
                        sr_cache[sprite][1] = yline + 1;
                    }
                    src_h[sprite][0] = v->sr_rows[sprite][0];
                    src_h[sprite][1] = v->sr_rows[sprite][1];
                }
            }

            if (!v->two_sprites) {
                if (ysub[0]) {
                    v->vc1dsp.sprite_v_single(dst, src_h[0][0], src_h[0][1], ysub[0], width);
                } else {
                    memcpy(dst, src_h[0][0], width);
                }
            } else {
                if (ysub[0] && ysub[1]) {
                    v->vc1dsp.sprite_v_double_twoscale(dst, src_h[0][0], src_h[0][1], ysub[0],
                                                       src_h[1][0], src_h[1][1], ysub[1], alpha, width);
                } else if (ysub[0]) {
                    v->vc1dsp.sprite_v_double_onescale(dst, src_h[0][0], src_h[0][1], ysub[0],
                                                       src_h[1][0], alpha, width);
                } else if (ysub[1]) {
                    v->vc1dsp.sprite_v_double_onescale(dst, src_h[1][0], src_h[1][1], ysub[1],
                                                       src_h[0][0], (1<<16)-1-alpha, width);
                } else {
                    v->vc1dsp.sprite_v_double_noscale(dst, src_h[0][0], src_h[1][0], alpha, width);
                }
            }
        }

        if (!plane) {
            for (i = 0; i < 2; i++) {
                xoff[i] >>= 1;
                yoff[i] >>= 1;
            }
        }

    }
}


static int vc1_decode_sprites(VC1Context *v, GetBitContext* gb)
{
    int ret;
    MpegEncContext *s     = &v->s;
    AVCodecContext *avctx = s->avctx;
    SpriteData sd;

    vc1_parse_sprites(v, gb, &sd);

    if (!s->current_picture.f.data[0]) {
        av_log(avctx, AV_LOG_ERROR, "Got no sprites\n");
        return -1;
    }

    if (v->two_sprites && (!s->last_picture_ptr || !s->last_picture.f.data[0])) {
        av_log(avctx, AV_LOG_WARNING, "Need two sprites, only got one\n");
        v->two_sprites = 0;
    }

    av_frame_unref(&v->sprite_output_frame);
    if ((ret = ff_get_buffer(avctx, &v->sprite_output_frame, 0)) < 0)
        return ret;

    vc1_draw_sprites(v, &sd);

    return 0;
}

static void vc1_sprite_flush(AVCodecContext *avctx)
{
    VC1Context *v     = avctx->priv_data;
    MpegEncContext *s = &v->s;
    AVFrame *f = &s->current_picture.f;
    int plane, i;

    /* Windows Media Image codecs have a convergence interval of two keyframes.
       Since we can't enforce it, clear to black the missing sprite. This is
       wrong but it looks better than doing nothing. */

    if (f->data[0])
        for (plane = 0; plane < (s->flags&CODEC_FLAG_GRAY ? 1 : 3); plane++)
            for (i = 0; i < v->sprite_height>>!!plane; i++)
                memset(f->data[plane] + i * f->linesize[plane],
                       plane ? 128 : 0, f->linesize[plane]);
}

#endif

av_cold int ff_vc1_decode_init_alloc_tables(VC1Context *v)
{
    MpegEncContext *s = &v->s;
    int i;

    /* Allocate mb bitplanes */
    v->mv_type_mb_plane = av_malloc (s->mb_stride * s->mb_height);
    v->direct_mb_plane  = av_malloc (s->mb_stride * s->mb_height);
    v->forward_mb_plane = av_malloc (s->mb_stride * s->mb_height);
    v->fieldtx_plane    = av_mallocz(s->mb_stride * s->mb_height);
    v->acpred_plane     = av_malloc (s->mb_stride * s->mb_height);
    v->over_flags_plane = av_malloc (s->mb_stride * s->mb_height);

    v->n_allocated_blks = s->mb_width + 2;
    v->block            = av_malloc(sizeof(*v->block) * v->n_allocated_blks);
    v->cbp_base         = av_malloc(sizeof(v->cbp_base[0]) * 2 * s->mb_stride);
    v->cbp              = v->cbp_base + s->mb_stride;
    v->ttblk_base       = av_malloc(sizeof(v->ttblk_base[0]) * 2 * s->mb_stride);
    v->ttblk            = v->ttblk_base + s->mb_stride;
    v->is_intra_base    = av_mallocz(sizeof(v->is_intra_base[0]) * 2 * s->mb_stride);
    v->is_intra         = v->is_intra_base + s->mb_stride;
    v->luma_mv_base     = av_malloc(sizeof(v->luma_mv_base[0]) * 2 * s->mb_stride);
    v->luma_mv          = v->luma_mv_base + s->mb_stride;

    /* allocate block type info in that way so it could be used with s->block_index[] */
    v->mb_type_base = av_malloc(s->b8_stride * (s->mb_height * 2 + 1) + s->mb_stride * (s->mb_height + 1) * 2);
    v->mb_type[0]   = v->mb_type_base + s->b8_stride + 1;
    v->mb_type[1]   = v->mb_type_base + s->b8_stride * (s->mb_height * 2 + 1) + s->mb_stride + 1;
    v->mb_type[2]   = v->mb_type[1] + s->mb_stride * (s->mb_height + 1);

    /* allocate memory to store block level MV info */
    v->blk_mv_type_base = av_mallocz(     s->b8_stride * (s->mb_height * 2 + 1) + s->mb_stride * (s->mb_height + 1) * 2);
    v->blk_mv_type      = v->blk_mv_type_base + s->b8_stride + 1;
    v->mv_f_base        = av_mallocz(2 * (s->b8_stride * (s->mb_height * 2 + 1) + s->mb_stride * (s->mb_height + 1) * 2));
    v->mv_f[0]          = v->mv_f_base + s->b8_stride + 1;
    v->mv_f[1]          = v->mv_f[0] + (s->b8_stride * (s->mb_height * 2 + 1) + s->mb_stride * (s->mb_height + 1) * 2);
    v->mv_f_next_base   = av_mallocz(2 * (s->b8_stride * (s->mb_height * 2 + 1) + s->mb_stride * (s->mb_height + 1) * 2));
    v->mv_f_next[0]     = v->mv_f_next_base + s->b8_stride + 1;
    v->mv_f_next[1]     = v->mv_f_next[0] + (s->b8_stride * (s->mb_height * 2 + 1) + s->mb_stride * (s->mb_height + 1) * 2);

    /* Init coded blocks info */
    if (v->profile == PROFILE_ADVANCED) {
//        if (alloc_bitplane(&v->over_flags_plane, s->mb_width, s->mb_height) < 0)
//            return -1;
//        if (alloc_bitplane(&v->ac_pred_plane, s->mb_width, s->mb_height) < 0)
//            return -1;
    }

    ff_intrax8_common_init(&v->x8,s);

    if (s->avctx->codec_id == AV_CODEC_ID_WMV3IMAGE || s->avctx->codec_id == AV_CODEC_ID_VC1IMAGE) {
        for (i = 0; i < 4; i++)
            if (!(v->sr_rows[i >> 1][i & 1] = av_malloc(v->output_width))) return -1;
    }

    if (!v->mv_type_mb_plane || !v->direct_mb_plane || !v->acpred_plane || !v->over_flags_plane ||
        !v->block || !v->cbp_base || !v->ttblk_base || !v->is_intra_base || !v->luma_mv_base ||
        !v->mb_type_base)
            return -1;

    return 0;
}

av_cold void ff_vc1_init_transposed_scantables(VC1Context *v)
{
    int i;
    for (i = 0; i < 64; i++) {
#define transpose(x) ((x >> 3) | ((x & 7) << 3))
        v->zz_8x8[0][i] = transpose(ff_wmv1_scantable[0][i]);
        v->zz_8x8[1][i] = transpose(ff_wmv1_scantable[1][i]);
        v->zz_8x8[2][i] = transpose(ff_wmv1_scantable[2][i]);
        v->zz_8x8[3][i] = transpose(ff_wmv1_scantable[3][i]);
        v->zzi_8x8[i]   = transpose(ff_vc1_adv_interlaced_8x8_zz[i]);
    }
    v->left_blk_sh = 0;
    v->top_blk_sh  = 3;
}

/** Initialize a VC1/WMV3 decoder
 * @todo TODO: Handle VC-1 IDUs (Transport level?)
 * @todo TODO: Decypher remaining bits in extra_data
 */
static av_cold int vc1_decode_init(AVCodecContext *avctx)
{
    VC1Context *v = avctx->priv_data;
    MpegEncContext *s = &v->s;
    GetBitContext gb;

    /* save the container output size for WMImage */
    v->output_width  = avctx->width;
    v->output_height = avctx->height;

    if (!avctx->extradata_size || !avctx->extradata)
        return -1;
    if (!(avctx->flags & CODEC_FLAG_GRAY))
        avctx->pix_fmt = avctx->get_format(avctx, avctx->codec->pix_fmts);
    else
        avctx->pix_fmt = AV_PIX_FMT_GRAY8;
    avctx->hwaccel = ff_find_hwaccel(avctx->codec->id, avctx->pix_fmt);
    v->s.avctx = avctx;
    avctx->flags |= CODEC_FLAG_EMU_EDGE;
    v->s.flags   |= CODEC_FLAG_EMU_EDGE;

    if (ff_vc1_init_common(v) < 0)
        return -1;
    // ensure static VLC tables are initialized
    if (ff_msmpeg4_decode_init(avctx) < 0)
        return -1;
    if (ff_vc1_decode_init_alloc_tables(v) < 0)
        return -1;
    // Hack to ensure the above functions will be called
    // again once we know all necessary settings.
    // That this is necessary might indicate a bug.
    ff_vc1_decode_end(avctx);

    ff_h264chroma_init(&v->h264chroma, 8);
    ff_vc1dsp_init(&v->vc1dsp);

    if (avctx->codec_id == AV_CODEC_ID_WMV3 || avctx->codec_id == AV_CODEC_ID_WMV3IMAGE) {
        int count = 0;

        // looks like WMV3 has a sequence header stored in the extradata
        // advanced sequence header may be before the first frame
        // the last byte of the extradata is a version number, 1 for the
        // samples we can decode

        init_get_bits(&gb, avctx->extradata, avctx->extradata_size*8);

        if (ff_vc1_decode_sequence_header(avctx, v, &gb) < 0)
          return -1;

        count = avctx->extradata_size*8 - get_bits_count(&gb);
        if (count > 0) {
            av_log(avctx, AV_LOG_INFO, "Extra data: %i bits left, value: %X\n",
                   count, get_bits(&gb, count));
        } else if (count < 0) {
            av_log(avctx, AV_LOG_INFO, "Read %i bits in overflow\n", -count);
        }
    } else { // VC1/WVC1/WVP2
        const uint8_t *start = avctx->extradata;
        uint8_t *end = avctx->extradata + avctx->extradata_size;
        const uint8_t *next;
        int size, buf2_size;
        uint8_t *buf2 = NULL;
        int seq_initialized = 0, ep_initialized = 0;

        if (avctx->extradata_size < 16) {
            av_log(avctx, AV_LOG_ERROR, "Extradata size too small: %i\n", avctx->extradata_size);
            return -1;
        }

        buf2  = av_mallocz(avctx->extradata_size + FF_INPUT_BUFFER_PADDING_SIZE);
        start = find_next_marker(start, end); // in WVC1 extradata first byte is its size, but can be 0 in mkv
        next  = start;
        for (; next < end; start = next) {
            next = find_next_marker(start + 4, end);
            size = next - start - 4;
            if (size <= 0)
                continue;
            buf2_size = vc1_unescape_buffer(start + 4, size, buf2);
            init_get_bits(&gb, buf2, buf2_size * 8);
            switch (AV_RB32(start)) {
            case VC1_CODE_SEQHDR:
                if (ff_vc1_decode_sequence_header(avctx, v, &gb) < 0) {
                    av_free(buf2);
                    return -1;
                }
                seq_initialized = 1;
                break;
            case VC1_CODE_ENTRYPOINT:
                if (ff_vc1_decode_entry_point(avctx, v, &gb) < 0) {
                    av_free(buf2);
                    return -1;
                }
                ep_initialized = 1;
                break;
            }
        }
        av_free(buf2);
        if (!seq_initialized || !ep_initialized) {
            av_log(avctx, AV_LOG_ERROR, "Incomplete extradata\n");
            return -1;
        }
        v->res_sprite = (avctx->codec_id == AV_CODEC_ID_VC1IMAGE);
    }

    avctx->profile = v->profile;
    if (v->profile == PROFILE_ADVANCED)
        avctx->level = v->level;

    avctx->has_b_frames = !!avctx->max_b_frames;

    s->mb_width  = (avctx->coded_width  + 15) >> 4;
    s->mb_height = (avctx->coded_height + 15) >> 4;

    if (v->profile == PROFILE_ADVANCED || v->res_fasttx) {
        ff_vc1_init_transposed_scantables(v);
    } else {
        memcpy(v->zz_8x8, ff_wmv1_scantable, 4*64);
        v->left_blk_sh = 3;
        v->top_blk_sh  = 0;
    }

    if (avctx->codec_id == AV_CODEC_ID_WMV3IMAGE || avctx->codec_id == AV_CODEC_ID_VC1IMAGE) {
        v->sprite_width  = avctx->coded_width;
        v->sprite_height = avctx->coded_height;

        avctx->coded_width  = avctx->width  = v->output_width;
        avctx->coded_height = avctx->height = v->output_height;

        // prevent 16.16 overflows
        if (v->sprite_width  > 1 << 14 ||
            v->sprite_height > 1 << 14 ||
            v->output_width  > 1 << 14 ||
            v->output_height > 1 << 14) return -1;

        if ((v->sprite_width&1) || (v->sprite_height&1)) {
            avpriv_request_sample(avctx, "odd sprites support");
            return AVERROR_PATCHWELCOME;
        }
    }
    return 0;
}

/** Close a VC1/WMV3 decoder
 * @warning Initial try at using MpegEncContext stuff
 */
av_cold int ff_vc1_decode_end(AVCodecContext *avctx)
{
    VC1Context *v = avctx->priv_data;
    int i;

    av_frame_unref(&v->sprite_output_frame);

    for (i = 0; i < 4; i++)
        av_freep(&v->sr_rows[i >> 1][i & 1]);
    av_freep(&v->hrd_rate);
    av_freep(&v->hrd_buffer);
    ff_MPV_common_end(&v->s);
    av_freep(&v->mv_type_mb_plane);
    av_freep(&v->direct_mb_plane);
    av_freep(&v->forward_mb_plane);
    av_freep(&v->fieldtx_plane);
    av_freep(&v->acpred_plane);
    av_freep(&v->over_flags_plane);
    av_freep(&v->mb_type_base);
    av_freep(&v->blk_mv_type_base);
    av_freep(&v->mv_f_base);
    av_freep(&v->mv_f_next_base);
    av_freep(&v->block);
    av_freep(&v->cbp_base);
    av_freep(&v->ttblk_base);
    av_freep(&v->is_intra_base); // FIXME use v->mb_type[]
    av_freep(&v->luma_mv_base);
    ff_intrax8_common_end(&v->x8);
    return 0;
}


/** Decode a VC1/WMV3 frame
 * @todo TODO: Handle VC-1 IDUs (Transport level?)
 */
static int vc1_decode_frame(AVCodecContext *avctx, void *data,
                            int *got_frame, AVPacket *avpkt)
{
    const uint8_t *buf = avpkt->data;
    int buf_size = avpkt->size, n_slices = 0, i, ret;
    VC1Context *v = avctx->priv_data;
    MpegEncContext *s = &v->s;
    AVFrame *pict = data;
    uint8_t *buf2 = NULL;
    const uint8_t *buf_start = buf, *buf_start_second_field = NULL;
    int mb_height, n_slices1=-1;
    struct {
        uint8_t *buf;
        GetBitContext gb;
        int mby_start;
    } *slices = NULL, *tmp;

    v->second_field = 0;

    if(s->flags & CODEC_FLAG_LOW_DELAY)
        s->low_delay = 1;

    /* no supplementary picture */
    if (buf_size == 0 || (buf_size == 4 && AV_RB32(buf) == VC1_CODE_ENDOFSEQ)) {
        /* special case for last picture */
        if (s->low_delay == 0 && s->next_picture_ptr) {
            if ((ret = av_frame_ref(pict, &s->next_picture_ptr->f)) < 0)
                return ret;
            s->next_picture_ptr = NULL;

            *got_frame = 1;
        }

        return buf_size;
    }

    if (s->avctx->codec->capabilities&CODEC_CAP_HWACCEL_VDPAU) {
        if (v->profile < PROFILE_ADVANCED)
            avctx->pix_fmt = AV_PIX_FMT_VDPAU_WMV3;
        else
            avctx->pix_fmt = AV_PIX_FMT_VDPAU_VC1;
    }

    //for advanced profile we may need to parse and unescape data
    if (avctx->codec_id == AV_CODEC_ID_VC1 || avctx->codec_id == AV_CODEC_ID_VC1IMAGE) {
        int buf_size2 = 0;
        buf2 = av_mallocz(buf_size + FF_INPUT_BUFFER_PADDING_SIZE);

        if (IS_MARKER(AV_RB32(buf))) { /* frame starts with marker and needs to be parsed */
            const uint8_t *start, *end, *next;
            int size;

            next = buf;
            for (start = buf, end = buf + buf_size; next < end; start = next) {
                next = find_next_marker(start + 4, end);
                size = next - start - 4;
                if (size <= 0) continue;
                switch (AV_RB32(start)) {
                case VC1_CODE_FRAME:
                    if (avctx->hwaccel ||
                        s->avctx->codec->capabilities&CODEC_CAP_HWACCEL_VDPAU)
                        buf_start = start;
                    buf_size2 = vc1_unescape_buffer(start + 4, size, buf2);
                    break;
                case VC1_CODE_FIELD: {
                    int buf_size3;
                    if (avctx->hwaccel ||
                        s->avctx->codec->capabilities&CODEC_CAP_HWACCEL_VDPAU)
                        buf_start_second_field = start;
                    tmp = av_realloc(slices, sizeof(*slices) * (n_slices+1));
                    if (!tmp)
                        goto err;
                    slices = tmp;
                    slices[n_slices].buf = av_mallocz(buf_size + FF_INPUT_BUFFER_PADDING_SIZE);
                    if (!slices[n_slices].buf)
                        goto err;
                    buf_size3 = vc1_unescape_buffer(start + 4, size,
                                                    slices[n_slices].buf);
                    init_get_bits(&slices[n_slices].gb, slices[n_slices].buf,
                                  buf_size3 << 3);
                    /* assuming that the field marker is at the exact middle,
                       hope it's correct */
                    slices[n_slices].mby_start = s->mb_height >> 1;
                    n_slices1 = n_slices - 1; // index of the last slice of the first field
                    n_slices++;
                    break;
                }
                case VC1_CODE_ENTRYPOINT: /* it should be before frame data */
                    buf_size2 = vc1_unescape_buffer(start + 4, size, buf2);
                    init_get_bits(&s->gb, buf2, buf_size2 * 8);
                    ff_vc1_decode_entry_point(avctx, v, &s->gb);
                    break;
                case VC1_CODE_SLICE: {
                    int buf_size3;
                    tmp = av_realloc(slices, sizeof(*slices) * (n_slices+1));
                    if (!tmp)
                        goto err;
                    slices = tmp;
                    slices[n_slices].buf = av_mallocz(buf_size + FF_INPUT_BUFFER_PADDING_SIZE);
                    if (!slices[n_slices].buf)
                        goto err;
                    buf_size3 = vc1_unescape_buffer(start + 4, size,
                                                    slices[n_slices].buf);
                    init_get_bits(&slices[n_slices].gb, slices[n_slices].buf,
                                  buf_size3 << 3);
                    slices[n_slices].mby_start = get_bits(&slices[n_slices].gb, 9);
                    n_slices++;
                    break;
                }
                }
            }
        } else if (v->interlace && ((buf[0] & 0xC0) == 0xC0)) { /* WVC1 interlaced stores both fields divided by marker */
            const uint8_t *divider;
            int buf_size3;

            divider = find_next_marker(buf, buf + buf_size);
            if ((divider == (buf + buf_size)) || AV_RB32(divider) != VC1_CODE_FIELD) {
                av_log(avctx, AV_LOG_ERROR, "Error in WVC1 interlaced frame\n");
                goto err;
            } else { // found field marker, unescape second field
                if (avctx->hwaccel ||
                    s->avctx->codec->capabilities&CODEC_CAP_HWACCEL_VDPAU)
                    buf_start_second_field = divider;
                tmp = av_realloc(slices, sizeof(*slices) * (n_slices+1));
                if (!tmp)
                    goto err;
                slices = tmp;
                slices[n_slices].buf = av_mallocz(buf_size + FF_INPUT_BUFFER_PADDING_SIZE);
                if (!slices[n_slices].buf)
                    goto err;
                buf_size3 = vc1_unescape_buffer(divider + 4, buf + buf_size - divider - 4, slices[n_slices].buf);
                init_get_bits(&slices[n_slices].gb, slices[n_slices].buf,
                              buf_size3 << 3);
                slices[n_slices].mby_start = s->mb_height >> 1;
                n_slices1 = n_slices - 1;
                n_slices++;
            }
            buf_size2 = vc1_unescape_buffer(buf, divider - buf, buf2);
        } else {
            buf_size2 = vc1_unescape_buffer(buf, buf_size, buf2);
        }
        init_get_bits(&s->gb, buf2, buf_size2*8);
    } else
        init_get_bits(&s->gb, buf, buf_size*8);

    if (v->res_sprite) {
        v->new_sprite  = !get_bits1(&s->gb);
        v->two_sprites =  get_bits1(&s->gb);
        /* res_sprite means a Windows Media Image stream, AV_CODEC_ID_*IMAGE means
           we're using the sprite compositor. These are intentionally kept separate
           so you can get the raw sprites by using the wmv3 decoder for WMVP or
           the vc1 one for WVP2 */
        if (avctx->codec_id == AV_CODEC_ID_WMV3IMAGE || avctx->codec_id == AV_CODEC_ID_VC1IMAGE) {
            if (v->new_sprite) {
                // switch AVCodecContext parameters to those of the sprites
                avctx->width  = avctx->coded_width  = v->sprite_width;
                avctx->height = avctx->coded_height = v->sprite_height;
            } else {
                goto image;
            }
        }
    }

    if (s->context_initialized &&
        (s->width  != avctx->coded_width ||
         s->height != avctx->coded_height)) {
        ff_vc1_decode_end(avctx);
    }

    if (!s->context_initialized) {
        if (ff_msmpeg4_decode_init(avctx) < 0 || ff_vc1_decode_init_alloc_tables(v) < 0)
            goto err;

        s->low_delay = !avctx->has_b_frames || v->res_sprite;

        if (v->profile == PROFILE_ADVANCED) {
            if(avctx->coded_width<=1 || avctx->coded_height<=1)
                goto err;
            s->h_edge_pos = avctx->coded_width;
            s->v_edge_pos = avctx->coded_height;
        }
    }

    /* We need to set current_picture_ptr before reading the header,
     * otherwise we cannot store anything in there. */
    if (s->current_picture_ptr == NULL || s->current_picture_ptr->f.data[0]) {
        int i = ff_find_unused_picture(s, 0);
        if (i < 0)
            goto err;
        s->current_picture_ptr = &s->picture[i];
    }

    // do parse frame header
    v->pic_header_flag = 0;
    v->first_pic_header_flag = 1;
    if (v->profile < PROFILE_ADVANCED) {
        if (ff_vc1_parse_frame_header(v, &s->gb) < 0) {
            goto err;
        }
    } else {
        if (ff_vc1_parse_frame_header_adv(v, &s->gb) < 0) {
            goto err;
        }
    }
    v->first_pic_header_flag = 0;

    if (avctx->debug & FF_DEBUG_PICT_INFO)
        av_log(v->s.avctx, AV_LOG_DEBUG, "pict_type: %c\n", av_get_picture_type_char(s->pict_type));

    if ((avctx->codec_id == AV_CODEC_ID_WMV3IMAGE || avctx->codec_id == AV_CODEC_ID_VC1IMAGE)
        && s->pict_type != AV_PICTURE_TYPE_I) {
        av_log(v->s.avctx, AV_LOG_ERROR, "Sprite decoder: expected I-frame\n");
        goto err;
    }

    if ((s->mb_height >> v->field_mode) == 0) {
        av_log(v->s.avctx, AV_LOG_ERROR, "image too short\n");
        goto err;
    }

    // process pulldown flags
    s->current_picture_ptr->f.repeat_pict = 0;
    // Pulldown flags are only valid when 'broadcast' has been set.
    // So ticks_per_frame will be 2
    if (v->rff) {
        // repeat field
        s->current_picture_ptr->f.repeat_pict = 1;
    } else if (v->rptfrm) {
        // repeat frames
        s->current_picture_ptr->f.repeat_pict = v->rptfrm * 2;
    }

    // for skipping the frame
    s->current_picture.f.pict_type = s->pict_type;
    s->current_picture.f.key_frame = s->pict_type == AV_PICTURE_TYPE_I;

    /* skip B-frames if we don't have reference frames */
    if (s->last_picture_ptr == NULL && (s->pict_type == AV_PICTURE_TYPE_B || s->droppable)) {
        goto err;
    }
    if ((avctx->skip_frame >= AVDISCARD_NONREF && s->pict_type == AV_PICTURE_TYPE_B) ||
        (avctx->skip_frame >= AVDISCARD_NONKEY && s->pict_type != AV_PICTURE_TYPE_I) ||
         avctx->skip_frame >= AVDISCARD_ALL) {
        goto end;
    }

    if (s->next_p_frame_damaged) {
        if (s->pict_type == AV_PICTURE_TYPE_B)
            goto end;
        else
            s->next_p_frame_damaged = 0;
    }

    if (ff_MPV_frame_start(s, avctx) < 0) {
        goto err;
    }

    v->s.current_picture_ptr->f.interlaced_frame = (v->fcm != PROGRESSIVE);
    v->s.current_picture_ptr->f.top_field_first  = v->tff;

    s->me.qpel_put = s->dsp.put_qpel_pixels_tab;
    s->me.qpel_avg = s->dsp.avg_qpel_pixels_tab;

    if ((CONFIG_VC1_VDPAU_DECODER)
        &&s->avctx->codec->capabilities&CODEC_CAP_HWACCEL_VDPAU) {
        if (v->field_mode && buf_start_second_field) {
            ff_vdpau_vc1_decode_picture(s, buf_start, buf_start_second_field - buf_start);
            ff_vdpau_vc1_decode_picture(s, buf_start_second_field, (buf + buf_size) - buf_start_second_field);
        } else {
            ff_vdpau_vc1_decode_picture(s, buf_start, (buf + buf_size) - buf_start);
        }
    } else if (avctx->hwaccel) {
        if (v->field_mode && buf_start_second_field) {
            // decode first field
            s->picture_structure = PICT_BOTTOM_FIELD - v->tff;
            if (avctx->hwaccel->start_frame(avctx, buf_start, buf_start_second_field - buf_start) < 0)
                goto err;
            if (avctx->hwaccel->decode_slice(avctx, buf_start, buf_start_second_field - buf_start) < 0)
                goto err;
            if (avctx->hwaccel->end_frame(avctx) < 0)
                goto err;

            // decode second field
            s->gb = slices[n_slices1 + 1].gb;
            s->picture_structure = PICT_TOP_FIELD + v->tff;
            v->second_field = 1;
            v->pic_header_flag = 0;
            if (ff_vc1_parse_frame_header_adv(v, &s->gb) < 0) {
                av_log(avctx, AV_LOG_ERROR, "parsing header for second field failed");
                goto err;
            }
            v->s.current_picture_ptr->f.pict_type = v->s.pict_type;

            if (avctx->hwaccel->start_frame(avctx, buf_start_second_field, (buf + buf_size) - buf_start_second_field) < 0)
                goto err;
            if (avctx->hwaccel->decode_slice(avctx, buf_start_second_field, (buf + buf_size) - buf_start_second_field) < 0)
                goto err;
            if (avctx->hwaccel->end_frame(avctx) < 0)
                goto err;
        } else {
            s->picture_structure = PICT_FRAME;
            if (avctx->hwaccel->start_frame(avctx, buf_start, (buf + buf_size) - buf_start) < 0)
                goto err;
            if (avctx->hwaccel->decode_slice(avctx, buf_start, (buf + buf_size) - buf_start) < 0)
                goto err;
            if (avctx->hwaccel->end_frame(avctx) < 0)
                goto err;
        }
    } else {
        int header_ret = 0;


        ff_mpeg_er_frame_start(s);

        v->bits = buf_size * 8;
        v->end_mb_x = s->mb_width;
        if (v->field_mode) {
            s->current_picture.f.linesize[0] <<= 1;
            s->current_picture.f.linesize[1] <<= 1;
            s->current_picture.f.linesize[2] <<= 1;
            s->linesize                      <<= 1;
            s->uvlinesize                    <<= 1;
        }
        mb_height = s->mb_height >> v->field_mode;
        for (i = 0; i <= n_slices; i++) {
            if (i > 0 &&  slices[i - 1].mby_start >= mb_height) {
                if (v->field_mode <= 0) {
                    av_log(v->s.avctx, AV_LOG_ERROR, "Slice %d starts beyond "
                           "picture boundary (%d >= %d)\n", i,
                           slices[i - 1].mby_start, mb_height);
                    continue;
                }
                v->second_field = 1;
                v->blocks_off   = s->b8_stride * (s->mb_height&~1);
                v->mb_off       = s->mb_stride * s->mb_height >> 1;
            } else {
                v->second_field = 0;
                v->blocks_off   = 0;
                v->mb_off       = 0;
            }
            if (i) {
                v->pic_header_flag = 0;
                if (v->field_mode && i == n_slices1 + 2) {
                    if ((header_ret = ff_vc1_parse_frame_header_adv(v, &s->gb)) < 0) {
                        av_log(v->s.avctx, AV_LOG_ERROR, "Field header damaged\n");
                        continue;
                    }
                } else if (get_bits1(&s->gb)) {
                    v->pic_header_flag = 1;
                    if ((header_ret = ff_vc1_parse_frame_header_adv(v, &s->gb)) < 0) {
                        av_log(v->s.avctx, AV_LOG_ERROR, "Slice header damaged\n");
                        continue;
                    }
                }
            }
            if (header_ret < 0)
                continue;
            s->start_mb_y = (i == 0) ? 0 : FFMAX(0, slices[i-1].mby_start % mb_height);
            if (!v->field_mode || v->second_field)
                s->end_mb_y = (i == n_slices     ) ? mb_height : FFMIN(mb_height, slices[i].mby_start % mb_height);
            else {
                if (i >= n_slices) {
                    av_log(v->s.avctx, AV_LOG_ERROR, "first field slice count too large\n");
                    continue;
                }
                s->end_mb_y = (i <= n_slices1 + 1) ? mb_height : FFMIN(mb_height, slices[i].mby_start % mb_height);
            }
            if (s->end_mb_y <= s->start_mb_y) {
                av_log(v->s.avctx, AV_LOG_ERROR, "end mb y %d %d invalid\n", s->end_mb_y, s->start_mb_y);
                continue;
            }
            if (!v->p_frame_skipped && s->pict_type != AV_PICTURE_TYPE_I && !v->cbpcy_vlc) {
                av_log(v->s.avctx, AV_LOG_ERROR, "missing cbpcy_vlc\n");
                continue;
            }
            ff_vc1_decode_blocks(v);
            if (i != n_slices)
                s->gb = slices[i].gb;
        }
        if (v->field_mode) {
            v->second_field = 0;
            s->current_picture.f.linesize[0] >>= 1;
            s->current_picture.f.linesize[1] >>= 1;
            s->current_picture.f.linesize[2] >>= 1;
            s->linesize                      >>= 1;
            s->uvlinesize                    >>= 1;
            if (v->s.pict_type != AV_PICTURE_TYPE_BI && v->s.pict_type != AV_PICTURE_TYPE_B) {
                FFSWAP(uint8_t *, v->mv_f_next[0], v->mv_f[0]);
                FFSWAP(uint8_t *, v->mv_f_next[1], v->mv_f[1]);
            }
        }
        av_dlog(s->avctx, "Consumed %i/%i bits\n",
                get_bits_count(&s->gb), s->gb.size_in_bits);
//  if (get_bits_count(&s->gb) > buf_size * 8)
//      return -1;
        if(s->er.error_occurred && s->pict_type == AV_PICTURE_TYPE_B)
            goto err;
        if (!v->field_mode)
            ff_er_frame_end(&s->er);
    }

    ff_MPV_frame_end(s);

    if (avctx->codec_id == AV_CODEC_ID_WMV3IMAGE || avctx->codec_id == AV_CODEC_ID_VC1IMAGE) {
image:
        avctx->width  = avctx->coded_width  = v->output_width;
        avctx->height = avctx->coded_height = v->output_height;
        if (avctx->skip_frame >= AVDISCARD_NONREF)
            goto end;
#if CONFIG_WMV3IMAGE_DECODER || CONFIG_VC1IMAGE_DECODER
        if (vc1_decode_sprites(v, &s->gb))
            goto err;
#endif
        if ((ret = av_frame_ref(pict, &v->sprite_output_frame)) < 0)
            goto err;
        *got_frame = 1;
    } else {
        if (s->pict_type == AV_PICTURE_TYPE_B || s->low_delay) {
            if ((ret = av_frame_ref(pict, &s->current_picture_ptr->f)) < 0)
                goto err;
            ff_print_debug_info(s, s->current_picture_ptr, pict);
        } else if (s->last_picture_ptr != NULL) {
            if ((ret = av_frame_ref(pict, &s->last_picture_ptr->f)) < 0)
                goto err;
            ff_print_debug_info(s, s->last_picture_ptr, pict);
        }
        if (s->last_picture_ptr || s->low_delay) {
            *got_frame = 1;
        }
    }

end:
    av_free(buf2);
    for (i = 0; i < n_slices; i++)
        av_free(slices[i].buf);
    av_free(slices);
    return buf_size;

err:
    av_free(buf2);
    for (i = 0; i < n_slices; i++)
        av_free(slices[i].buf);
    av_free(slices);
    return -1;
}


static const AVProfile profiles[] = {
    { FF_PROFILE_VC1_SIMPLE,   "Simple"   },
    { FF_PROFILE_VC1_MAIN,     "Main"     },
    { FF_PROFILE_VC1_COMPLEX,  "Complex"  },
    { FF_PROFILE_VC1_ADVANCED, "Advanced" },
    { FF_PROFILE_UNKNOWN },
};

static const enum AVPixelFormat vc1_hwaccel_pixfmt_list_420[] = {
#if CONFIG_DXVA2
    AV_PIX_FMT_DXVA2_VLD,
#endif
#if CONFIG_VAAPI
    AV_PIX_FMT_VAAPI_VLD,
#endif
#if CONFIG_VDPAU
    AV_PIX_FMT_VDPAU,
#endif
    AV_PIX_FMT_YUV420P,
    AV_PIX_FMT_NONE
};

AVCodec ff_vc1_decoder = {
    .name           = "vc1",
    .type           = AVMEDIA_TYPE_VIDEO,
    .id             = AV_CODEC_ID_VC1,
    .priv_data_size = sizeof(VC1Context),
    .init           = vc1_decode_init,
    .close          = ff_vc1_decode_end,
    .decode         = vc1_decode_frame,
    .flush          = ff_mpeg_flush,
    .capabilities   = CODEC_CAP_DR1 | CODEC_CAP_DELAY,
    .long_name      = NULL_IF_CONFIG_SMALL("SMPTE VC-1"),
    .pix_fmts       = vc1_hwaccel_pixfmt_list_420,
    .profiles       = NULL_IF_CONFIG_SMALL(profiles)
};

#if CONFIG_WMV3_DECODER
AVCodec ff_wmv3_decoder = {
    .name           = "wmv3",
    .type           = AVMEDIA_TYPE_VIDEO,
    .id             = AV_CODEC_ID_WMV3,
    .priv_data_size = sizeof(VC1Context),
    .init           = vc1_decode_init,
    .close          = ff_vc1_decode_end,
    .decode         = vc1_decode_frame,
    .flush          = ff_mpeg_flush,
    .capabilities   = CODEC_CAP_DR1 | CODEC_CAP_DELAY,
    .long_name      = NULL_IF_CONFIG_SMALL("Windows Media Video 9"),
    .pix_fmts       = vc1_hwaccel_pixfmt_list_420,
    .profiles       = NULL_IF_CONFIG_SMALL(profiles)
};
#endif

#if CONFIG_WMV3_VDPAU_DECODER
AVCodec ff_wmv3_vdpau_decoder = {
    .name           = "wmv3_vdpau",
    .type           = AVMEDIA_TYPE_VIDEO,
    .id             = AV_CODEC_ID_WMV3,
    .priv_data_size = sizeof(VC1Context),
    .init           = vc1_decode_init,
    .close          = ff_vc1_decode_end,
    .decode         = vc1_decode_frame,
    .capabilities   = CODEC_CAP_DR1 | CODEC_CAP_DELAY | CODEC_CAP_HWACCEL_VDPAU,
    .long_name      = NULL_IF_CONFIG_SMALL("Windows Media Video 9 VDPAU"),
    .pix_fmts       = (const enum AVPixelFormat[]){ AV_PIX_FMT_VDPAU_WMV3, AV_PIX_FMT_NONE },
    .profiles       = NULL_IF_CONFIG_SMALL(profiles)
};
#endif

#if CONFIG_VC1_VDPAU_DECODER
AVCodec ff_vc1_vdpau_decoder = {
    .name           = "vc1_vdpau",
    .type           = AVMEDIA_TYPE_VIDEO,
    .id             = AV_CODEC_ID_VC1,
    .priv_data_size = sizeof(VC1Context),
    .init           = vc1_decode_init,
    .close          = ff_vc1_decode_end,
    .decode         = vc1_decode_frame,
    .capabilities   = CODEC_CAP_DR1 | CODEC_CAP_DELAY | CODEC_CAP_HWACCEL_VDPAU,
    .long_name      = NULL_IF_CONFIG_SMALL("SMPTE VC-1 VDPAU"),
    .pix_fmts       = (const enum AVPixelFormat[]){ AV_PIX_FMT_VDPAU_VC1, AV_PIX_FMT_NONE },
    .profiles       = NULL_IF_CONFIG_SMALL(profiles)
};
#endif

#if CONFIG_WMV3IMAGE_DECODER
AVCodec ff_wmv3image_decoder = {
    .name           = "wmv3image",
    .type           = AVMEDIA_TYPE_VIDEO,
    .id             = AV_CODEC_ID_WMV3IMAGE,
    .priv_data_size = sizeof(VC1Context),
    .init           = vc1_decode_init,
    .close          = ff_vc1_decode_end,
    .decode         = vc1_decode_frame,
    .capabilities   = CODEC_CAP_DR1,
    .flush          = vc1_sprite_flush,
    .long_name      = NULL_IF_CONFIG_SMALL("Windows Media Video 9 Image"),
    .pix_fmts       = ff_pixfmt_list_420
};
#endif

#if CONFIG_VC1IMAGE_DECODER
AVCodec ff_vc1image_decoder = {
    .name           = "vc1image",
    .type           = AVMEDIA_TYPE_VIDEO,
    .id             = AV_CODEC_ID_VC1IMAGE,
    .priv_data_size = sizeof(VC1Context),
    .init           = vc1_decode_init,
    .close          = ff_vc1_decode_end,
    .decode         = vc1_decode_frame,
    .capabilities   = CODEC_CAP_DR1,
    .flush          = vc1_sprite_flush,
    .long_name      = NULL_IF_CONFIG_SMALL("Windows Media Video 9 Image v2"),
    .pix_fmts       = ff_pixfmt_list_420
};
#endif<|MERGE_RESOLUTION|>--- conflicted
+++ resolved
@@ -389,42 +389,24 @@
             srcY = s->current_picture.f.data[0];
             srcU = s->current_picture.f.data[1];
             srcV = s->current_picture.f.data[2];
-<<<<<<< HEAD
-            luty = v->curr_luty;
-            lutuv= v->curr_lutuv;
-            use_ic=v->curr_use_ic;
-=======
             luty  = v->curr_luty;
             lutuv = v->curr_lutuv;
             use_ic = v->curr_use_ic;
->>>>>>> 72821499
         } else {
             srcY = s->last_picture.f.data[0];
             srcU = s->last_picture.f.data[1];
             srcV = s->last_picture.f.data[2];
-<<<<<<< HEAD
-            luty = v->last_luty ;
-            lutuv= v->last_lutuv;
-            use_ic=v->last_use_ic;
-=======
             luty  = v->last_luty;
             lutuv = v->last_lutuv;
             use_ic = v->last_use_ic;
->>>>>>> 72821499
         }
     } else {
         srcY = s->next_picture.f.data[0];
         srcU = s->next_picture.f.data[1];
         srcV = s->next_picture.f.data[2];
-<<<<<<< HEAD
-        luty = v->next_luty ;
-        lutuv= v->next_lutuv;
-        use_ic=v->next_use_ic;
-=======
         luty  = v->next_luty;
         lutuv = v->next_lutuv;
         use_ic = v->next_use_ic;
->>>>>>> 72821499
     }
 
     if(!srcY)
@@ -510,11 +492,7 @@
 
             src = srcY;
             for (j = 0; j < 17 + s->mspel * 2; j++) {
-<<<<<<< HEAD
-                int f = v->field_mode ? v->ref_field_type[dir] : ((j + src_y - s->mspel)&1) ;
-=======
                 int f = v->field_mode ? v->ref_field_type[dir] : ((j + src_y - s->mspel) & 1) ;
->>>>>>> 72821499
                 for (i = 0; i < 17 + s->mspel * 2; i++)
                     src[i] = luty[f][src[i]];
                 src += s->linesize;
@@ -522,11 +500,7 @@
             src  = srcU;
             src2 = srcV;
             for (j = 0; j < 9; j++) {
-<<<<<<< HEAD
-                int f = v->field_mode ? v->ref_field_type[dir] : ((j + uvsrc_y)&1);
-=======
                 int f = v->field_mode ? v->ref_field_type[dir] : ((j + uvsrc_y) & 1);
->>>>>>> 72821499
                 for (i = 0; i < 9; i++) {
                     src[i]  = lutuv[f][src[i]];
                     src2[i] = lutuv[f][src2[i]];
@@ -602,28 +576,16 @@
         if (v->field_mode && (v->cur_field_type != v->ref_field_type[dir]) && v->second_field) {
             srcY = s->current_picture.f.data[0];
             luty = v->curr_luty;
-<<<<<<< HEAD
-            use_ic=v->curr_use_ic;
-        } else {
-            srcY = s->last_picture.f.data[0];
-            luty = v->last_luty;
-            use_ic=v->last_use_ic;
-=======
             use_ic = v->curr_use_ic;
         } else {
             srcY = s->last_picture.f.data[0];
             luty = v->last_luty;
             use_ic = v->last_use_ic;
->>>>>>> 72821499
         }
     } else {
         srcY = s->next_picture.f.data[0];
         luty = v->next_luty;
-<<<<<<< HEAD
-        use_ic=v->next_use_ic;
-=======
         use_ic = v->next_use_ic;
->>>>>>> 72821499
     }
 
     if(!srcY)
@@ -755,11 +717,7 @@
 
             src = srcY;
             for (j = 0; j < 9 + s->mspel * 2; j++) {
-<<<<<<< HEAD
-                int f = v->field_mode ? v->ref_field_type[dir] : (((j<<fieldmv)+src_y - (s->mspel << fieldmv))&1);
-=======
                 int f = v->field_mode ? v->ref_field_type[dir] : (((j<<fieldmv)+src_y - (s->mspel << fieldmv)) & 1);
->>>>>>> 72821499
                 for (i = 0; i < 9 + s->mspel * 2; i++)
                     src[i] = luty[f][src[i]];
                 src += s->linesize << fieldmv;
@@ -916,15 +874,6 @@
         if (v->field_mode && (v->cur_field_type != chroma_ref_type) && v->second_field) {
             srcU = s->current_picture.f.data[1];
             srcV = s->current_picture.f.data[2];
-<<<<<<< HEAD
-            lutuv= v->curr_lutuv;
-            use_ic=v->curr_use_ic;
-        } else {
-            srcU = s->last_picture.f.data[1];
-            srcV = s->last_picture.f.data[2];
-            lutuv= v->last_lutuv;
-            use_ic=v->last_use_ic;
-=======
             lutuv = v->curr_lutuv;
             use_ic = v->curr_use_ic;
         } else {
@@ -932,18 +881,12 @@
             srcV = s->last_picture.f.data[2];
             lutuv = v->last_lutuv;
             use_ic = v->last_use_ic;
->>>>>>> 72821499
         }
     } else {
         srcU = s->next_picture.f.data[1];
         srcV = s->next_picture.f.data[2];
-<<<<<<< HEAD
-        lutuv= v->next_lutuv;
-        use_ic=v->next_use_ic;
-=======
         lutuv = v->next_lutuv;
         use_ic = v->next_use_ic;
->>>>>>> 72821499
     }
 
     if(!srcU)
@@ -996,11 +939,7 @@
             src  = srcU;
             src2 = srcV;
             for (j = 0; j < 9; j++) {
-<<<<<<< HEAD
-                int f = v->field_mode ? chroma_ref_type : ((j + uvsrc_y)&1);
-=======
                 int f = v->field_mode ? chroma_ref_type : ((j + uvsrc_y) & 1);
->>>>>>> 72821499
                 for (i = 0; i < 9; i++) {
                     src[i]  = lutuv[f][src[i]];
                     src2[i] = lutuv[f][src2[i]];
@@ -1044,11 +983,7 @@
         return;
 
     for (i = 0; i < 4; i++) {
-<<<<<<< HEAD
-        int d = i<2 ? dir: dir2;
-=======
         int d = i < 2 ? dir: dir2;
->>>>>>> 72821499
         tx = s->mv[d][i][0];
         uvmx_field[i] = (tx + ((tx & 3) == 3)) >> 1;
         ty = s->mv[d][i][1];
@@ -1084,11 +1019,7 @@
 
         if (fieldmv && (uvsrc_y & 1) && uvsrc_y < 2)
             uvsrc_y--;
-<<<<<<< HEAD
-        if ((use_ic)
-=======
         if (use_ic
->>>>>>> 72821499
             || s->h_edge_pos < 10 || v_edge_pos < (5 << fieldmv)
             || (unsigned)uvsrc_x > (s->h_edge_pos >> 1) - 5
             || (unsigned)uvsrc_y > v_edge_pos - (5 << fieldmv)) {
@@ -1109,11 +1040,7 @@
                 src  = srcU;
                 src2 = srcV;
                 for (j = 0; j < 5; j++) {
-<<<<<<< HEAD
-                    int f = (uvsrc_y + (j<<fieldmv))&1;
-=======
                     int f = (uvsrc_y + (j << fieldmv)) & 1;
->>>>>>> 72821499
                     for (i = 0; i < 5; i++) {
                         src[i]  = lutuv[f][src[i]];
                         src2[i] = lutuv[f][src2[i]];
@@ -1131,13 +1058,6 @@
                 v->vc1dsp.avg_no_rnd_vc1_chroma_pixels_tab[1](s->dest[1] + off, srcU, s->uvlinesize << fieldmv, 4, uvmx_field[i], uvmy_field[i]);
                 v->vc1dsp.avg_no_rnd_vc1_chroma_pixels_tab[1](s->dest[2] + off, srcV, s->uvlinesize << fieldmv, 4, uvmx_field[i], uvmy_field[i]);
             }
-<<<<<<< HEAD
-        } else {
-        if (!v->rnd) {
-            h264chroma->put_h264_chroma_pixels_tab[1](s->dest[1] + off, srcU, s->uvlinesize << fieldmv, 4, uvmx_field[i], uvmy_field[i]);
-            h264chroma->put_h264_chroma_pixels_tab[1](s->dest[2] + off, srcV, s->uvlinesize << fieldmv, 4, uvmx_field[i], uvmy_field[i]);
-=======
->>>>>>> 72821499
         } else {
             if (!v->rnd) {
                 h264chroma->put_h264_chroma_pixels_tab[1](s->dest[1] + off, srcU, s->uvlinesize << fieldmv, 4, uvmx_field[i], uvmy_field[i]);
@@ -1146,7 +1066,6 @@
                 v->vc1dsp.put_no_rnd_vc1_chroma_pixels_tab[1](s->dest[1] + off, srcU, s->uvlinesize << fieldmv, 4, uvmx_field[i], uvmy_field[i]);
                 v->vc1dsp.put_no_rnd_vc1_chroma_pixels_tab[1](s->dest[2] + off, srcV, s->uvlinesize << fieldmv, 4, uvmx_field[i], uvmy_field[i]);
             }
-        }
         }
     }
 }
@@ -2077,11 +1996,7 @@
 
             src = srcY;
             for (j = 0; j < 17 + s->mspel * 2; j++) {
-<<<<<<< HEAD
-                int f = v->field_mode ? v->ref_field_type[1] : ((j+src_y - s->mspel)&1);
-=======
                 int f = v->field_mode ? v->ref_field_type[1] : ((j+src_y - s->mspel) & 1);
->>>>>>> 72821499
                 for (i = 0; i < 17 + s->mspel * 2; i++)
                     src[i] = luty[f][src[i]];
                 src += s->linesize;
@@ -2089,11 +2004,7 @@
             src  = srcU;
             src2 = srcV;
             for (j = 0; j < 9; j++) {
-<<<<<<< HEAD
-                int f = v->field_mode ? v->ref_field_type[1] : ((j+uvsrc_y)&1);
-=======
                 int f = v->field_mode ? v->ref_field_type[1] : ((j+uvsrc_y) & 1);
->>>>>>> 72821499
                 for (i = 0; i < 9; i++) {
                     src[i]  = lutuv[f][src[i]];
                     src2[i] = lutuv[f][src2[i]];
