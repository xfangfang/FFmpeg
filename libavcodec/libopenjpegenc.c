--- conflicted
+++ resolved
@@ -85,51 +85,15 @@
     numcomps = av_pix_fmt_descriptors[avctx->pix_fmt].nb_components;
 
     switch (avctx->pix_fmt) {
-<<<<<<< HEAD
-    case PIX_FMT_GRAY8:
-    case PIX_FMT_GRAY8A:
-    case PIX_FMT_GRAY16:
-        color_space = CLRSPC_GRAY;
-        break;
-    case PIX_FMT_RGB24:
-    case PIX_FMT_RGBA:
-    case PIX_FMT_RGB48:
-    case PIX_FMT_RGBA64:
-        color_space = CLRSPC_SRGB;
-        break;
-    case PIX_FMT_YUV410P:
-    case PIX_FMT_YUV411P:
-    case PIX_FMT_YUV420P:
-    case PIX_FMT_YUV422P:
-    case PIX_FMT_YUV440P:
-    case PIX_FMT_YUV444P:
-    case PIX_FMT_YUVA420P:
-    case PIX_FMT_YUVA422P:
-    case PIX_FMT_YUVA444P:
-    case PIX_FMT_YUV420P9:
-    case PIX_FMT_YUV422P9:
-    case PIX_FMT_YUV444P9:
-    case PIX_FMT_YUV420P10:
-    case PIX_FMT_YUV422P10:
-    case PIX_FMT_YUV444P10:
-    case PIX_FMT_YUV420P12:
-    case PIX_FMT_YUV422P12:
-    case PIX_FMT_YUV444P12:
-    case PIX_FMT_YUV420P14:
-    case PIX_FMT_YUV422P14:
-    case PIX_FMT_YUV444P14:
-    case PIX_FMT_YUV420P16:
-    case PIX_FMT_YUV422P16:
-    case PIX_FMT_YUV444P16:
-=======
     case AV_PIX_FMT_GRAY8:
+    case AV_PIX_FMT_GRAY8A:
     case AV_PIX_FMT_GRAY16:
-    case AV_PIX_FMT_Y400A:
         color_space = CLRSPC_GRAY;
         break;
     case AV_PIX_FMT_RGB24:
     case AV_PIX_FMT_RGBA:
     case AV_PIX_FMT_RGB48:
+    case AV_PIX_FMT_RGBA64:
         color_space = CLRSPC_SRGB;
         break;
     case AV_PIX_FMT_YUV410P:
@@ -139,16 +103,23 @@
     case AV_PIX_FMT_YUV440P:
     case AV_PIX_FMT_YUV444P:
     case AV_PIX_FMT_YUVA420P:
+    case AV_PIX_FMT_YUVA422P:
+    case AV_PIX_FMT_YUVA444P:
     case AV_PIX_FMT_YUV420P9:
     case AV_PIX_FMT_YUV422P9:
     case AV_PIX_FMT_YUV444P9:
     case AV_PIX_FMT_YUV420P10:
     case AV_PIX_FMT_YUV422P10:
     case AV_PIX_FMT_YUV444P10:
+    case AV_PIX_FMT_YUV420P12:
+    case AV_PIX_FMT_YUV422P12:
+    case AV_PIX_FMT_YUV444P12:
+    case AV_PIX_FMT_YUV420P14:
+    case AV_PIX_FMT_YUV422P14:
+    case AV_PIX_FMT_YUV444P14:
     case AV_PIX_FMT_YUV420P16:
     case AV_PIX_FMT_YUV422P16:
     case AV_PIX_FMT_YUV444P16:
->>>>>>> 716d413c
         color_space = CLRSPC_SYCC;
         break;
     default:
@@ -374,53 +345,14 @@
     image->y1 = (avctx->height - 1) * ctx->enc_params.subsampling_dy + 1;
 
     switch (avctx->pix_fmt) {
-<<<<<<< HEAD
-    case PIX_FMT_RGB24:
-    case PIX_FMT_RGBA:
-    case PIX_FMT_GRAY8A:
-        cpyresult = libopenjpeg_copy_packed8(avctx, frame, image);
-        break;
-    case PIX_FMT_RGB48:
-    case PIX_FMT_RGBA64:
-        cpyresult = libopenjpeg_copy_packed16(avctx, frame, image);
-        break;
-    case PIX_FMT_GRAY8:
-    case PIX_FMT_YUV410P:
-    case PIX_FMT_YUV411P:
-    case PIX_FMT_YUV420P:
-    case PIX_FMT_YUV422P:
-    case PIX_FMT_YUV440P:
-    case PIX_FMT_YUV444P:
-    case PIX_FMT_YUVA420P:
-    case PIX_FMT_YUVA422P:
-    case PIX_FMT_YUVA444P:
-        cpyresult = libopenjpeg_copy_unpacked8(avctx, frame, image);
-        break;
-    case PIX_FMT_GRAY16:
-    case PIX_FMT_YUV420P9:
-    case PIX_FMT_YUV422P9:
-    case PIX_FMT_YUV444P9:
-    case PIX_FMT_YUV444P10:
-    case PIX_FMT_YUV422P10:
-    case PIX_FMT_YUV420P10:
-    case PIX_FMT_YUV420P12:
-    case PIX_FMT_YUV422P12:
-    case PIX_FMT_YUV444P12:
-    case PIX_FMT_YUV420P14:
-    case PIX_FMT_YUV422P14:
-    case PIX_FMT_YUV444P14:
-    case PIX_FMT_YUV444P16:
-    case PIX_FMT_YUV422P16:
-    case PIX_FMT_YUV420P16:
-        cpyresult = libopenjpeg_copy_unpacked16(avctx, frame, image);
-=======
     case AV_PIX_FMT_RGB24:
     case AV_PIX_FMT_RGBA:
-    case AV_PIX_FMT_Y400A:
-        libopenjpeg_copy_packed8(avctx, frame, image);
+    case AV_PIX_FMT_GRAY8A:
+        cpyresult = libopenjpeg_copy_packed8(avctx, frame, image);
         break;
     case AV_PIX_FMT_RGB48:
-        libopenjpeg_copy_packed16(avctx, frame, image);
+    case AV_PIX_FMT_RGBA64:
+        cpyresult = libopenjpeg_copy_packed16(avctx, frame, image);
         break;
     case AV_PIX_FMT_GRAY8:
     case AV_PIX_FMT_YUV410P:
@@ -430,7 +362,9 @@
     case AV_PIX_FMT_YUV440P:
     case AV_PIX_FMT_YUV444P:
     case AV_PIX_FMT_YUVA420P:
-        libopenjpeg_copy_unpacked8(avctx, frame, image);
+    case AV_PIX_FMT_YUVA422P:
+    case AV_PIX_FMT_YUVA444P:
+        cpyresult = libopenjpeg_copy_unpacked8(avctx, frame, image);
         break;
     case AV_PIX_FMT_GRAY16:
     case AV_PIX_FMT_YUV420P9:
@@ -439,11 +373,16 @@
     case AV_PIX_FMT_YUV444P10:
     case AV_PIX_FMT_YUV422P10:
     case AV_PIX_FMT_YUV420P10:
+    case AV_PIX_FMT_YUV420P12:
+    case AV_PIX_FMT_YUV422P12:
+    case AV_PIX_FMT_YUV444P12:
+    case AV_PIX_FMT_YUV420P14:
+    case AV_PIX_FMT_YUV422P14:
+    case AV_PIX_FMT_YUV444P14:
     case AV_PIX_FMT_YUV444P16:
     case AV_PIX_FMT_YUV422P16:
     case AV_PIX_FMT_YUV420P16:
-        libopenjpeg_copy_unpacked16(avctx, frame, image);
->>>>>>> 716d413c
+        cpyresult = libopenjpeg_copy_unpacked16(avctx, frame, image);
         break;
     default:
         av_log(avctx, AV_LOG_ERROR,
@@ -540,31 +479,18 @@
     .encode2        = libopenjpeg_encode_frame,
     .close          = libopenjpeg_encode_close,
     .capabilities   = 0,
-<<<<<<< HEAD
-    .pix_fmts       = (const enum PixelFormat[]) {
-        PIX_FMT_RGB24, PIX_FMT_RGBA, PIX_FMT_RGB48, PIX_FMT_RGBA64,
-        PIX_FMT_GRAY8, PIX_FMT_GRAY8A, PIX_FMT_GRAY16,
-        PIX_FMT_YUV420P, PIX_FMT_YUV422P, PIX_FMT_YUVA420P,
-        PIX_FMT_YUV440P, PIX_FMT_YUV444P, PIX_FMT_YUVA422P,
-        PIX_FMT_YUV411P, PIX_FMT_YUV410P, PIX_FMT_YUVA444P,
-        PIX_FMT_YUV420P9, PIX_FMT_YUV422P9, PIX_FMT_YUV444P9,
-        PIX_FMT_YUV420P10, PIX_FMT_YUV422P10, PIX_FMT_YUV444P10,
-        PIX_FMT_YUV420P12, PIX_FMT_YUV422P12, PIX_FMT_YUV444P12,
-        PIX_FMT_YUV420P14, PIX_FMT_YUV422P14, PIX_FMT_YUV444P14,
-        PIX_FMT_YUV420P16, PIX_FMT_YUV422P16, PIX_FMT_YUV444P16,
-        PIX_FMT_NONE
-=======
     .pix_fmts       = (const enum AVPixelFormat[]) {
-        AV_PIX_FMT_RGB24, AV_PIX_FMT_RGBA, AV_PIX_FMT_RGB48,
-        AV_PIX_FMT_GRAY8, AV_PIX_FMT_GRAY16, AV_PIX_FMT_Y400A,
+        AV_PIX_FMT_RGB24, AV_PIX_FMT_RGBA, AV_PIX_FMT_RGB48, AV_PIX_FMT_RGBA64,
+        AV_PIX_FMT_GRAY8, AV_PIX_FMT_GRAY8A, AV_PIX_FMT_GRAY16,
         AV_PIX_FMT_YUV420P, AV_PIX_FMT_YUV422P, AV_PIX_FMT_YUVA420P,
-        AV_PIX_FMT_YUV440P, AV_PIX_FMT_YUV444P,
-        AV_PIX_FMT_YUV411P, AV_PIX_FMT_YUV410P,
+        AV_PIX_FMT_YUV440P, AV_PIX_FMT_YUV444P, AV_PIX_FMT_YUVA422P,
+        AV_PIX_FMT_YUV411P, AV_PIX_FMT_YUV410P, AV_PIX_FMT_YUVA444P,
         AV_PIX_FMT_YUV420P9, AV_PIX_FMT_YUV422P9, AV_PIX_FMT_YUV444P9,
         AV_PIX_FMT_YUV420P10, AV_PIX_FMT_YUV422P10, AV_PIX_FMT_YUV444P10,
+        AV_PIX_FMT_YUV420P12, AV_PIX_FMT_YUV422P12, AV_PIX_FMT_YUV444P12,
+        AV_PIX_FMT_YUV420P14, AV_PIX_FMT_YUV422P14, AV_PIX_FMT_YUV444P14,
         AV_PIX_FMT_YUV420P16, AV_PIX_FMT_YUV422P16, AV_PIX_FMT_YUV444P16,
         AV_PIX_FMT_NONE
->>>>>>> 716d413c
     },
     .long_name      = NULL_IF_CONFIG_SMALL("OpenJPEG JPEG 2000"),
     .priv_class     = &class,
