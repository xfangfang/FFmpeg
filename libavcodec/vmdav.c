--- conflicted
+++ resolved
@@ -378,7 +378,8 @@
     VmdVideoContext *s = avctx->priv_data;
 
     av_frame_free(&s->prev_frame);
-    av_free(s->unpack_buffer);
+    av_freep(&s->unpack_buffer);
+    s->unpack_buffer_size = 0;
 
     return 0;
 }
@@ -422,15 +423,11 @@
         palette32[i] |= palette32[i] >> 6 & 0x30303;
     }
 
-<<<<<<< HEAD
-    avcodec_get_frame_defaults(&s->prev_frame);
-=======
     s->prev_frame = av_frame_alloc();
     if (!s->prev_frame) {
         vmdvideo_decode_end(avctx);
         return AVERROR(ENOMEM);
     }
->>>>>>> 4a4841d4
 
     return 0;
 }
@@ -470,21 +467,6 @@
     /* report that the buffer was completely consumed */
     return buf_size;
 }
-
-<<<<<<< HEAD
-static av_cold int vmdvideo_decode_end(AVCodecContext *avctx)
-{
-    VmdVideoContext *s = avctx->priv_data;
-
-    av_frame_unref(&s->prev_frame);
-    av_freep(&s->unpack_buffer);
-    s->unpack_buffer_size = 0;
-
-    return 0;
-}
-
-=======
->>>>>>> 4a4841d4
 
 /*
  * Audio Decoder
