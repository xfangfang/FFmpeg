/*
 * DCA compatible decoder data
 *
 * This file is part of FFmpeg.
 *
 * FFmpeg is free software; you can redistribute it and/or
 * modify it under the terms of the GNU Lesser General Public
 * License as published by the Free Software Foundation; either
 * version 2.1 of the License, or (at your option) any later version.
 *
 * FFmpeg is distributed in the hope that it will be useful,
 * but WITHOUT ANY WARRANTY; without even the implied warranty of
 * MERCHANTABILITY or FITNESS FOR A PARTICULAR PURPOSE.  See the GNU
 * Lesser General Public License for more details.
 *
 * You should have received a copy of the GNU Lesser General Public
 * License along with FFmpeg; if not, write to the Free Software
 * Foundation, Inc., 51 Franklin Street, Fifth Floor, Boston, MA 02110-1301 USA
 */

#include <stdint.h>

#include "dca.h"

<<<<<<< HEAD
#if ARCH_ARM
#   include "arm/dca.h"
#endif

//#define TRACE

#define DCA_PRIM_CHANNELS_MAX  (7)
#define DCA_SUBBANDS          (64)
#define DCA_ABITS_MAX         (32)      /* Should be 28 */
#define DCA_SUBSUBFRAMES_MAX   (4)
#define DCA_SUBFRAMES_MAX     (16)
#define DCA_BLOCKS_MAX        (16)
#define DCA_LFE_MAX            (3)
#define DCA_CHSETS_MAX         (4)
#define DCA_CHSET_CHANS_MAX    (8)

enum DCAMode {
    DCA_MONO = 0,
    DCA_CHANNEL,
    DCA_STEREO,
    DCA_STEREO_SUMDIFF,
    DCA_STEREO_TOTAL,
    DCA_3F,
    DCA_2F1R,
    DCA_3F1R,
    DCA_2F2R,
    DCA_3F2R,
    DCA_4F2R
};

/* these are unconfirmed but should be mostly correct */
enum DCAExSSSpeakerMask {
    DCA_EXSS_FRONT_CENTER          = 0x0001,
    DCA_EXSS_FRONT_LEFT_RIGHT      = 0x0002,
    DCA_EXSS_SIDE_REAR_LEFT_RIGHT  = 0x0004,
    DCA_EXSS_LFE                   = 0x0008,
    DCA_EXSS_REAR_CENTER           = 0x0010,
    DCA_EXSS_FRONT_HIGH_LEFT_RIGHT = 0x0020,
    DCA_EXSS_REAR_LEFT_RIGHT       = 0x0040,
    DCA_EXSS_FRONT_HIGH_CENTER     = 0x0080,
    DCA_EXSS_OVERHEAD              = 0x0100,
    DCA_EXSS_CENTER_LEFT_RIGHT     = 0x0200,
    DCA_EXSS_WIDE_LEFT_RIGHT       = 0x0400,
    DCA_EXSS_SIDE_LEFT_RIGHT       = 0x0800,
    DCA_EXSS_LFE2                  = 0x1000,
    DCA_EXSS_SIDE_HIGH_LEFT_RIGHT  = 0x2000,
    DCA_EXSS_REAR_HIGH_CENTER      = 0x4000,
    DCA_EXSS_REAR_HIGH_LEFT_RIGHT  = 0x8000,
};

enum DCAXxchSpeakerMask {
    DCA_XXCH_FRONT_CENTER          = 0x0000001,
    DCA_XXCH_FRONT_LEFT            = 0x0000002,
    DCA_XXCH_FRONT_RIGHT           = 0x0000004,
    DCA_XXCH_SIDE_REAR_LEFT        = 0x0000008,
    DCA_XXCH_SIDE_REAR_RIGHT       = 0x0000010,
    DCA_XXCH_LFE1                  = 0x0000020,
    DCA_XXCH_REAR_CENTER           = 0x0000040,
    DCA_XXCH_SURROUND_REAR_LEFT    = 0x0000080,
    DCA_XXCH_SURROUND_REAR_RIGHT   = 0x0000100,
    DCA_XXCH_SIDE_SURROUND_LEFT    = 0x0000200,
    DCA_XXCH_SIDE_SURROUND_RIGHT   = 0x0000400,
    DCA_XXCH_FRONT_CENTER_LEFT     = 0x0000800,
    DCA_XXCH_FRONT_CENTER_RIGHT    = 0x0001000,
    DCA_XXCH_FRONT_HIGH_LEFT       = 0x0002000,
    DCA_XXCH_FRONT_HIGH_CENTER     = 0x0004000,
    DCA_XXCH_FRONT_HIGH_RIGHT      = 0x0008000,
    DCA_XXCH_LFE2                  = 0x0010000,
    DCA_XXCH_SIDE_FRONT_LEFT       = 0x0020000,
    DCA_XXCH_SIDE_FRONT_RIGHT      = 0x0040000,
    DCA_XXCH_OVERHEAD              = 0x0080000,
    DCA_XXCH_SIDE_HIGH_LEFT        = 0x0100000,
    DCA_XXCH_SIDE_HIGH_RIGHT       = 0x0200000,
    DCA_XXCH_REAR_HIGH_CENTER      = 0x0400000,
    DCA_XXCH_REAR_HIGH_LEFT        = 0x0800000,
    DCA_XXCH_REAR_HIGH_RIGHT       = 0x1000000,
    DCA_XXCH_REAR_LOW_CENTER       = 0x2000000,
    DCA_XXCH_REAR_LOW_LEFT         = 0x4000000,
    DCA_XXCH_REAR_LOW_RIGHT        = 0x8000000,
};

static const uint32_t map_xxch_to_native[28] = {
    AV_CH_FRONT_CENTER,
    AV_CH_FRONT_LEFT,
    AV_CH_FRONT_RIGHT,
    AV_CH_SIDE_LEFT,
    AV_CH_SIDE_RIGHT,
    AV_CH_LOW_FREQUENCY,
    AV_CH_BACK_CENTER,
    AV_CH_BACK_LEFT,
    AV_CH_BACK_RIGHT,
    AV_CH_SIDE_LEFT,           /* side surround left -- dup sur side L */
    AV_CH_SIDE_RIGHT,          /* side surround right -- dup sur side R */
    AV_CH_FRONT_LEFT_OF_CENTER,
    AV_CH_FRONT_RIGHT_OF_CENTER,
    AV_CH_TOP_FRONT_LEFT,
    AV_CH_TOP_FRONT_CENTER,
    AV_CH_TOP_FRONT_RIGHT,
    AV_CH_LOW_FREQUENCY,        /* lfe2 -- duplicate lfe1 position */
    AV_CH_FRONT_LEFT_OF_CENTER, /* side front left -- dup front cntr L */
    AV_CH_FRONT_RIGHT_OF_CENTER,/* side front right -- dup front cntr R */
    AV_CH_TOP_CENTER,           /* overhead */
    AV_CH_TOP_FRONT_LEFT,       /* side high left -- dup */
    AV_CH_TOP_FRONT_RIGHT,      /* side high right -- dup */
    AV_CH_TOP_BACK_CENTER,
    AV_CH_TOP_BACK_LEFT,
    AV_CH_TOP_BACK_RIGHT,
    AV_CH_BACK_CENTER,          /* rear low center -- dup */
    AV_CH_BACK_LEFT,            /* rear low left -- dup */
    AV_CH_BACK_RIGHT            /* read low right -- dup  */
};

enum DCAExtensionMask {
    DCA_EXT_CORE       = 0x001, ///< core in core substream
    DCA_EXT_XXCH       = 0x002, ///< XXCh channels extension in core substream
    DCA_EXT_X96        = 0x004, ///< 96/24 extension in core substream
    DCA_EXT_XCH        = 0x008, ///< XCh channel extension in core substream
    DCA_EXT_EXSS_CORE  = 0x010, ///< core in ExSS (extension substream)
    DCA_EXT_EXSS_XBR   = 0x020, ///< extended bitrate extension in ExSS
    DCA_EXT_EXSS_XXCH  = 0x040, ///< XXCh channels extension in ExSS
    DCA_EXT_EXSS_X96   = 0x080, ///< 96/24 extension in ExSS
    DCA_EXT_EXSS_LBR   = 0x100, ///< low bitrate component in ExSS
    DCA_EXT_EXSS_XLL   = 0x200, ///< lossless extension in ExSS
};

/* -1 are reserved or unknown */
static const int dca_ext_audio_descr_mask[] = {
    DCA_EXT_XCH,
    -1,
    DCA_EXT_X96,
    DCA_EXT_XCH | DCA_EXT_X96,
    -1,
    -1,
    DCA_EXT_XXCH,
    -1,
};

/* extensions that reside in core substream */
#define DCA_CORE_EXTS (DCA_EXT_XCH | DCA_EXT_XXCH | DCA_EXT_X96)

/* Tables for mapping dts channel configurations to libavcodec multichannel api.
 * Some compromises have been made for special configurations. Most configurations
 * are never used so complete accuracy is not needed.
 *
 * L = left, R = right, C = center, S = surround, F = front, R = rear, T = total, OV = overhead.
 * S  -> side, when both rear and back are configured move one of them to the side channel
 * OV -> center back
 * All 2 channel configurations -> AV_CH_LAYOUT_STEREO
 */
static const uint64_t dca_core_channel_layout[] = {
    AV_CH_FRONT_CENTER,                                                     ///< 1, A
    AV_CH_LAYOUT_STEREO,                                                    ///< 2, A + B (dual mono)
    AV_CH_LAYOUT_STEREO,                                                    ///< 2, L + R (stereo)
    AV_CH_LAYOUT_STEREO,                                                    ///< 2, (L + R) + (L - R) (sum-difference)
    AV_CH_LAYOUT_STEREO,                                                    ///< 2, LT + RT (left and right total)
    AV_CH_LAYOUT_STEREO | AV_CH_FRONT_CENTER,                               ///< 3, C + L + R
    AV_CH_LAYOUT_STEREO | AV_CH_BACK_CENTER,                                ///< 3, L + R + S
    AV_CH_LAYOUT_STEREO | AV_CH_FRONT_CENTER | AV_CH_BACK_CENTER,           ///< 4, C + L + R + S
    AV_CH_LAYOUT_STEREO | AV_CH_SIDE_LEFT | AV_CH_SIDE_RIGHT,               ///< 4, L + R + SL + SR

    AV_CH_LAYOUT_STEREO | AV_CH_FRONT_CENTER | AV_CH_SIDE_LEFT |
    AV_CH_SIDE_RIGHT,                                                       ///< 5, C + L + R + SL + SR

    AV_CH_LAYOUT_STEREO | AV_CH_SIDE_LEFT | AV_CH_SIDE_RIGHT |
    AV_CH_FRONT_LEFT_OF_CENTER | AV_CH_FRONT_RIGHT_OF_CENTER,               ///< 6, CL + CR + L + R + SL + SR

    AV_CH_LAYOUT_STEREO | AV_CH_BACK_LEFT | AV_CH_BACK_RIGHT |
    AV_CH_FRONT_CENTER  | AV_CH_BACK_CENTER,                                ///< 6, C + L + R + LR + RR + OV

    AV_CH_FRONT_CENTER | AV_CH_FRONT_RIGHT_OF_CENTER |
    AV_CH_FRONT_LEFT_OF_CENTER | AV_CH_BACK_CENTER   |
    AV_CH_BACK_LEFT | AV_CH_BACK_RIGHT,                                     ///< 6, CF + CR + LF + RF + LR + RR

    AV_CH_FRONT_LEFT_OF_CENTER | AV_CH_FRONT_CENTER   |
    AV_CH_FRONT_RIGHT_OF_CENTER | AV_CH_LAYOUT_STEREO |
    AV_CH_SIDE_LEFT | AV_CH_SIDE_RIGHT,                                     ///< 7, CL + C + CR + L + R + SL + SR

    AV_CH_FRONT_LEFT_OF_CENTER | AV_CH_FRONT_RIGHT_OF_CENTER |
    AV_CH_LAYOUT_STEREO | AV_CH_SIDE_LEFT | AV_CH_SIDE_RIGHT |
    AV_CH_BACK_LEFT | AV_CH_BACK_RIGHT,                                     ///< 8, CL + CR + L + R + SL1 + SL2 + SR1 + SR2

    AV_CH_FRONT_LEFT_OF_CENTER | AV_CH_FRONT_CENTER   |
    AV_CH_FRONT_RIGHT_OF_CENTER | AV_CH_LAYOUT_STEREO |
    AV_CH_SIDE_LEFT | AV_CH_BACK_CENTER | AV_CH_SIDE_RIGHT,                 ///< 8, CL + C + CR + L + R + SL + S + SR
};

static const int8_t dca_lfe_index[] = {
    1, 2, 2, 2, 2, 3, 2, 3, 2, 3, 2, 3, 1, 3, 2, 3
};

static const int8_t dca_channel_reorder_lfe[][9] = {
    { 0, -1, -1, -1, -1, -1, -1, -1, -1},
    { 0,  1, -1, -1, -1, -1, -1, -1, -1},
    { 0,  1, -1, -1, -1, -1, -1, -1, -1},
    { 0,  1, -1, -1, -1, -1, -1, -1, -1},
    { 0,  1, -1, -1, -1, -1, -1, -1, -1},
    { 2,  0,  1, -1, -1, -1, -1, -1, -1},
    { 0,  1,  3, -1, -1, -1, -1, -1, -1},
    { 2,  0,  1,  4, -1, -1, -1, -1, -1},
    { 0,  1,  3,  4, -1, -1, -1, -1, -1},
    { 2,  0,  1,  4,  5, -1, -1, -1, -1},
    { 3,  4,  0,  1,  5,  6, -1, -1, -1},
    { 2,  0,  1,  4,  5,  6, -1, -1, -1},
    { 0,  6,  4,  5,  2,  3, -1, -1, -1},
    { 4,  2,  5,  0,  1,  6,  7, -1, -1},
    { 5,  6,  0,  1,  7,  3,  8,  4, -1},
    { 4,  2,  5,  0,  1,  6,  8,  7, -1},
};

static const int8_t dca_channel_reorder_lfe_xch[][9] = {
    { 0,  2, -1, -1, -1, -1, -1, -1, -1},
    { 0,  1,  3, -1, -1, -1, -1, -1, -1},
    { 0,  1,  3, -1, -1, -1, -1, -1, -1},
    { 0,  1,  3, -1, -1, -1, -1, -1, -1},
    { 0,  1,  3, -1, -1, -1, -1, -1, -1},
    { 2,  0,  1,  4, -1, -1, -1, -1, -1},
    { 0,  1,  3,  4, -1, -1, -1, -1, -1},
    { 2,  0,  1,  4,  5, -1, -1, -1, -1},
    { 0,  1,  4,  5,  3, -1, -1, -1, -1},
    { 2,  0,  1,  5,  6,  4, -1, -1, -1},
    { 3,  4,  0,  1,  6,  7,  5, -1, -1},
    { 2,  0,  1,  4,  5,  6,  7, -1, -1},
    { 0,  6,  4,  5,  2,  3,  7, -1, -1},
    { 4,  2,  5,  0,  1,  7,  8,  6, -1},
    { 5,  6,  0,  1,  8,  3,  9,  4,  7},
    { 4,  2,  5,  0,  1,  6,  9,  8,  7},
};

static const int8_t dca_channel_reorder_nolfe[][9] = {
    { 0, -1, -1, -1, -1, -1, -1, -1, -1},
    { 0,  1, -1, -1, -1, -1, -1, -1, -1},
    { 0,  1, -1, -1, -1, -1, -1, -1, -1},
    { 0,  1, -1, -1, -1, -1, -1, -1, -1},
    { 0,  1, -1, -1, -1, -1, -1, -1, -1},
    { 2,  0,  1, -1, -1, -1, -1, -1, -1},
    { 0,  1,  2, -1, -1, -1, -1, -1, -1},
    { 2,  0,  1,  3, -1, -1, -1, -1, -1},
    { 0,  1,  2,  3, -1, -1, -1, -1, -1},
    { 2,  0,  1,  3,  4, -1, -1, -1, -1},
    { 2,  3,  0,  1,  4,  5, -1, -1, -1},
    { 2,  0,  1,  3,  4,  5, -1, -1, -1},
    { 0,  5,  3,  4,  1,  2, -1, -1, -1},
    { 3,  2,  4,  0,  1,  5,  6, -1, -1},
    { 4,  5,  0,  1,  6,  2,  7,  3, -1},
    { 3,  2,  4,  0,  1,  5,  7,  6, -1},
};

static const int8_t dca_channel_reorder_nolfe_xch[][9] = {
    { 0,  1, -1, -1, -1, -1, -1, -1, -1},
    { 0,  1,  2, -1, -1, -1, -1, -1, -1},
    { 0,  1,  2, -1, -1, -1, -1, -1, -1},
    { 0,  1,  2, -1, -1, -1, -1, -1, -1},
    { 0,  1,  2, -1, -1, -1, -1, -1, -1},
    { 2,  0,  1,  3, -1, -1, -1, -1, -1},
    { 0,  1,  2,  3, -1, -1, -1, -1, -1},
    { 2,  0,  1,  3,  4, -1, -1, -1, -1},
    { 0,  1,  3,  4,  2, -1, -1, -1, -1},
    { 2,  0,  1,  4,  5,  3, -1, -1, -1},
    { 2,  3,  0,  1,  5,  6,  4, -1, -1},
    { 2,  0,  1,  3,  4,  5,  6, -1, -1},
    { 0,  5,  3,  4,  1,  2,  6, -1, -1},
    { 3,  2,  4,  0,  1,  6,  7,  5, -1},
    { 4,  5,  0,  1,  7,  2,  8,  3,  6},
    { 3,  2,  4,  0,  1,  5,  8,  7,  6},
};

#define DCA_DOLBY                  101           /* FIXME */

#define DCA_CHANNEL_BITS             6
#define DCA_CHANNEL_MASK          0x3F

#define DCA_LFE                   0x80

#define HEADER_SIZE                 14

#define DCA_MAX_FRAME_SIZE       16384
#define DCA_MAX_EXSS_HEADER_SIZE  4096

#define DCA_BUFFER_PADDING_SIZE   1024

/** Bit allocation */
typedef struct {
    int offset;                 ///< code values offset
    int maxbits[8];             ///< max bits in VLC
    int wrap;                   ///< wrap for get_vlc2()
    VLC vlc[8];                 ///< actual codes
} BitAlloc;

static BitAlloc dca_bitalloc_index;    ///< indexes for samples VLC select
static BitAlloc dca_tmode;             ///< transition mode VLCs
static BitAlloc dca_scalefactor;       ///< scalefactor VLCs
static BitAlloc dca_smpl_bitalloc[11]; ///< samples VLCs

static av_always_inline int get_bitalloc(GetBitContext *gb, BitAlloc *ba,
                                         int idx)
{
    return get_vlc2(gb, ba->vlc[idx].table, ba->vlc[idx].bits, ba->wrap) +
           ba->offset;
}

typedef struct {
    AVCodecContext *avctx;
    AVFrame frame;
    /* Frame header */
    int frame_type;             ///< type of the current frame
    int samples_deficit;        ///< deficit sample count
    int crc_present;            ///< crc is present in the bitstream
    int sample_blocks;          ///< number of PCM sample blocks
    int frame_size;             ///< primary frame byte size
    int amode;                  ///< audio channels arrangement
    int sample_rate;            ///< audio sampling rate
    int bit_rate;               ///< transmission bit rate
    int bit_rate_index;         ///< transmission bit rate index

    int downmix;                ///< embedded downmix enabled
    int dynrange;               ///< embedded dynamic range flag
    int timestamp;              ///< embedded time stamp flag
    int aux_data;               ///< auxiliary data flag
    int hdcd;                   ///< source material is mastered in HDCD
    int ext_descr;              ///< extension audio descriptor flag
    int ext_coding;             ///< extended coding flag
    int aspf;                   ///< audio sync word insertion flag
    int lfe;                    ///< low frequency effects flag
    int predictor_history;      ///< predictor history flag
    int header_crc;             ///< header crc check bytes
    int multirate_inter;        ///< multirate interpolator switch
    int version;                ///< encoder software revision
    int copy_history;           ///< copy history
    int source_pcm_res;         ///< source pcm resolution
    int front_sum;              ///< front sum/difference flag
    int surround_sum;           ///< surround sum/difference flag
    int dialog_norm;            ///< dialog normalisation parameter

    /* Primary audio coding header */
    int subframes;              ///< number of subframes
    int total_channels;         ///< number of channels including extensions
    int prim_channels;          ///< number of primary audio channels
    int subband_activity[DCA_PRIM_CHANNELS_MAX];    ///< subband activity count
    int vq_start_subband[DCA_PRIM_CHANNELS_MAX];    ///< high frequency vq start subband
    int joint_intensity[DCA_PRIM_CHANNELS_MAX];     ///< joint intensity coding index
    int transient_huffman[DCA_PRIM_CHANNELS_MAX];   ///< transient mode code book
    int scalefactor_huffman[DCA_PRIM_CHANNELS_MAX]; ///< scale factor code book
    int bitalloc_huffman[DCA_PRIM_CHANNELS_MAX];    ///< bit allocation quantizer select
    int quant_index_huffman[DCA_PRIM_CHANNELS_MAX][DCA_ABITS_MAX]; ///< quantization index codebook select
    float scalefactor_adj[DCA_PRIM_CHANNELS_MAX][DCA_ABITS_MAX];   ///< scale factor adjustment

    /* Primary audio coding side information */
    int subsubframes[DCA_SUBFRAMES_MAX];                         ///< number of subsubframes
    int partial_samples[DCA_SUBFRAMES_MAX];                      ///< partial subsubframe samples count
    int prediction_mode[DCA_PRIM_CHANNELS_MAX][DCA_SUBBANDS];    ///< prediction mode (ADPCM used or not)
    int prediction_vq[DCA_PRIM_CHANNELS_MAX][DCA_SUBBANDS];      ///< prediction VQ coefs
    int bitalloc[DCA_PRIM_CHANNELS_MAX][DCA_SUBBANDS];           ///< bit allocation index
    int transition_mode[DCA_PRIM_CHANNELS_MAX][DCA_SUBBANDS];    ///< transition mode (transients)
    int scale_factor[DCA_PRIM_CHANNELS_MAX][DCA_SUBBANDS][2];    ///< scale factors (2 if transient)
    int joint_huff[DCA_PRIM_CHANNELS_MAX];                       ///< joint subband scale factors codebook
    int joint_scale_factor[DCA_PRIM_CHANNELS_MAX][DCA_SUBBANDS]; ///< joint subband scale factors
    int downmix_coef[DCA_PRIM_CHANNELS_MAX][2];                  ///< stereo downmix coefficients
    int dynrange_coef;                                           ///< dynamic range coefficient

    int high_freq_vq[DCA_PRIM_CHANNELS_MAX][DCA_SUBBANDS];       ///< VQ encoded high frequency subbands

    float lfe_data[2 * DCA_LFE_MAX * (DCA_BLOCKS_MAX + 4)];      ///< Low frequency effect data
    int lfe_scale_factor;

    /* Subband samples history (for ADPCM) */
    DECLARE_ALIGNED(16, float, subband_samples_hist)[DCA_PRIM_CHANNELS_MAX][DCA_SUBBANDS][4];
    DECLARE_ALIGNED(32, float, subband_fir_hist)[DCA_PRIM_CHANNELS_MAX][512];
    DECLARE_ALIGNED(32, float, subband_fir_noidea)[DCA_PRIM_CHANNELS_MAX][32];
    int hist_index[DCA_PRIM_CHANNELS_MAX];
    DECLARE_ALIGNED(32, float, raXin)[32];

    int output;                 ///< type of output
    float scale_bias;           ///< output scale

    DECLARE_ALIGNED(32, float, subband_samples)[DCA_BLOCKS_MAX][DCA_PRIM_CHANNELS_MAX][DCA_SUBBANDS][8];
    DECLARE_ALIGNED(32, float, samples)[(DCA_PRIM_CHANNELS_MAX + 1) * 256];
    const float *samples_chanptr[DCA_PRIM_CHANNELS_MAX + 1];

    uint8_t dca_buffer[DCA_MAX_FRAME_SIZE + DCA_MAX_EXSS_HEADER_SIZE + DCA_BUFFER_PADDING_SIZE];
    int dca_buffer_size;        ///< how much data is in the dca_buffer

    const int8_t *channel_order_tab;  ///< channel reordering table, lfe and non lfe
    GetBitContext gb;
    /* Current position in DCA frame */
    int current_subframe;
    int current_subsubframe;

    int core_ext_mask;          ///< present extensions in the core substream

    /* XCh extension information */
    int xch_present;            ///< XCh extension present and valid
    int xch_base_channel;       ///< index of first (only) channel containing XCH data

    /* XXCH extension information */
    int xxch_chset;
    int xxch_nbits_spk_mask;
    uint32_t xxch_core_spkmask;
    uint32_t xxch_spk_masks[4]; /* speaker masks, last element is core mask */
    int xxch_chset_nch[4];
    float xxch_dmix_sf[DCA_CHSETS_MAX];

    uint32_t xxch_downmix;        /* downmix enabled per channel set */
    uint32_t xxch_dmix_embedded;  /* lower layer has mix pre-embedded, per chset */
    float xxch_dmix_coeff[DCA_PRIM_CHANNELS_MAX][32]; /* worst case sizing */

    int8_t xxch_order_tab[32];
    int8_t lfe_index;

    /* ExSS header parser */
    int static_fields;          ///< static fields present
    int mix_metadata;           ///< mixing metadata present
    int num_mix_configs;        ///< number of mix out configurations
    int mix_config_num_ch[4];   ///< number of channels in each mix out configuration

    int profile;

    int debug_flag;             ///< used for suppressing repeated error messages output
    AVFloatDSPContext fdsp;
    FFTContext imdct;
    SynthFilterContext synth;
    DCADSPContext dcadsp;
    FmtConvertContext fmt_conv;
} DCAContext;

static const uint16_t dca_vlc_offs[] = {
        0,   512,   640,   768,  1282,  1794,  2436,  3080,  3770,  4454,  5364,
     5372,  5380,  5388,  5392,  5396,  5412,  5420,  5428,  5460,  5492,  5508,
     5572,  5604,  5668,  5796,  5860,  5892,  6412,  6668,  6796,  7308,  7564,
     7820,  8076,  8620,  9132,  9388,  9910, 10166, 10680, 11196, 11726, 12240,
    12752, 13298, 13810, 14326, 14840, 15500, 16022, 16540, 17158, 17678, 18264,
    18796, 19352, 19926, 20468, 21472, 22398, 23014, 23622,
};

static av_cold void dca_init_vlcs(void)
{
    static int vlcs_initialized = 0;
    int i, j, c = 14;
    static VLC_TYPE dca_table[23622][2];

    if (vlcs_initialized)
        return;

    dca_bitalloc_index.offset = 1;
    dca_bitalloc_index.wrap = 2;
    for (i = 0; i < 5; i++) {
        dca_bitalloc_index.vlc[i].table = &dca_table[dca_vlc_offs[i]];
        dca_bitalloc_index.vlc[i].table_allocated = dca_vlc_offs[i + 1] - dca_vlc_offs[i];
        init_vlc(&dca_bitalloc_index.vlc[i], bitalloc_12_vlc_bits[i], 12,
                 bitalloc_12_bits[i], 1, 1,
                 bitalloc_12_codes[i], 2, 2, INIT_VLC_USE_NEW_STATIC);
    }
    dca_scalefactor.offset = -64;
    dca_scalefactor.wrap = 2;
    for (i = 0; i < 5; i++) {
        dca_scalefactor.vlc[i].table = &dca_table[dca_vlc_offs[i + 5]];
        dca_scalefactor.vlc[i].table_allocated = dca_vlc_offs[i + 6] - dca_vlc_offs[i + 5];
        init_vlc(&dca_scalefactor.vlc[i], SCALES_VLC_BITS, 129,
                 scales_bits[i], 1, 1,
                 scales_codes[i], 2, 2, INIT_VLC_USE_NEW_STATIC);
    }
    dca_tmode.offset = 0;
    dca_tmode.wrap = 1;
    for (i = 0; i < 4; i++) {
        dca_tmode.vlc[i].table = &dca_table[dca_vlc_offs[i + 10]];
        dca_tmode.vlc[i].table_allocated = dca_vlc_offs[i + 11] - dca_vlc_offs[i + 10];
        init_vlc(&dca_tmode.vlc[i], tmode_vlc_bits[i], 4,
                 tmode_bits[i], 1, 1,
                 tmode_codes[i], 2, 2, INIT_VLC_USE_NEW_STATIC);
    }

    for (i = 0; i < 10; i++)
        for (j = 0; j < 7; j++) {
            if (!bitalloc_codes[i][j])
                break;
            dca_smpl_bitalloc[i + 1].offset                 = bitalloc_offsets[i];
            dca_smpl_bitalloc[i + 1].wrap                   = 1 + (j > 4);
            dca_smpl_bitalloc[i + 1].vlc[j].table           = &dca_table[dca_vlc_offs[c]];
            dca_smpl_bitalloc[i + 1].vlc[j].table_allocated = dca_vlc_offs[c + 1] - dca_vlc_offs[c];

            init_vlc(&dca_smpl_bitalloc[i + 1].vlc[j], bitalloc_maxbits[i][j],
                     bitalloc_sizes[i],
                     bitalloc_bits[i][j], 1, 1,
                     bitalloc_codes[i][j], 2, 2, INIT_VLC_USE_NEW_STATIC);
            c++;
        }
    vlcs_initialized = 1;
}

static inline void get_array(GetBitContext *gb, int *dst, int len, int bits)
{
    while (len--)
        *dst++ = get_bits(gb, bits);
}

static inline int dca_xxch2index(DCAContext *s, int xxch_ch)
{
    int i, base, mask;

    /* locate channel set containing the channel */
    for (i = -1, base = 0, mask = (s->xxch_core_spkmask & ~DCA_XXCH_LFE1);
         i <= s->xxch_chset && !(mask & xxch_ch); mask = s->xxch_spk_masks[++i])
        base += av_popcount(mask);

    return base + av_popcount(mask & (xxch_ch - 1));
}

static int dca_parse_audio_coding_header(DCAContext *s, int base_channel,
                                         int xxch)
{
    int i, j;
    static const float adj_table[4] = { 1.0, 1.1250, 1.2500, 1.4375 };
    static const int bitlen[11] = { 0, 1, 2, 2, 2, 2, 3, 3, 3, 3, 3 };
    static const int thr[11]    = { 0, 1, 3, 3, 3, 3, 7, 7, 7, 7, 7 };
    int hdr_pos = 0, hdr_size = 0;
    float sign, mag, scale_factor;
    int this_chans, acc_mask;
    int embedded_downmix;
    int nchans, mask[8];
    int coeff, ichan;

    /* xxch has arbitrary sized audio coding headers */
    if (xxch) {
        hdr_pos  = get_bits_count(&s->gb);
        hdr_size = get_bits(&s->gb, 7) + 1;
    }

    nchans = get_bits(&s->gb, 3) + 1;
    s->total_channels = nchans + base_channel;
    s->prim_channels  = s->total_channels;

    /* obtain speaker layout mask & downmix coefficients for XXCH */
    if (xxch) {
        acc_mask = s->xxch_core_spkmask;

        this_chans = get_bits(&s->gb, s->xxch_nbits_spk_mask - 6) << 6;
        s->xxch_spk_masks[s->xxch_chset] = this_chans;
        s->xxch_chset_nch[s->xxch_chset] = nchans;

        for (i = 0; i <= s->xxch_chset; i++)
            acc_mask |= s->xxch_spk_masks[i];

        /* check for downmixing information */
        if (get_bits1(&s->gb)) {
            embedded_downmix = get_bits1(&s->gb);
            scale_factor     =
               1.0f / dca_downmix_scale_factors[(get_bits(&s->gb, 6) - 1) << 2];

            s->xxch_dmix_sf[s->xxch_chset] = scale_factor;

            for (i = base_channel; i < s->prim_channels; i++) {
                s->xxch_downmix |= (1 << i);
                mask[i] = get_bits(&s->gb, s->xxch_nbits_spk_mask);
            }

            for (j = base_channel; j < s->prim_channels; j++) {
                memset(s->xxch_dmix_coeff[j], 0, sizeof(s->xxch_dmix_coeff[0]));
                s->xxch_dmix_embedded |= (embedded_downmix << j);
                for (i = 0; i < s->xxch_nbits_spk_mask; i++) {
                    if (mask[j] & (1 << i)) {
                        if ((1 << i) == DCA_XXCH_LFE1) {
                            av_log(s->avctx, AV_LOG_WARNING,
                                   "DCA-XXCH: dmix to LFE1 not supported.\n");
                            continue;
                        }

                        coeff = get_bits(&s->gb, 7);
                        sign  = (coeff & 64) ? 1.0 : -1.0;
                        mag   = dca_downmix_scale_factors[((coeff & 63) - 1) << 2];
                        ichan = dca_xxch2index(s, 1 << i);
                        s->xxch_dmix_coeff[j][ichan] = sign * mag;
                    }
                }
            }
        }
    }

    if (s->prim_channels > DCA_PRIM_CHANNELS_MAX)
        s->prim_channels = DCA_PRIM_CHANNELS_MAX;


    for (i = base_channel; i < s->prim_channels; i++) {
        s->subband_activity[i] = get_bits(&s->gb, 5) + 2;
        if (s->subband_activity[i] > DCA_SUBBANDS)
            s->subband_activity[i] = DCA_SUBBANDS;
    }
    for (i = base_channel; i < s->prim_channels; i++) {
        s->vq_start_subband[i] = get_bits(&s->gb, 5) + 1;
        if (s->vq_start_subband[i] > DCA_SUBBANDS)
            s->vq_start_subband[i] = DCA_SUBBANDS;
    }
    get_array(&s->gb, s->joint_intensity + base_channel,     s->prim_channels - base_channel, 3);
    get_array(&s->gb, s->transient_huffman + base_channel,   s->prim_channels - base_channel, 2);
    get_array(&s->gb, s->scalefactor_huffman + base_channel, s->prim_channels - base_channel, 3);
    get_array(&s->gb, s->bitalloc_huffman + base_channel,    s->prim_channels - base_channel, 3);

    /* Get codebooks quantization indexes */
    if (!base_channel)
        memset(s->quant_index_huffman, 0, sizeof(s->quant_index_huffman));
    for (j = 1; j < 11; j++)
        for (i = base_channel; i < s->prim_channels; i++)
            s->quant_index_huffman[i][j] = get_bits(&s->gb, bitlen[j]);

    /* Get scale factor adjustment */
    for (j = 0; j < 11; j++)
        for (i = base_channel; i < s->prim_channels; i++)
            s->scalefactor_adj[i][j] = 1;

    for (j = 1; j < 11; j++)
        for (i = base_channel; i < s->prim_channels; i++)
            if (s->quant_index_huffman[i][j] < thr[j])
                s->scalefactor_adj[i][j] = adj_table[get_bits(&s->gb, 2)];

    if (!xxch) {
        if (s->crc_present) {
            /* Audio header CRC check */
            get_bits(&s->gb, 16);
        }
    } else {
        /* Skip to the end of the header, also ignore CRC if present  */
        i = get_bits_count(&s->gb);
        if (hdr_pos + 8 * hdr_size > i)
            skip_bits_long(&s->gb, hdr_pos + 8 * hdr_size - i);
    }

    s->current_subframe    = 0;
    s->current_subsubframe = 0;

#ifdef TRACE
    av_log(s->avctx, AV_LOG_DEBUG, "subframes: %i\n", s->subframes);
    av_log(s->avctx, AV_LOG_DEBUG, "prim channels: %i\n", s->prim_channels);
    for (i = base_channel; i < s->prim_channels; i++) {
        av_log(s->avctx, AV_LOG_DEBUG, "subband activity: %i\n",
               s->subband_activity[i]);
        av_log(s->avctx, AV_LOG_DEBUG, "vq start subband: %i\n",
               s->vq_start_subband[i]);
        av_log(s->avctx, AV_LOG_DEBUG, "joint intensity: %i\n",
               s->joint_intensity[i]);
        av_log(s->avctx, AV_LOG_DEBUG, "transient mode codebook: %i\n",
               s->transient_huffman[i]);
        av_log(s->avctx, AV_LOG_DEBUG, "scale factor codebook: %i\n",
               s->scalefactor_huffman[i]);
        av_log(s->avctx, AV_LOG_DEBUG, "bit allocation quantizer: %i\n",
               s->bitalloc_huffman[i]);
        av_log(s->avctx, AV_LOG_DEBUG, "quant index huff:");
        for (j = 0; j < 11; j++)
            av_log(s->avctx, AV_LOG_DEBUG, " %i", s->quant_index_huffman[i][j]);
        av_log(s->avctx, AV_LOG_DEBUG, "\n");
        av_log(s->avctx, AV_LOG_DEBUG, "scalefac adj:");
        for (j = 0; j < 11; j++)
            av_log(s->avctx, AV_LOG_DEBUG, " %1.3f", s->scalefactor_adj[i][j]);
        av_log(s->avctx, AV_LOG_DEBUG, "\n");
    }
#endif

    return 0;
}

static int dca_parse_frame_header(DCAContext *s)
{
    init_get_bits(&s->gb, s->dca_buffer, s->dca_buffer_size * 8);

    /* Sync code */
    skip_bits_long(&s->gb, 32);

    /* Frame header */
    s->frame_type        = get_bits(&s->gb, 1);
    s->samples_deficit   = get_bits(&s->gb, 5) + 1;
    s->crc_present       = get_bits(&s->gb, 1);
    s->sample_blocks     = get_bits(&s->gb, 7) + 1;
    s->frame_size        = get_bits(&s->gb, 14) + 1;
    if (s->frame_size < 95)
        return AVERROR_INVALIDDATA;
    s->amode             = get_bits(&s->gb, 6);
    s->sample_rate       = dca_sample_rates[get_bits(&s->gb, 4)];
    if (!s->sample_rate)
        return AVERROR_INVALIDDATA;
    s->bit_rate_index    = get_bits(&s->gb, 5);
    s->bit_rate          = dca_bit_rates[s->bit_rate_index];
    if (!s->bit_rate)
        return AVERROR_INVALIDDATA;

    s->downmix           = get_bits(&s->gb, 1); /* note: this is FixedBit == 0 */
    s->dynrange          = get_bits(&s->gb, 1);
    s->timestamp         = get_bits(&s->gb, 1);
    s->aux_data          = get_bits(&s->gb, 1);
    s->hdcd              = get_bits(&s->gb, 1);
    s->ext_descr         = get_bits(&s->gb, 3);
    s->ext_coding        = get_bits(&s->gb, 1);
    s->aspf              = get_bits(&s->gb, 1);
    s->lfe               = get_bits(&s->gb, 2);
    s->predictor_history = get_bits(&s->gb, 1);

    /* TODO: check CRC */
    if (s->crc_present)
        s->header_crc    = get_bits(&s->gb, 16);

    s->multirate_inter   = get_bits(&s->gb, 1);
    s->version           = get_bits(&s->gb, 4);
    s->copy_history      = get_bits(&s->gb, 2);
    s->source_pcm_res    = get_bits(&s->gb, 3);
    s->front_sum         = get_bits(&s->gb, 1);
    s->surround_sum      = get_bits(&s->gb, 1);
    s->dialog_norm       = get_bits(&s->gb, 4);

    /* FIXME: channels mixing levels */
    s->output = s->amode;
    if (s->lfe)
        s->output |= DCA_LFE;

#ifdef TRACE
    av_log(s->avctx, AV_LOG_DEBUG, "frame type: %i\n", s->frame_type);
    av_log(s->avctx, AV_LOG_DEBUG, "samples deficit: %i\n", s->samples_deficit);
    av_log(s->avctx, AV_LOG_DEBUG, "crc present: %i\n", s->crc_present);
    av_log(s->avctx, AV_LOG_DEBUG, "sample blocks: %i (%i samples)\n",
           s->sample_blocks, s->sample_blocks * 32);
    av_log(s->avctx, AV_LOG_DEBUG, "frame size: %i bytes\n", s->frame_size);
    av_log(s->avctx, AV_LOG_DEBUG, "amode: %i (%i channels)\n",
           s->amode, dca_channels[s->amode]);
    av_log(s->avctx, AV_LOG_DEBUG, "sample rate: %i Hz\n",
           s->sample_rate);
    av_log(s->avctx, AV_LOG_DEBUG, "bit rate: %i bits/s\n",
           s->bit_rate);
    av_log(s->avctx, AV_LOG_DEBUG, "downmix: %i\n", s->downmix);
    av_log(s->avctx, AV_LOG_DEBUG, "dynrange: %i\n", s->dynrange);
    av_log(s->avctx, AV_LOG_DEBUG, "timestamp: %i\n", s->timestamp);
    av_log(s->avctx, AV_LOG_DEBUG, "aux_data: %i\n", s->aux_data);
    av_log(s->avctx, AV_LOG_DEBUG, "hdcd: %i\n", s->hdcd);
    av_log(s->avctx, AV_LOG_DEBUG, "ext descr: %i\n", s->ext_descr);
    av_log(s->avctx, AV_LOG_DEBUG, "ext coding: %i\n", s->ext_coding);
    av_log(s->avctx, AV_LOG_DEBUG, "aspf: %i\n", s->aspf);
    av_log(s->avctx, AV_LOG_DEBUG, "lfe: %i\n", s->lfe);
    av_log(s->avctx, AV_LOG_DEBUG, "predictor history: %i\n",
           s->predictor_history);
    av_log(s->avctx, AV_LOG_DEBUG, "header crc: %i\n", s->header_crc);
    av_log(s->avctx, AV_LOG_DEBUG, "multirate inter: %i\n",
           s->multirate_inter);
    av_log(s->avctx, AV_LOG_DEBUG, "version number: %i\n", s->version);
    av_log(s->avctx, AV_LOG_DEBUG, "copy history: %i\n", s->copy_history);
    av_log(s->avctx, AV_LOG_DEBUG,
           "source pcm resolution: %i (%i bits/sample)\n",
           s->source_pcm_res, dca_bits_per_sample[s->source_pcm_res]);
    av_log(s->avctx, AV_LOG_DEBUG, "front sum: %i\n", s->front_sum);
    av_log(s->avctx, AV_LOG_DEBUG, "surround sum: %i\n", s->surround_sum);
    av_log(s->avctx, AV_LOG_DEBUG, "dialog norm: %i\n", s->dialog_norm);
    av_log(s->avctx, AV_LOG_DEBUG, "\n");
#endif

    /* Primary audio coding header */
    s->subframes         = get_bits(&s->gb, 4) + 1;

    return dca_parse_audio_coding_header(s, 0, 0);
}


static inline int get_scale(GetBitContext *gb, int level, int value, int log2range)
{
    if (level < 5) {
        /* huffman encoded */
        value += get_bitalloc(gb, &dca_scalefactor, level);
        value = av_clip(value, 0, (1 << log2range) - 1);
    } else if (level < 8) {
        if (level + 1 > log2range) {
            skip_bits(gb, level + 1 - log2range);
            value = get_bits(gb, log2range);
        } else {
            value = get_bits(gb, level + 1);
        }
    }
    return value;
}

static int dca_subframe_header(DCAContext *s, int base_channel, int block_index)
{
    /* Primary audio coding side information */
    int j, k;

    if (get_bits_left(&s->gb) < 0)
        return AVERROR_INVALIDDATA;

    if (!base_channel) {
        s->subsubframes[s->current_subframe]    = get_bits(&s->gb, 2) + 1;
        s->partial_samples[s->current_subframe] = get_bits(&s->gb, 3);
    }

    for (j = base_channel; j < s->prim_channels; j++) {
        for (k = 0; k < s->subband_activity[j]; k++)
            s->prediction_mode[j][k] = get_bits(&s->gb, 1);
    }

    /* Get prediction codebook */
    for (j = base_channel; j < s->prim_channels; j++) {
        for (k = 0; k < s->subband_activity[j]; k++) {
            if (s->prediction_mode[j][k] > 0) {
                /* (Prediction coefficient VQ address) */
                s->prediction_vq[j][k] = get_bits(&s->gb, 12);
            }
        }
    }

    /* Bit allocation index */
    for (j = base_channel; j < s->prim_channels; j++) {
        for (k = 0; k < s->vq_start_subband[j]; k++) {
            if (s->bitalloc_huffman[j] == 6)
                s->bitalloc[j][k] = get_bits(&s->gb, 5);
            else if (s->bitalloc_huffman[j] == 5)
                s->bitalloc[j][k] = get_bits(&s->gb, 4);
            else if (s->bitalloc_huffman[j] == 7) {
                av_log(s->avctx, AV_LOG_ERROR,
                       "Invalid bit allocation index\n");
                return AVERROR_INVALIDDATA;
            } else {
                s->bitalloc[j][k] =
                    get_bitalloc(&s->gb, &dca_bitalloc_index, s->bitalloc_huffman[j]);
            }

            if (s->bitalloc[j][k] > 26) {
                // av_log(s->avctx, AV_LOG_DEBUG, "bitalloc index [%i][%i] too big (%i)\n",
                //        j, k, s->bitalloc[j][k]);
                return AVERROR_INVALIDDATA;
            }
        }
    }

    /* Transition mode */
    for (j = base_channel; j < s->prim_channels; j++) {
        for (k = 0; k < s->subband_activity[j]; k++) {
            s->transition_mode[j][k] = 0;
            if (s->subsubframes[s->current_subframe] > 1 &&
                k < s->vq_start_subband[j] && s->bitalloc[j][k] > 0) {
                s->transition_mode[j][k] =
                    get_bitalloc(&s->gb, &dca_tmode, s->transient_huffman[j]);
            }
        }
    }

    if (get_bits_left(&s->gb) < 0)
        return AVERROR_INVALIDDATA;

    for (j = base_channel; j < s->prim_channels; j++) {
        const uint32_t *scale_table;
        int scale_sum, log_size;

        memset(s->scale_factor[j], 0,
               s->subband_activity[j] * sizeof(s->scale_factor[0][0][0]) * 2);

        if (s->scalefactor_huffman[j] == 6) {
            scale_table = scale_factor_quant7;
            log_size = 7;
        } else {
            scale_table = scale_factor_quant6;
            log_size = 6;
        }

        /* When huffman coded, only the difference is encoded */
        scale_sum = 0;

        for (k = 0; k < s->subband_activity[j]; k++) {
            if (k >= s->vq_start_subband[j] || s->bitalloc[j][k] > 0) {
                scale_sum = get_scale(&s->gb, s->scalefactor_huffman[j], scale_sum, log_size);
                s->scale_factor[j][k][0] = scale_table[scale_sum];
            }

            if (k < s->vq_start_subband[j] && s->transition_mode[j][k]) {
                /* Get second scale factor */
                scale_sum = get_scale(&s->gb, s->scalefactor_huffman[j], scale_sum, log_size);
                s->scale_factor[j][k][1] = scale_table[scale_sum];
            }
        }
    }

    /* Joint subband scale factor codebook select */
    for (j = base_channel; j < s->prim_channels; j++) {
        /* Transmitted only if joint subband coding enabled */
        if (s->joint_intensity[j] > 0)
            s->joint_huff[j] = get_bits(&s->gb, 3);
    }

    if (get_bits_left(&s->gb) < 0)
        return AVERROR_INVALIDDATA;

    /* Scale factors for joint subband coding */
    for (j = base_channel; j < s->prim_channels; j++) {
        int source_channel;

        /* Transmitted only if joint subband coding enabled */
        if (s->joint_intensity[j] > 0) {
            int scale = 0;
            source_channel = s->joint_intensity[j] - 1;

            /* When huffman coded, only the difference is encoded
             * (is this valid as well for joint scales ???) */

            for (k = s->subband_activity[j]; k < s->subband_activity[source_channel]; k++) {
                scale = get_scale(&s->gb, s->joint_huff[j], 64 /* bias */, 7);
                s->joint_scale_factor[j][k] = scale;    /*joint_scale_table[scale]; */
            }

            if (!(s->debug_flag & 0x02)) {
                av_log(s->avctx, AV_LOG_DEBUG,
                       "Joint stereo coding not supported\n");
                s->debug_flag |= 0x02;
            }
        }
    }

    /* Stereo downmix coefficients */
    if (!base_channel && s->prim_channels > 2) {
        if (s->downmix) {
            for (j = base_channel; j < s->prim_channels; j++) {
                s->downmix_coef[j][0] = get_bits(&s->gb, 7);
                s->downmix_coef[j][1] = get_bits(&s->gb, 7);
            }
        } else {
            int am = s->amode & DCA_CHANNEL_MASK;
            if (am >= FF_ARRAY_ELEMS(dca_default_coeffs)) {
                av_log(s->avctx, AV_LOG_ERROR,
                       "Invalid channel mode %d\n", am);
                return AVERROR_INVALIDDATA;
            }
            for (j = base_channel; j < FFMIN(s->prim_channels, FF_ARRAY_ELEMS(dca_default_coeffs[am])); j++) {
                s->downmix_coef[j][0] = dca_default_coeffs[am][j][0];
                s->downmix_coef[j][1] = dca_default_coeffs[am][j][1];
            }
        }
    }

    /* Dynamic range coefficient */
    if (!base_channel && s->dynrange)
        s->dynrange_coef = get_bits(&s->gb, 8);

    /* Side information CRC check word */
    if (s->crc_present) {
        get_bits(&s->gb, 16);
    }

    /*
     * Primary audio data arrays
     */

    /* VQ encoded high frequency subbands */
    for (j = base_channel; j < s->prim_channels; j++)
        for (k = s->vq_start_subband[j]; k < s->subband_activity[j]; k++)
            /* 1 vector -> 32 samples */
            s->high_freq_vq[j][k] = get_bits(&s->gb, 10);

    /* Low frequency effect data */
    if (!base_channel && s->lfe) {
        int quant7;
        /* LFE samples */
        int lfe_samples = 2 * s->lfe * (4 + block_index);
        int lfe_end_sample = 2 * s->lfe * (4 + block_index + s->subsubframes[s->current_subframe]);
        float lfe_scale;

        for (j = lfe_samples; j < lfe_end_sample; j++) {
            /* Signed 8 bits int */
            s->lfe_data[j] = get_sbits(&s->gb, 8);
        }

        /* Scale factor index */
        quant7 = get_bits(&s->gb, 8);
        if (quant7 > 127) {
            av_log_ask_for_sample(s->avctx, "LFEScaleIndex larger than 127\n");
            return AVERROR_INVALIDDATA;
        }
        s->lfe_scale_factor = scale_factor_quant7[quant7];

        /* Quantization step size * scale factor */
        lfe_scale = 0.035 * s->lfe_scale_factor;

        for (j = lfe_samples; j < lfe_end_sample; j++)
            s->lfe_data[j] *= lfe_scale;
    }

#ifdef TRACE
    av_log(s->avctx, AV_LOG_DEBUG, "subsubframes: %i\n",
           s->subsubframes[s->current_subframe]);
    av_log(s->avctx, AV_LOG_DEBUG, "partial samples: %i\n",
           s->partial_samples[s->current_subframe]);

    for (j = base_channel; j < s->prim_channels; j++) {
        av_log(s->avctx, AV_LOG_DEBUG, "prediction mode:");
        for (k = 0; k < s->subband_activity[j]; k++)
            av_log(s->avctx, AV_LOG_DEBUG, " %i", s->prediction_mode[j][k]);
        av_log(s->avctx, AV_LOG_DEBUG, "\n");
    }
    for (j = base_channel; j < s->prim_channels; j++) {
        for (k = 0; k < s->subband_activity[j]; k++)
            av_log(s->avctx, AV_LOG_DEBUG,
                   "prediction coefs: %f, %f, %f, %f\n",
                   (float) adpcm_vb[s->prediction_vq[j][k]][0] / 8192,
                   (float) adpcm_vb[s->prediction_vq[j][k]][1] / 8192,
                   (float) adpcm_vb[s->prediction_vq[j][k]][2] / 8192,
                   (float) adpcm_vb[s->prediction_vq[j][k]][3] / 8192);
    }
    for (j = base_channel; j < s->prim_channels; j++) {
        av_log(s->avctx, AV_LOG_DEBUG, "bitalloc index: ");
        for (k = 0; k < s->vq_start_subband[j]; k++)
            av_log(s->avctx, AV_LOG_DEBUG, "%2.2i ", s->bitalloc[j][k]);
        av_log(s->avctx, AV_LOG_DEBUG, "\n");
    }
    for (j = base_channel; j < s->prim_channels; j++) {
        av_log(s->avctx, AV_LOG_DEBUG, "Transition mode:");
        for (k = 0; k < s->subband_activity[j]; k++)
            av_log(s->avctx, AV_LOG_DEBUG, " %i", s->transition_mode[j][k]);
        av_log(s->avctx, AV_LOG_DEBUG, "\n");
    }
    for (j = base_channel; j < s->prim_channels; j++) {
        av_log(s->avctx, AV_LOG_DEBUG, "Scale factor:");
        for (k = 0; k < s->subband_activity[j]; k++) {
            if (k >= s->vq_start_subband[j] || s->bitalloc[j][k] > 0)
                av_log(s->avctx, AV_LOG_DEBUG, " %i", s->scale_factor[j][k][0]);
            if (k < s->vq_start_subband[j] && s->transition_mode[j][k])
                av_log(s->avctx, AV_LOG_DEBUG, " %i(t)", s->scale_factor[j][k][1]);
        }
        av_log(s->avctx, AV_LOG_DEBUG, "\n");
    }
    for (j = base_channel; j < s->prim_channels; j++) {
        if (s->joint_intensity[j] > 0) {
            int source_channel = s->joint_intensity[j] - 1;
            av_log(s->avctx, AV_LOG_DEBUG, "Joint scale factor index:\n");
            for (k = s->subband_activity[j]; k < s->subband_activity[source_channel]; k++)
                av_log(s->avctx, AV_LOG_DEBUG, " %i", s->joint_scale_factor[j][k]);
            av_log(s->avctx, AV_LOG_DEBUG, "\n");
        }
    }
    if (!base_channel && s->prim_channels > 2 && s->downmix) {
        av_log(s->avctx, AV_LOG_DEBUG, "Downmix coeffs:\n");
        for (j = 0; j < s->prim_channels; j++) {
            av_log(s->avctx, AV_LOG_DEBUG, "Channel 0, %d = %f\n", j,
                   dca_downmix_coeffs[s->downmix_coef[j][0]]);
            av_log(s->avctx, AV_LOG_DEBUG, "Channel 1, %d = %f\n", j,
                   dca_downmix_coeffs[s->downmix_coef[j][1]]);
        }
        av_log(s->avctx, AV_LOG_DEBUG, "\n");
    }
    for (j = base_channel; j < s->prim_channels; j++)
        for (k = s->vq_start_subband[j]; k < s->subband_activity[j]; k++)
            av_log(s->avctx, AV_LOG_DEBUG, "VQ index: %i\n", s->high_freq_vq[j][k]);
    if (!base_channel && s->lfe) {
        int lfe_samples = 2 * s->lfe * (4 + block_index);
        int lfe_end_sample = 2 * s->lfe * (4 + block_index + s->subsubframes[s->current_subframe]);

        av_log(s->avctx, AV_LOG_DEBUG, "LFE samples:\n");
        for (j = lfe_samples; j < lfe_end_sample; j++)
            av_log(s->avctx, AV_LOG_DEBUG, " %f", s->lfe_data[j]);
        av_log(s->avctx, AV_LOG_DEBUG, "\n");
    }
#endif

    return 0;
}

static void qmf_32_subbands(DCAContext *s, int chans,
                            float samples_in[32][8], float *samples_out,
                            float scale)
{
    const float *prCoeff;
    int i;

    int sb_act = s->subband_activity[chans];
    int subindex;

    scale *= sqrt(1 / 8.0);

    /* Select filter */
    if (!s->multirate_inter)    /* Non-perfect reconstruction */
        prCoeff = fir_32bands_nonperfect;
    else                        /* Perfect reconstruction */
        prCoeff = fir_32bands_perfect;

    for (i = sb_act; i < 32; i++)
        s->raXin[i] = 0.0;

    /* Reconstructed channel sample index */
    for (subindex = 0; subindex < 8; subindex++) {
        /* Load in one sample from each subband and clear inactive subbands */
        for (i = 0; i < sb_act; i++) {
            unsigned sign = (i - 1) & 2;
            uint32_t v    = AV_RN32A(&samples_in[i][subindex]) ^ sign << 30;
            AV_WN32A(&s->raXin[i], v);
        }

        s->synth.synth_filter_float(&s->imdct,
                                    s->subband_fir_hist[chans],
                                    &s->hist_index[chans],
                                    s->subband_fir_noidea[chans], prCoeff,
                                    samples_out, s->raXin, scale);
        samples_out += 32;
    }
}

static void lfe_interpolation_fir(DCAContext *s, int decimation_select,
                                  int num_deci_sample, float *samples_in,
                                  float *samples_out, float scale)
{
    /* samples_in: An array holding decimated samples.
     *   Samples in current subframe starts from samples_in[0],
     *   while samples_in[-1], samples_in[-2], ..., stores samples
     *   from last subframe as history.
     *
     * samples_out: An array holding interpolated samples
     */

    int decifactor;
    const float *prCoeff;
    int deciindex;

    /* Select decimation filter */
    if (decimation_select == 1) {
        decifactor = 64;
        prCoeff = lfe_fir_128;
    } else {
        decifactor = 32;
        prCoeff = lfe_fir_64;
    }
    /* Interpolation */
    for (deciindex = 0; deciindex < num_deci_sample; deciindex++) {
        s->dcadsp.lfe_fir(samples_out, samples_in, prCoeff, decifactor, scale);
        samples_in++;
        samples_out += 2 * decifactor;
    }
}

/* downmixing routines */
#define MIX_REAR1(samples, si1, rs, coef)           \
    samples[i]     += samples[si1] * coef[rs][0];   \
    samples[i+256] += samples[si1] * coef[rs][1];

#define MIX_REAR2(samples, si1, si2, rs, coef)                                     \
    samples[i]     += samples[si1] * coef[rs][0] + samples[si2] * coef[rs + 1][0]; \
    samples[i+256] += samples[si1] * coef[rs][1] + samples[si2] * coef[rs + 1][1];

#define MIX_FRONT3(samples, coef)                                      \
    t = samples[i + c];                                                \
    u = samples[i + l];                                                \
    v = samples[i + r];                                                \
    samples[i]     = t * coef[0][0] + u * coef[1][0] + v * coef[2][0]; \
    samples[i+256] = t * coef[0][1] + u * coef[1][1] + v * coef[2][1];

#define DOWNMIX_TO_STEREO(op1, op2)             \
    for (i = 0; i < 256; i++) {                 \
        op1                                     \
        op2                                     \
    }

static void dca_downmix(float *samples, int srcfmt,
                        int downmix_coef[DCA_PRIM_CHANNELS_MAX][2],
                        const int8_t *channel_mapping)
{
    int c, l, r, sl, sr, s;
    int i;
    float t, u, v;
    float coef[DCA_PRIM_CHANNELS_MAX][2];

    for (i = 0; i < DCA_PRIM_CHANNELS_MAX; i++) {
        coef[i][0] = dca_downmix_coeffs[downmix_coef[i][0]];
        coef[i][1] = dca_downmix_coeffs[downmix_coef[i][1]];
    }

    switch (srcfmt) {
    case DCA_MONO:
    case DCA_CHANNEL:
    case DCA_STEREO_TOTAL:
    case DCA_STEREO_SUMDIFF:
    case DCA_4F2R:
        av_log(NULL, 0, "Not implemented!\n");
        break;
    case DCA_STEREO:
        break;
    case DCA_3F:
        c = channel_mapping[0] * 256;
        l = channel_mapping[1] * 256;
        r = channel_mapping[2] * 256;
        DOWNMIX_TO_STEREO(MIX_FRONT3(samples, coef), );
        break;
    case DCA_2F1R:
        s = channel_mapping[2] * 256;
        DOWNMIX_TO_STEREO(MIX_REAR1(samples, i + s, 2, coef), );
        break;
    case DCA_3F1R:
        c = channel_mapping[0] * 256;
        l = channel_mapping[1] * 256;
        r = channel_mapping[2] * 256;
        s = channel_mapping[3] * 256;
        DOWNMIX_TO_STEREO(MIX_FRONT3(samples, coef),
                          MIX_REAR1(samples, i + s, 3, coef));
        break;
    case DCA_2F2R:
        sl = channel_mapping[2] * 256;
        sr = channel_mapping[3] * 256;
        DOWNMIX_TO_STEREO(MIX_REAR2(samples, i + sl, i + sr, 2, coef), );
        break;
    case DCA_3F2R:
        c  = channel_mapping[0] * 256;
        l  = channel_mapping[1] * 256;
        r  = channel_mapping[2] * 256;
        sl = channel_mapping[3] * 256;
        sr = channel_mapping[4] * 256;
        DOWNMIX_TO_STEREO(MIX_FRONT3(samples, coef),
                          MIX_REAR2(samples, i + sl, i + sr, 3, coef));
        break;
    }
}


#ifndef decode_blockcodes
/* Very compact version of the block code decoder that does not use table
 * look-up but is slightly slower */
static int decode_blockcode(int code, int levels, int *values)
{
    int i;
    int offset = (levels - 1) >> 1;

    for (i = 0; i < 4; i++) {
        int div = FASTDIV(code, levels);
        values[i] = code - offset - div * levels;
        code = div;
    }

    return code;
}

static int decode_blockcodes(int code1, int code2, int levels, int *values)
{
    return decode_blockcode(code1, levels, values) |
           decode_blockcode(code2, levels, values + 4);
}
#endif

static const uint8_t abits_sizes[7]  = { 7, 10, 12, 13, 15, 17, 19 };
static const uint8_t abits_levels[7] = { 3,  5,  7,  9, 13, 17, 25 };

#ifndef int8x8_fmul_int32
static inline void int8x8_fmul_int32(float *dst, const int8_t *src, int scale)
{
    float fscale = scale / 16.0;
    int i;
    for (i = 0; i < 8; i++)
        dst[i] = src[i] * fscale;
}
#endif

static int dca_subsubframe(DCAContext *s, int base_channel, int block_index)
{
    int k, l;
    int subsubframe = s->current_subsubframe;

    const float *quant_step_table;

    /* FIXME */
    float (*subband_samples)[DCA_SUBBANDS][8] = s->subband_samples[block_index];
    LOCAL_ALIGNED_16(int, block, [8]);

    /*
     * Audio data
     */

    /* Select quantization step size table */
    if (s->bit_rate_index == 0x1f)
        quant_step_table = lossless_quant_d;
    else
        quant_step_table = lossy_quant_d;

    for (k = base_channel; k < s->prim_channels; k++) {
        if (get_bits_left(&s->gb) < 0)
            return AVERROR_INVALIDDATA;

        for (l = 0; l < s->vq_start_subband[k]; l++) {
            int m;

            /* Select the mid-tread linear quantizer */
            int abits = s->bitalloc[k][l];

            float quant_step_size = quant_step_table[abits];

            /*
             * Determine quantization index code book and its type
             */

            /* Select quantization index code book */
            int sel = s->quant_index_huffman[k][abits];

            /*
             * Extract bits from the bit stream
             */
            if (!abits) {
                memset(subband_samples[k][l], 0, 8 * sizeof(subband_samples[0][0][0]));
            } else {
                /* Deal with transients */
                int sfi = s->transition_mode[k][l] && subsubframe >= s->transition_mode[k][l];
                float rscale = quant_step_size * s->scale_factor[k][l][sfi] *
                               s->scalefactor_adj[k][sel];

                if (abits >= 11 || !dca_smpl_bitalloc[abits].vlc[sel].table) {
                    if (abits <= 7) {
                        /* Block code */
                        int block_code1, block_code2, size, levels, err;

                        size   = abits_sizes[abits - 1];
                        levels = abits_levels[abits - 1];

                        block_code1 = get_bits(&s->gb, size);
                        block_code2 = get_bits(&s->gb, size);
                        err = decode_blockcodes(block_code1, block_code2,
                                                levels, block);
                        if (err) {
                            av_log(s->avctx, AV_LOG_ERROR,
                                   "ERROR: block code look-up failed\n");
                            return AVERROR_INVALIDDATA;
                        }
                    } else {
                        /* no coding */
                        for (m = 0; m < 8; m++)
                            block[m] = get_sbits(&s->gb, abits - 3);
                    }
                } else {
                    /* Huffman coded */
                    for (m = 0; m < 8; m++)
                        block[m] = get_bitalloc(&s->gb,
                                                &dca_smpl_bitalloc[abits], sel);
                }

                s->fmt_conv.int32_to_float_fmul_scalar(subband_samples[k][l],
                                                       block, rscale, 8);
            }

            /*
             * Inverse ADPCM if in prediction mode
             */
            if (s->prediction_mode[k][l]) {
                int n;
                for (m = 0; m < 8; m++) {
                    for (n = 1; n <= 4; n++)
                        if (m >= n)
                            subband_samples[k][l][m] +=
                                (adpcm_vb[s->prediction_vq[k][l]][n - 1] *
                                 subband_samples[k][l][m - n] / 8192);
                        else if (s->predictor_history)
                            subband_samples[k][l][m] +=
                                (adpcm_vb[s->prediction_vq[k][l]][n - 1] *
                                 s->subband_samples_hist[k][l][m - n + 4] / 8192);
                }
            }
        }

        /*
         * Decode VQ encoded high frequencies
         */
        for (l = s->vq_start_subband[k]; l < s->subband_activity[k]; l++) {
            /* 1 vector -> 32 samples but we only need the 8 samples
             * for this subsubframe. */
            int hfvq = s->high_freq_vq[k][l];

            if (!s->debug_flag & 0x01) {
                av_log(s->avctx, AV_LOG_DEBUG,
                       "Stream with high frequencies VQ coding\n");
                s->debug_flag |= 0x01;
            }

            int8x8_fmul_int32(subband_samples[k][l],
                              &high_freq_vq[hfvq][subsubframe * 8],
                              s->scale_factor[k][l][0]);
        }
    }

    /* Check for DSYNC after subsubframe */
    if (s->aspf || subsubframe == s->subsubframes[s->current_subframe] - 1) {
        if (0xFFFF == get_bits(&s->gb, 16)) {   /* 0xFFFF */
#ifdef TRACE
            av_log(s->avctx, AV_LOG_DEBUG, "Got subframe DSYNC\n");
#endif
        } else {
            av_log(s->avctx, AV_LOG_ERROR, "Didn't get subframe DSYNC\n");
        }
    }

    /* Backup predictor history for adpcm */
    for (k = base_channel; k < s->prim_channels; k++)
        for (l = 0; l < s->vq_start_subband[k]; l++)
            memcpy(s->subband_samples_hist[k][l],
                   &subband_samples[k][l][4],
                   4 * sizeof(subband_samples[0][0][0]));

    return 0;
}

static int dca_filter_channels(DCAContext *s, int block_index)
{
    float (*subband_samples)[DCA_SUBBANDS][8] = s->subband_samples[block_index];
    int k;

    /* 32 subbands QMF */
    for (k = 0; k < s->prim_channels; k++) {
/*        static float pcm_to_double[8] = { 32768.0, 32768.0, 524288.0, 524288.0,
                                            0, 8388608.0, 8388608.0 };*/
        qmf_32_subbands(s, k, subband_samples[k],
                        &s->samples[256 * s->channel_order_tab[k]],
                        M_SQRT1_2 * s->scale_bias /* pcm_to_double[s->source_pcm_res] */);
    }

    /* Down mixing */
    if (s->avctx->request_channels == 2 && s->prim_channels > 2) {
        dca_downmix(s->samples, s->amode, s->downmix_coef, s->channel_order_tab);
    }

    /* Generate LFE samples for this subsubframe FIXME!!! */
    if (s->output & DCA_LFE) {
        lfe_interpolation_fir(s, s->lfe, 2 * s->lfe,
                              s->lfe_data + 2 * s->lfe * (block_index + 4),
                              &s->samples[256 * s->lfe_index],
                              (1.0 / 256.0) * s->scale_bias);
        /* Outputs 20bits pcm samples */
    }

    return 0;
}


static int dca_subframe_footer(DCAContext *s, int base_channel)
{
    int aux_data_count = 0, i;

    /*
     * Unpack optional information
     */

    /* presumably optional information only appears in the core? */
    if (!base_channel) {
        if (s->timestamp)
            skip_bits_long(&s->gb, 32);

        if (s->aux_data)
            aux_data_count = get_bits(&s->gb, 6);

        for (i = 0; i < aux_data_count; i++)
            get_bits(&s->gb, 8);

        if (s->crc_present && (s->downmix || s->dynrange))
            get_bits(&s->gb, 16);
    }

    return 0;
}

/**
 * Decode a dca frame block
 *
 * @param s     pointer to the DCAContext
 */

static int dca_decode_block(DCAContext *s, int base_channel, int block_index)
{
    int ret;

    /* Sanity check */
    if (s->current_subframe >= s->subframes) {
        av_log(s->avctx, AV_LOG_DEBUG, "check failed: %i>%i",
               s->current_subframe, s->subframes);
        return AVERROR_INVALIDDATA;
    }

    if (!s->current_subsubframe) {
#ifdef TRACE
        av_log(s->avctx, AV_LOG_DEBUG, "DSYNC dca_subframe_header\n");
#endif
        /* Read subframe header */
        if ((ret = dca_subframe_header(s, base_channel, block_index)))
            return ret;
    }

    /* Read subsubframe */
#ifdef TRACE
    av_log(s->avctx, AV_LOG_DEBUG, "DSYNC dca_subsubframe\n");
#endif
    if ((ret = dca_subsubframe(s, base_channel, block_index)))
        return ret;

    /* Update state */
    s->current_subsubframe++;
    if (s->current_subsubframe >= s->subsubframes[s->current_subframe]) {
        s->current_subsubframe = 0;
        s->current_subframe++;
    }
    if (s->current_subframe >= s->subframes) {
#ifdef TRACE
        av_log(s->avctx, AV_LOG_DEBUG, "DSYNC dca_subframe_footer\n");
#endif
        /* Read subframe footer */
        if ((ret = dca_subframe_footer(s, base_channel)))
            return ret;
    }

    return 0;
}

/**
 * Return the number of channels in an ExSS speaker mask (HD)
 */
static int dca_exss_mask2count(int mask)
{
    /* count bits that mean speaker pairs twice */
    return av_popcount(mask) +
           av_popcount(mask & (DCA_EXSS_CENTER_LEFT_RIGHT      |
                               DCA_EXSS_FRONT_LEFT_RIGHT       |
                               DCA_EXSS_FRONT_HIGH_LEFT_RIGHT  |
                               DCA_EXSS_WIDE_LEFT_RIGHT        |
                               DCA_EXSS_SIDE_LEFT_RIGHT        |
                               DCA_EXSS_SIDE_HIGH_LEFT_RIGHT   |
                               DCA_EXSS_SIDE_REAR_LEFT_RIGHT   |
                               DCA_EXSS_REAR_LEFT_RIGHT        |
                               DCA_EXSS_REAR_HIGH_LEFT_RIGHT));
}

/**
 * Skip mixing coefficients of a single mix out configuration (HD)
 */
static void dca_exss_skip_mix_coeffs(GetBitContext *gb, int channels, int out_ch)
{
    int i;

    for (i = 0; i < channels; i++) {
        int mix_map_mask = get_bits(gb, out_ch);
        int num_coeffs = av_popcount(mix_map_mask);
        skip_bits_long(gb, num_coeffs * 6);
    }
}

/**
 * Parse extension substream asset header (HD)
 */
static int dca_exss_parse_asset_header(DCAContext *s)
{
    int header_pos = get_bits_count(&s->gb);
    int header_size;
    int channels = 0;
    int embedded_stereo = 0;
    int embedded_6ch    = 0;
    int drc_code_present;
    int av_uninit(extensions_mask);
    int i, j;

    if (get_bits_left(&s->gb) < 16)
        return -1;

    /* We will parse just enough to get to the extensions bitmask with which
     * we can set the profile value. */

    header_size = get_bits(&s->gb, 9) + 1;
    skip_bits(&s->gb, 3); // asset index

    if (s->static_fields) {
        if (get_bits1(&s->gb))
            skip_bits(&s->gb, 4); // asset type descriptor
        if (get_bits1(&s->gb))
            skip_bits_long(&s->gb, 24); // language descriptor

        if (get_bits1(&s->gb)) {
            /* How can one fit 1024 bytes of text here if the maximum value
             * for the asset header size field above was 512 bytes? */
            int text_length = get_bits(&s->gb, 10) + 1;
            if (get_bits_left(&s->gb) < text_length * 8)
                return -1;
            skip_bits_long(&s->gb, text_length * 8); // info text
        }

        skip_bits(&s->gb, 5); // bit resolution - 1
        skip_bits(&s->gb, 4); // max sample rate code
        channels = get_bits(&s->gb, 8) + 1;

        if (get_bits1(&s->gb)) { // 1-to-1 channels to speakers
            int spkr_remap_sets;
            int spkr_mask_size = 16;
            int num_spkrs[7];

            if (channels > 2)
                embedded_stereo = get_bits1(&s->gb);
            if (channels > 6)
                embedded_6ch = get_bits1(&s->gb);

            if (get_bits1(&s->gb)) {
                spkr_mask_size = (get_bits(&s->gb, 2) + 1) << 2;
                skip_bits(&s->gb, spkr_mask_size); // spkr activity mask
            }

            spkr_remap_sets = get_bits(&s->gb, 3);

            for (i = 0; i < spkr_remap_sets; i++) {
                /* std layout mask for each remap set */
                num_spkrs[i] = dca_exss_mask2count(get_bits(&s->gb, spkr_mask_size));
            }

            for (i = 0; i < spkr_remap_sets; i++) {
                int num_dec_ch_remaps = get_bits(&s->gb, 5) + 1;
                if (get_bits_left(&s->gb) < 0)
                    return -1;

                for (j = 0; j < num_spkrs[i]; j++) {
                    int remap_dec_ch_mask = get_bits_long(&s->gb, num_dec_ch_remaps);
                    int num_dec_ch = av_popcount(remap_dec_ch_mask);
                    skip_bits_long(&s->gb, num_dec_ch * 5); // remap codes
                }
            }

        } else {
            skip_bits(&s->gb, 3); // representation type
        }
    }

    drc_code_present = get_bits1(&s->gb);
    if (drc_code_present)
        get_bits(&s->gb, 8); // drc code

    if (get_bits1(&s->gb))
        skip_bits(&s->gb, 5); // dialog normalization code

    if (drc_code_present && embedded_stereo)
        get_bits(&s->gb, 8); // drc stereo code

    if (s->mix_metadata && get_bits1(&s->gb)) {
        skip_bits(&s->gb, 1); // external mix
        skip_bits(&s->gb, 6); // post mix gain code

        if (get_bits(&s->gb, 2) != 3) // mixer drc code
            skip_bits(&s->gb, 3); // drc limit
        else
            skip_bits(&s->gb, 8); // custom drc code

        if (get_bits1(&s->gb)) // channel specific scaling
            for (i = 0; i < s->num_mix_configs; i++)
                skip_bits_long(&s->gb, s->mix_config_num_ch[i] * 6); // scale codes
        else
            skip_bits_long(&s->gb, s->num_mix_configs * 6); // scale codes

        for (i = 0; i < s->num_mix_configs; i++) {
            if (get_bits_left(&s->gb) < 0)
                return -1;
            dca_exss_skip_mix_coeffs(&s->gb, channels, s->mix_config_num_ch[i]);
            if (embedded_6ch)
                dca_exss_skip_mix_coeffs(&s->gb, 6, s->mix_config_num_ch[i]);
            if (embedded_stereo)
                dca_exss_skip_mix_coeffs(&s->gb, 2, s->mix_config_num_ch[i]);
        }
    }

    switch (get_bits(&s->gb, 2)) {
    case 0: extensions_mask = get_bits(&s->gb, 12); break;
    case 1: extensions_mask = DCA_EXT_EXSS_XLL;     break;
    case 2: extensions_mask = DCA_EXT_EXSS_LBR;     break;
    case 3: extensions_mask = 0; /* aux coding */   break;
    }

    /* not parsed further, we were only interested in the extensions mask */

    if (get_bits_left(&s->gb) < 0)
        return -1;

    if (get_bits_count(&s->gb) - header_pos > header_size * 8) {
        av_log(s->avctx, AV_LOG_WARNING, "Asset header size mismatch.\n");
        return -1;
    }
    skip_bits_long(&s->gb, header_pos + header_size * 8 - get_bits_count(&s->gb));

    if (extensions_mask & DCA_EXT_EXSS_XLL)
        s->profile = FF_PROFILE_DTS_HD_MA;
    else if (extensions_mask & (DCA_EXT_EXSS_XBR | DCA_EXT_EXSS_X96 |
                                DCA_EXT_EXSS_XXCH))
        s->profile = FF_PROFILE_DTS_HD_HRA;

    if (!(extensions_mask & DCA_EXT_CORE))
        av_log(s->avctx, AV_LOG_WARNING, "DTS core detection mismatch.\n");
    if ((extensions_mask & DCA_CORE_EXTS) != s->core_ext_mask)
        av_log(s->avctx, AV_LOG_WARNING,
               "DTS extensions detection mismatch (%d, %d)\n",
               extensions_mask & DCA_CORE_EXTS, s->core_ext_mask);

    return 0;
}

static int dca_xbr_parse_frame(DCAContext *s)
{
    int scale_table_high[DCA_CHSET_CHANS_MAX][DCA_SUBBANDS][2];
    int active_bands[DCA_CHSETS_MAX][DCA_CHSET_CHANS_MAX];
    int abits_high[DCA_CHSET_CHANS_MAX][DCA_SUBBANDS];
    int anctemp[DCA_CHSET_CHANS_MAX];
    int chset_fsize[DCA_CHSETS_MAX];
    int n_xbr_ch[DCA_CHSETS_MAX];
    int hdr_size, num_chsets, xbr_tmode, hdr_pos;
    int i, j, k, l, chset, chan_base;

    av_log(s->avctx, AV_LOG_DEBUG, "DTS-XBR: decoding XBR extension\n");

    /* get bit position of sync header */
    hdr_pos = get_bits_count(&s->gb) - 32;

    hdr_size = get_bits(&s->gb, 6) + 1;
    num_chsets = get_bits(&s->gb, 2) + 1;

    for(i = 0; i < num_chsets; i++)
        chset_fsize[i] = get_bits(&s->gb, 14) + 1;

    xbr_tmode = get_bits1(&s->gb);

    for(i = 0; i < num_chsets; i++) {
        n_xbr_ch[i] = get_bits(&s->gb, 3) + 1;
        k = get_bits(&s->gb, 2) + 5;
        for(j = 0; j < n_xbr_ch[i]; j++)
            active_bands[i][j] = get_bits(&s->gb, k) + 1;
    }

    /* skip to the end of the header */
    i = get_bits_count(&s->gb);
    if(hdr_pos + hdr_size * 8 > i)
        skip_bits_long(&s->gb, hdr_pos + hdr_size * 8 - i);

    /* loop over the channel data sets */
    /* only decode as many channels as we've decoded base data for */
    for(chset = 0, chan_base = 0;
        chset < num_chsets && chan_base + n_xbr_ch[chset] <= s->prim_channels;
        chan_base += n_xbr_ch[chset++]) {
        int start_posn = get_bits_count(&s->gb);
        int subsubframe = 0;
        int subframe = 0;

        /* loop over subframes */
        for (k = 0; k < (s->sample_blocks / 8); k++) {
            /* parse header if we're on first subsubframe of a block */
            if(subsubframe == 0) {
                /* Parse subframe header */
                for(i = 0; i < n_xbr_ch[chset]; i++) {
                    anctemp[i] = get_bits(&s->gb, 2) + 2;
                }

                for(i = 0; i < n_xbr_ch[chset]; i++) {
                    get_array(&s->gb, abits_high[i], active_bands[chset][i], anctemp[i]);
                }

                for(i = 0; i < n_xbr_ch[chset]; i++) {
                    anctemp[i] = get_bits(&s->gb, 3);
                    if(anctemp[i] < 1) {
                        av_log(s->avctx, AV_LOG_ERROR, "DTS-XBR: SYNC ERROR\n");
                        return AVERROR_INVALIDDATA;
                    }
                }

                /* generate scale factors */
                for(i = 0; i < n_xbr_ch[chset]; i++) {
                    const uint32_t *scale_table;
                    int nbits;

                    if (s->scalefactor_huffman[chan_base+i] == 6) {
                        scale_table = scale_factor_quant7;
                    } else {
                        scale_table = scale_factor_quant6;
                    }

                    nbits = anctemp[i];

                    for(j = 0; j < active_bands[chset][i]; j++) {
                        if(abits_high[i][j] > 0) {
                            scale_table_high[i][j][0] =
                                scale_table[get_bits(&s->gb, nbits)];

                            if(xbr_tmode && s->transition_mode[i][j]) {
                                scale_table_high[i][j][1] =
                                    scale_table[get_bits(&s->gb, nbits)];
                            }
                        }
                    }
                }
            }

            /* decode audio array for this block */
            for(i = 0; i < n_xbr_ch[chset]; i++) {
                for(j = 0; j < active_bands[chset][i]; j++) {
                    const int xbr_abits = abits_high[i][j];
                    const float quant_step_size = lossless_quant_d[xbr_abits];
                    const int sfi = xbr_tmode && s->transition_mode[i][j] && subsubframe >= s->transition_mode[i][j];
                    const float rscale = quant_step_size * scale_table_high[i][j][sfi];
                    float *subband_samples = s->subband_samples[k][chan_base+i][j];
                    int block[8];

                    if(xbr_abits <= 0)
                        continue;

                    if(xbr_abits > 7) {
                        get_array(&s->gb, block, 8, xbr_abits - 3);
                    } else {
                        int block_code1, block_code2, size, levels, err;

                        size   = abits_sizes[xbr_abits - 1];
                        levels = abits_levels[xbr_abits - 1];

                        block_code1 = get_bits(&s->gb, size);
                        block_code2 = get_bits(&s->gb, size);
                        err = decode_blockcodes(block_code1, block_code2,
                                                levels, block);
                        if (err) {
                            av_log(s->avctx, AV_LOG_ERROR,
                                   "ERROR: DTS-XBR: block code look-up failed\n");
                            return AVERROR_INVALIDDATA;
                        }
                    }

                    /* scale & sum into subband */
                    for(l = 0; l < 8; l++)
                        subband_samples[l] += (float)block[l] * rscale;
                }
            }

            /* check DSYNC marker */
            if(s->aspf || subsubframe == s->subsubframes[subframe] - 1) {
                if(get_bits(&s->gb, 16) != 0xffff) {
                    av_log(s->avctx, AV_LOG_ERROR, "DTS-XBR: Didn't get subframe DSYNC\n");
                    return AVERROR_INVALIDDATA;
                }
            }

            /* advance sub-sub-frame index */
            if(++subsubframe >= s->subsubframes[subframe]) {
                subsubframe = 0;
                subframe++;
            }
        }

        /* skip to next channel set */
        i = get_bits_count(&s->gb);
        if(start_posn + chset_fsize[chset] * 8 != i) {
            j = start_posn + chset_fsize[chset] * 8 - i;
            if(j < 0 || j >= 8)
                av_log(s->avctx, AV_LOG_ERROR, "DTS-XBR: end of channel set,"
                       " skipping further than expected (%d bits)\n", j);
            skip_bits_long(&s->gb, j);
        }
    }

    return 0;
}

/* parse initial header for XXCH and dump details */
static int dca_xxch_decode_frame(DCAContext *s)
{
    int hdr_size, chhdr_crc, spkmsk_bits, num_chsets, core_spk, hdr_pos;
    int i, chset, base_channel, chstart, fsize[8];

    /* assume header word has already been parsed */
    hdr_pos     = get_bits_count(&s->gb) - 32;
    hdr_size    = get_bits(&s->gb, 6) + 1;
    chhdr_crc   = get_bits1(&s->gb);
    spkmsk_bits = get_bits(&s->gb, 5) + 1;
    num_chsets  = get_bits(&s->gb, 2) + 1;

    for (i = 0; i < num_chsets; i++)
        fsize[i] = get_bits(&s->gb, 14) + 1;

    core_spk               = get_bits(&s->gb, spkmsk_bits);
    s->xxch_core_spkmask   = core_spk;
    s->xxch_nbits_spk_mask = spkmsk_bits;
    s->xxch_downmix        = 0;
    s->xxch_dmix_embedded  = 0;

    /* skip to the end of the header */
    i = get_bits_count(&s->gb);
    if (hdr_pos + hdr_size * 8 > i)
        skip_bits_long(&s->gb, hdr_pos + hdr_size * 8 - i);

    for (chset = 0; chset < num_chsets; chset++) {
        chstart       = get_bits_count(&s->gb);
        base_channel  = s->prim_channels;
        s->xxch_chset = chset;

        /* XXCH and Core headers differ, see 6.4.2 "XXCH Channel Set Header" vs.
           5.3.2 "Primary Audio Coding Header", DTS Spec 1.3.1 */
        dca_parse_audio_coding_header(s, base_channel, 1);

        /* decode channel data */
        for (i = 0; i < (s->sample_blocks / 8); i++) {
            if (dca_decode_block(s, base_channel, i)) {
                av_log(s->avctx, AV_LOG_ERROR,
                       "Error decoding DTS-XXCH extension\n");
                continue;
            }
        }

        /* skip to end of this section */
        i = get_bits_count(&s->gb);
        if (chstart + fsize[chset] * 8 > i)
            skip_bits_long(&s->gb, chstart + fsize[chset] * 8 - i);
    }
    s->xxch_chset = num_chsets;

    return 0;
}

/**
 * Parse extension substream header (HD)
 */
static void dca_exss_parse_header(DCAContext *s)
{
    int asset_size[8];
    int ss_index;
    int blownup;
    int num_audiop = 1;
    int num_assets = 1;
    int active_ss_mask[8];
    int i, j;
    int start_posn;
    int hdrsize;
    uint32_t mkr;

    if (get_bits_left(&s->gb) < 52)
        return;

    start_posn = get_bits_count(&s->gb) - 32;

    skip_bits(&s->gb, 8); // user data
    ss_index = get_bits(&s->gb, 2);

    blownup = get_bits1(&s->gb);
    hdrsize = get_bits(&s->gb,  8 + 4 * blownup) + 1; // header_size
    skip_bits(&s->gb, 16 + 4 * blownup); // hd_size

    s->static_fields = get_bits1(&s->gb);
    if (s->static_fields) {
        skip_bits(&s->gb, 2); // reference clock code
        skip_bits(&s->gb, 3); // frame duration code

        if (get_bits1(&s->gb))
            skip_bits_long(&s->gb, 36); // timestamp

        /* a single stream can contain multiple audio assets that can be
         * combined to form multiple audio presentations */

        num_audiop = get_bits(&s->gb, 3) + 1;
        if (num_audiop > 1) {
            av_log_ask_for_sample(s->avctx, "Multiple DTS-HD audio presentations.");
            /* ignore such streams for now */
            return;
        }

        num_assets = get_bits(&s->gb, 3) + 1;
        if (num_assets > 1) {
            av_log_ask_for_sample(s->avctx, "Multiple DTS-HD audio assets.");
            /* ignore such streams for now */
            return;
        }

        for (i = 0; i < num_audiop; i++)
            active_ss_mask[i] = get_bits(&s->gb, ss_index + 1);

        for (i = 0; i < num_audiop; i++)
            for (j = 0; j <= ss_index; j++)
                if (active_ss_mask[i] & (1 << j))
                    skip_bits(&s->gb, 8); // active asset mask

        s->mix_metadata = get_bits1(&s->gb);
        if (s->mix_metadata) {
            int mix_out_mask_size;

            skip_bits(&s->gb, 2); // adjustment level
            mix_out_mask_size  = (get_bits(&s->gb, 2) + 1) << 2;
            s->num_mix_configs =  get_bits(&s->gb, 2) + 1;

            for (i = 0; i < s->num_mix_configs; i++) {
                int mix_out_mask        = get_bits(&s->gb, mix_out_mask_size);
                s->mix_config_num_ch[i] = dca_exss_mask2count(mix_out_mask);
            }
        }
    }

    for (i = 0; i < num_assets; i++)
        asset_size[i] = get_bits_long(&s->gb, 16 + 4 * blownup);

    for (i = 0; i < num_assets; i++) {
        if (dca_exss_parse_asset_header(s))
            return;
    }

    /* not parsed further, we were only interested in the extensions mask
     * from the asset header */

    if (num_assets > 0) {
        j = get_bits_count(&s->gb);
        if (start_posn + hdrsize * 8 > j)
            skip_bits_long(&s->gb, start_posn + hdrsize * 8 - j);

        for (i = 0; i < num_assets; i++) {
            start_posn = get_bits_count(&s->gb);
            mkr        = get_bits_long(&s->gb, 32);

            /* parse extensions that we know about */
            if (mkr == 0x655e315e) {
                dca_xbr_parse_frame(s);
            } else if (mkr == 0x47004a03) {
                dca_xxch_decode_frame(s);
                s->core_ext_mask |= DCA_EXT_XXCH; /* xxx use for chan reordering */
            } else {
                av_log(s->avctx, AV_LOG_DEBUG,
                       "DTS-ExSS: unknown marker = 0x%08x\n", mkr);
            }

            /* skip to end of block */
            j = get_bits_count(&s->gb);
            if (start_posn + asset_size[i] * 8 > j)
                skip_bits_long(&s->gb, start_posn + asset_size[i] * 8 - j);
        }
    }
}

/**
 * Main frame decoding function
 * FIXME add arguments
 */
static int dca_decode_frame(AVCodecContext *avctx, void *data,
                            int *got_frame_ptr, AVPacket *avpkt)
{
    const uint8_t *buf = avpkt->data;
    int buf_size = avpkt->size;
    int channel_mask;
    int channel_layout;
    int lfe_samples;
    int num_core_channels = 0;
    int i, ret;
    float *samples_flt;
    float *src_chan;
    float *dst_chan;
    int16_t *samples_s16;
    DCAContext *s = avctx->priv_data;
    int core_ss_end;
    int channels;
    float scale;
    int achan;
    int chset;
    int mask;
    int lavc;
    int posn;
    int j, k;
    int ch;
    int endch;

    s->xch_present = 0;

    s->dca_buffer_size = ff_dca_convert_bitstream(buf, buf_size, s->dca_buffer,
                                                  DCA_MAX_FRAME_SIZE + DCA_MAX_EXSS_HEADER_SIZE);
    if (s->dca_buffer_size == AVERROR_INVALIDDATA) {
        av_log(avctx, AV_LOG_ERROR, "Not a valid DCA frame\n");
        return AVERROR_INVALIDDATA;
    }

    init_get_bits(&s->gb, s->dca_buffer, s->dca_buffer_size * 8);
    if ((ret = dca_parse_frame_header(s)) < 0) {
        //seems like the frame is corrupt, try with the next one
        return ret;
    }
    //set AVCodec values with parsed data
    avctx->sample_rate = s->sample_rate;
    avctx->bit_rate    = s->bit_rate;

    s->profile = FF_PROFILE_DTS;

    for (i = 0; i < (s->sample_blocks / 8); i++) {
        if ((ret = dca_decode_block(s, 0, i))) {
            av_log(avctx, AV_LOG_ERROR, "error decoding block\n");
            return ret;
        }
    }

    /* record number of core channels incase less than max channels are requested */
    num_core_channels = s->prim_channels;

    if (s->ext_coding)
        s->core_ext_mask = dca_ext_audio_descr_mask[s->ext_descr];
    else
        s->core_ext_mask = 0;

    core_ss_end = FFMIN(s->frame_size, s->dca_buffer_size) * 8;

    /* only scan for extensions if ext_descr was unknown or indicated a
     * supported XCh extension */
    if (s->core_ext_mask < 0 || s->core_ext_mask & (DCA_EXT_XCH | DCA_EXT_XXCH)) {

        /* if ext_descr was unknown, clear s->core_ext_mask so that the
         * extensions scan can fill it up */
        s->core_ext_mask = FFMAX(s->core_ext_mask, 0);

        /* extensions start at 32-bit boundaries into bitstream */
        skip_bits_long(&s->gb, (-get_bits_count(&s->gb)) & 31);

        while (core_ss_end - get_bits_count(&s->gb) >= 32) {
            uint32_t bits = get_bits_long(&s->gb, 32);

            switch (bits) {
            case 0x5a5a5a5a: {
                int ext_amode, xch_fsize;

                s->xch_base_channel = s->prim_channels;

                /* validate sync word using XCHFSIZE field */
                xch_fsize = show_bits(&s->gb, 10);
                if ((s->frame_size != (get_bits_count(&s->gb) >> 3) - 4 + xch_fsize) &&
                    (s->frame_size != (get_bits_count(&s->gb) >> 3) - 4 + xch_fsize + 1))
                    continue;

                /* skip length-to-end-of-frame field for the moment */
                skip_bits(&s->gb, 10);

                s->core_ext_mask |= DCA_EXT_XCH;

                /* extension amode(number of channels in extension) should be 1 */
                /* AFAIK XCh is not used for more channels */
                if ((ext_amode = get_bits(&s->gb, 4)) != 1) {
                    av_log(avctx, AV_LOG_ERROR, "XCh extension amode %d not"
                           " supported!\n", ext_amode);
                    continue;
                }

                /* much like core primary audio coding header */
                dca_parse_audio_coding_header(s, s->xch_base_channel, 0);

                for (i = 0; i < (s->sample_blocks / 8); i++)
                    if ((ret = dca_decode_block(s, s->xch_base_channel, i))) {
                        av_log(avctx, AV_LOG_ERROR, "error decoding XCh extension\n");
                        continue;
                    }

                s->xch_present = 1;
                break;
            }
            case 0x47004a03:
                /* XXCh: extended channels */
                /* usually found either in core or HD part in DTS-HD HRA streams,
                 * but not in DTS-ES which contains XCh extensions instead */
                s->core_ext_mask |= DCA_EXT_XXCH;
                dca_xxch_decode_frame(s);
                break;

            case 0x1d95f262: {
                int fsize96 = show_bits(&s->gb, 12) + 1;
                if (s->frame_size != (get_bits_count(&s->gb) >> 3) - 4 + fsize96)
                    continue;

                av_log(avctx, AV_LOG_DEBUG, "X96 extension found at %d bits\n",
                       get_bits_count(&s->gb));
                skip_bits(&s->gb, 12);
                av_log(avctx, AV_LOG_DEBUG, "FSIZE96 = %d bytes\n", fsize96);
                av_log(avctx, AV_LOG_DEBUG, "REVNO = %d\n", get_bits(&s->gb, 4));

                s->core_ext_mask |= DCA_EXT_X96;
                break;
            }
            }

            skip_bits_long(&s->gb, (-get_bits_count(&s->gb)) & 31);
        }
    } else {
        /* no supported extensions, skip the rest of the core substream */
        skip_bits_long(&s->gb, core_ss_end - get_bits_count(&s->gb));
    }

    if (s->core_ext_mask & DCA_EXT_X96)
        s->profile = FF_PROFILE_DTS_96_24;
    else if (s->core_ext_mask & (DCA_EXT_XCH | DCA_EXT_XXCH))
        s->profile = FF_PROFILE_DTS_ES;

    /* check for ExSS (HD part) */
    if (s->dca_buffer_size - s->frame_size > 32 &&
        get_bits_long(&s->gb, 32) == DCA_HD_MARKER)
        dca_exss_parse_header(s);

    avctx->profile = s->profile;

    channels = s->prim_channels + !!s->lfe;

    /* If we have XXCH then the channel layout is managed differently */
    /* note that XLL will also have another way to do things */
    if (!(s->core_ext_mask & DCA_EXT_XXCH)
        || (s->core_ext_mask & DCA_EXT_XXCH && avctx->request_channels > 0
            && avctx->request_channels
            < num_core_channels + !!s->lfe + s->xxch_chset_nch[0]))
    { /* xxx should also do MA extensions */
        if (s->amode < 16) {
            avctx->channel_layout = dca_core_channel_layout[s->amode];

            if (s->xch_present && (!avctx->request_channels ||
                                   avctx->request_channels
                                   > num_core_channels + !!s->lfe)) {
                avctx->channel_layout |= AV_CH_BACK_CENTER;
                if (s->lfe) {
                    avctx->channel_layout |= AV_CH_LOW_FREQUENCY;
                    s->channel_order_tab = dca_channel_reorder_lfe_xch[s->amode];
                } else {
                    s->channel_order_tab = dca_channel_reorder_nolfe_xch[s->amode];
                }
            } else {
                channels = num_core_channels + !!s->lfe;
                s->xch_present = 0; /* disable further xch processing */
                if (s->lfe) {
                    avctx->channel_layout |= AV_CH_LOW_FREQUENCY;
                    s->channel_order_tab = dca_channel_reorder_lfe[s->amode];
                } else
                    s->channel_order_tab = dca_channel_reorder_nolfe[s->amode];
            }

            if (channels > !!s->lfe &&
                s->channel_order_tab[channels - 1 - !!s->lfe] < 0)
                return AVERROR_INVALIDDATA;

            if (avctx->request_channels == 2 && s->prim_channels > 2) {
                channels = 2;
                s->output = DCA_STEREO;
                avctx->channel_layout = AV_CH_LAYOUT_STEREO;
            }
            else if (avctx->request_channel_layout & AV_CH_LAYOUT_NATIVE) {
                static const int8_t dca_channel_order_native[9] = { 0, 1, 2, 3, 4, 5, 6, 7, 8 };
                s->channel_order_tab = dca_channel_order_native;
            }
            s->lfe_index = dca_lfe_index[s->amode];
        } else {
            av_log(avctx, AV_LOG_ERROR,
                   "Non standard configuration %d !\n", s->amode);
            return AVERROR_INVALIDDATA;
        }

        s->xxch_downmix = 0;
    } else {
        /* we only get here if an XXCH channel set can be added to the mix */
        channel_mask = s->xxch_core_spkmask;

        if (avctx->request_channels > 0
            && avctx->request_channels < s->prim_channels) {
            channels = num_core_channels + !!s->lfe;
            for (i = 0; i < s->xxch_chset && channels + s->xxch_chset_nch[i]
                                              <= avctx->request_channels; i++) {
                channels += s->xxch_chset_nch[i];
                channel_mask |= s->xxch_spk_masks[i];
            }
        } else {
            channels = s->prim_channels + !!s->lfe;
            for (i = 0; i < s->xxch_chset; i++) {
                channel_mask |= s->xxch_spk_masks[i];
            }
        }

        /* Given the DTS spec'ed channel mask, generate an avcodec version */
        channel_layout = 0;
        for (i = 0; i < s->xxch_nbits_spk_mask; ++i) {
            if (channel_mask & (1 << i)) {
                channel_layout |= map_xxch_to_native[i];
            }
        }

        /* make sure that we have managed to get equivelant dts/avcodec channel
         * masks in some sense -- unfortunately some channels could overlap */
        if (av_popcount(channel_mask) != av_popcount(channel_layout)) {
            av_log(avctx, AV_LOG_DEBUG,
                   "DTS-XXCH: Inconsistant avcodec/dts channel layouts\n");
            return AVERROR_INVALIDDATA;
        }

        avctx->channel_layout = channel_layout;

        if (!(avctx->request_channel_layout & AV_CH_LAYOUT_NATIVE)) {
            /* Estimate DTS --> avcodec ordering table */
            for (chset = -1, j = 0; chset < s->xxch_chset; ++chset) {
                mask = chset >= 0 ? s->xxch_spk_masks[chset]
                                  : s->xxch_core_spkmask;
                for (i = 0; i < s->xxch_nbits_spk_mask; i++) {
                    if (mask & ~(DCA_XXCH_LFE1 | DCA_XXCH_LFE2) & (1 << i)) {
                        lavc = map_xxch_to_native[i];
                        posn = av_popcount(channel_layout & (lavc - 1));
                        s->xxch_order_tab[j++] = posn;
                    }
                }
            }

            s->lfe_index = av_popcount(channel_layout & (AV_CH_LOW_FREQUENCY-1));
        } else { /* native ordering */
            for (i = 0; i < channels; i++)
                s->xxch_order_tab[i] = i;

            s->lfe_index = channels - 1;
        }

        s->channel_order_tab = s->xxch_order_tab;
    }

    if (avctx->channels != channels) {
        if (avctx->channels)
            av_log(avctx, AV_LOG_INFO, "Number of channels changed in DCA decoder (%d -> %d)\n", avctx->channels, channels);
        avctx->channels = channels;
    }

    /* get output buffer */
    s->frame.nb_samples = 256 * (s->sample_blocks / 8);
    if ((ret = avctx->get_buffer(avctx, &s->frame)) < 0) {
        av_log(avctx, AV_LOG_ERROR, "get_buffer() failed\n");
        return ret;
    }
    samples_flt = (float *)   s->frame.data[0];
    samples_s16 = (int16_t *) s->frame.data[0];

    /* filter to get final output */
    for (i = 0; i < (s->sample_blocks / 8); i++) {
        dca_filter_channels(s, i);

        /* If this was marked as a DTS-ES stream we need to subtract back- */
        /* channel from SL & SR to remove matrixed back-channel signal */
        if ((s->source_pcm_res & 1) && s->xch_present) {
            float *back_chan = s->samples + s->channel_order_tab[s->xch_base_channel]     * 256;
            float *lt_chan   = s->samples + s->channel_order_tab[s->xch_base_channel - 2] * 256;
            float *rt_chan   = s->samples + s->channel_order_tab[s->xch_base_channel - 1] * 256;
            s->fdsp.vector_fmac_scalar(lt_chan, back_chan, -M_SQRT1_2, 256);
            s->fdsp.vector_fmac_scalar(rt_chan, back_chan, -M_SQRT1_2, 256);
        }

        /* If stream contains XXCH, we might need to undo an embedded downmix */
        if (s->xxch_dmix_embedded) {
            /* Loop over channel sets in turn */
            ch = num_core_channels;
            for (chset = 0; chset < s->xxch_chset; chset++) {
                endch = ch + s->xxch_chset_nch[chset];
                mask = s->xxch_dmix_embedded;

                /* undo downmix */
                for (j = ch; j < endch; j++) {
                    if (mask & (1 << j)) { /* this channel has been mixed-out */
                        src_chan = s->samples + s->channel_order_tab[j] * 256;
                        for (k = 0; k < endch; k++) {
                            achan = s->channel_order_tab[k];
                            scale = s->xxch_dmix_coeff[j][k];
                            if (scale != 0.0) {
                                dst_chan = s->samples + achan * 256;
                                s->fdsp.vector_fmac_scalar(dst_chan, src_chan,
                                                           -scale, 256);
                            }
                        }
                    }
                }

                /* if a downmix has been embedded then undo the pre-scaling */
                if ((mask & (1 << ch)) && s->xxch_dmix_sf[chset] != 1.0f) {
                    scale = s->xxch_dmix_sf[chset];

                    for (j = 0; j < ch; j++) {
                        src_chan = s->samples + s->channel_order_tab[j] * 256;
                        for (k = 0; k < 256; k++)
                            src_chan[k] *= scale;
                    }

                    /* LFE channel is always part of core, scale if it exists */
                    if (s->lfe) {
                        src_chan = s->samples + s->lfe_index * 256;
                        for (k = 0; k < 256; k++)
                            src_chan[k] *= scale;
                    }
                }

                ch = endch;
            }

        }

        if (avctx->sample_fmt == AV_SAMPLE_FMT_FLT) {
            s->fmt_conv.float_interleave(samples_flt, s->samples_chanptr, 256,
                                         channels);
            samples_flt += 256 * channels;
        } else {
            s->fmt_conv.float_to_int16_interleave(samples_s16,
                                                  s->samples_chanptr, 256,
                                                  channels);
            samples_s16 += 256 * channels;
        }
    }

    /* update lfe history */
    lfe_samples = 2 * s->lfe * (s->sample_blocks / 8);
    for (i = 0; i < 2 * s->lfe * 4; i++)
        s->lfe_data[i] = s->lfe_data[i + lfe_samples];

    *got_frame_ptr    = 1;
    *(AVFrame *) data = s->frame;

    return buf_size;
}



/**
 * DCA initialization
 *
 * @param avctx     pointer to the AVCodecContext
 */

static av_cold int dca_decode_init(AVCodecContext *avctx)
{
    DCAContext *s = avctx->priv_data;
    int i;

    s->avctx = avctx;
    dca_init_vlcs();

    avpriv_float_dsp_init(&s->fdsp, avctx->flags & CODEC_FLAG_BITEXACT);
    ff_mdct_init(&s->imdct, 6, 1, 1.0);
    ff_synth_filter_init(&s->synth);
    ff_dcadsp_init(&s->dcadsp);
    ff_fmt_convert_init(&s->fmt_conv, avctx);

    for (i = 0; i < DCA_PRIM_CHANNELS_MAX + 1; i++)
        s->samples_chanptr[i] = s->samples + i * 256;

    if (avctx->request_sample_fmt == AV_SAMPLE_FMT_FLT) {
        avctx->sample_fmt = AV_SAMPLE_FMT_FLT;
        s->scale_bias     = 1.0 / 32768.0;
    } else {
        avctx->sample_fmt = AV_SAMPLE_FMT_S16;
        s->scale_bias     = 1.0;
    }

    /* allow downmixing to stereo */
    if (avctx->channels > 0 && avctx->request_channels < avctx->channels &&
        avctx->request_channels == 2) {
        avctx->channels = avctx->request_channels;
    }

    avcodec_get_frame_defaults(&s->frame);
    avctx->coded_frame = &s->frame;

    return 0;
}

static av_cold int dca_decode_end(AVCodecContext *avctx)
{
    DCAContext *s = avctx->priv_data;
    ff_mdct_end(&s->imdct);
    return 0;
}

static const AVProfile profiles[] = {
    { FF_PROFILE_DTS,        "DTS"        },
    { FF_PROFILE_DTS_ES,     "DTS-ES"     },
    { FF_PROFILE_DTS_96_24,  "DTS 96/24"  },
    { FF_PROFILE_DTS_HD_HRA, "DTS-HD HRA" },
    { FF_PROFILE_DTS_HD_MA,  "DTS-HD MA"  },
    { FF_PROFILE_UNKNOWN },
};

AVCodec ff_dca_decoder = {
    .name            = "dca",
    .type            = AVMEDIA_TYPE_AUDIO,
    .id              = CODEC_ID_DTS,
    .priv_data_size  = sizeof(DCAContext),
    .init            = dca_decode_init,
    .decode          = dca_decode_frame,
    .close           = dca_decode_end,
    .long_name       = NULL_IF_CONFIG_SMALL("DCA (DTS Coherent Acoustics)"),
    .capabilities    = CODEC_CAP_CHANNEL_CONF | CODEC_CAP_DR1,
    .sample_fmts     = (const enum AVSampleFormat[]) { AV_SAMPLE_FMT_FLT,
                                                       AV_SAMPLE_FMT_S16,
                                                       AV_SAMPLE_FMT_NONE },
    .profiles        = NULL_IF_CONFIG_SMALL(profiles),
=======
const uint32_t avpriv_dca_sample_rates[16] =
{
    0, 8000, 16000, 32000, 0, 0, 11025, 22050, 44100, 0, 0,
    12000, 24000, 48000, 96000, 192000
>>>>>>> 19cf7163
};<|MERGE_RESOLUTION|>--- conflicted
+++ resolved
@@ -1,5 +1,9 @@
 /*
  * DCA compatible decoder data
+ * Copyright (C) 2004 Gildas Bazin
+ * Copyright (C) 2004 Benjamin Zores
+ * Copyright (C) 2006 Benjamin Larsson
+ * Copyright (C) 2007 Konstantin Shishkov
  *
  * This file is part of FFmpeg.
  *
@@ -22,2470 +26,8 @@
 
 #include "dca.h"
 
-<<<<<<< HEAD
-#if ARCH_ARM
-#   include "arm/dca.h"
-#endif
-
-//#define TRACE
-
-#define DCA_PRIM_CHANNELS_MAX  (7)
-#define DCA_SUBBANDS          (64)
-#define DCA_ABITS_MAX         (32)      /* Should be 28 */
-#define DCA_SUBSUBFRAMES_MAX   (4)
-#define DCA_SUBFRAMES_MAX     (16)
-#define DCA_BLOCKS_MAX        (16)
-#define DCA_LFE_MAX            (3)
-#define DCA_CHSETS_MAX         (4)
-#define DCA_CHSET_CHANS_MAX    (8)
-
-enum DCAMode {
-    DCA_MONO = 0,
-    DCA_CHANNEL,
-    DCA_STEREO,
-    DCA_STEREO_SUMDIFF,
-    DCA_STEREO_TOTAL,
-    DCA_3F,
-    DCA_2F1R,
-    DCA_3F1R,
-    DCA_2F2R,
-    DCA_3F2R,
-    DCA_4F2R
-};
-
-/* these are unconfirmed but should be mostly correct */
-enum DCAExSSSpeakerMask {
-    DCA_EXSS_FRONT_CENTER          = 0x0001,
-    DCA_EXSS_FRONT_LEFT_RIGHT      = 0x0002,
-    DCA_EXSS_SIDE_REAR_LEFT_RIGHT  = 0x0004,
-    DCA_EXSS_LFE                   = 0x0008,
-    DCA_EXSS_REAR_CENTER           = 0x0010,
-    DCA_EXSS_FRONT_HIGH_LEFT_RIGHT = 0x0020,
-    DCA_EXSS_REAR_LEFT_RIGHT       = 0x0040,
-    DCA_EXSS_FRONT_HIGH_CENTER     = 0x0080,
-    DCA_EXSS_OVERHEAD              = 0x0100,
-    DCA_EXSS_CENTER_LEFT_RIGHT     = 0x0200,
-    DCA_EXSS_WIDE_LEFT_RIGHT       = 0x0400,
-    DCA_EXSS_SIDE_LEFT_RIGHT       = 0x0800,
-    DCA_EXSS_LFE2                  = 0x1000,
-    DCA_EXSS_SIDE_HIGH_LEFT_RIGHT  = 0x2000,
-    DCA_EXSS_REAR_HIGH_CENTER      = 0x4000,
-    DCA_EXSS_REAR_HIGH_LEFT_RIGHT  = 0x8000,
-};
-
-enum DCAXxchSpeakerMask {
-    DCA_XXCH_FRONT_CENTER          = 0x0000001,
-    DCA_XXCH_FRONT_LEFT            = 0x0000002,
-    DCA_XXCH_FRONT_RIGHT           = 0x0000004,
-    DCA_XXCH_SIDE_REAR_LEFT        = 0x0000008,
-    DCA_XXCH_SIDE_REAR_RIGHT       = 0x0000010,
-    DCA_XXCH_LFE1                  = 0x0000020,
-    DCA_XXCH_REAR_CENTER           = 0x0000040,
-    DCA_XXCH_SURROUND_REAR_LEFT    = 0x0000080,
-    DCA_XXCH_SURROUND_REAR_RIGHT   = 0x0000100,
-    DCA_XXCH_SIDE_SURROUND_LEFT    = 0x0000200,
-    DCA_XXCH_SIDE_SURROUND_RIGHT   = 0x0000400,
-    DCA_XXCH_FRONT_CENTER_LEFT     = 0x0000800,
-    DCA_XXCH_FRONT_CENTER_RIGHT    = 0x0001000,
-    DCA_XXCH_FRONT_HIGH_LEFT       = 0x0002000,
-    DCA_XXCH_FRONT_HIGH_CENTER     = 0x0004000,
-    DCA_XXCH_FRONT_HIGH_RIGHT      = 0x0008000,
-    DCA_XXCH_LFE2                  = 0x0010000,
-    DCA_XXCH_SIDE_FRONT_LEFT       = 0x0020000,
-    DCA_XXCH_SIDE_FRONT_RIGHT      = 0x0040000,
-    DCA_XXCH_OVERHEAD              = 0x0080000,
-    DCA_XXCH_SIDE_HIGH_LEFT        = 0x0100000,
-    DCA_XXCH_SIDE_HIGH_RIGHT       = 0x0200000,
-    DCA_XXCH_REAR_HIGH_CENTER      = 0x0400000,
-    DCA_XXCH_REAR_HIGH_LEFT        = 0x0800000,
-    DCA_XXCH_REAR_HIGH_RIGHT       = 0x1000000,
-    DCA_XXCH_REAR_LOW_CENTER       = 0x2000000,
-    DCA_XXCH_REAR_LOW_LEFT         = 0x4000000,
-    DCA_XXCH_REAR_LOW_RIGHT        = 0x8000000,
-};
-
-static const uint32_t map_xxch_to_native[28] = {
-    AV_CH_FRONT_CENTER,
-    AV_CH_FRONT_LEFT,
-    AV_CH_FRONT_RIGHT,
-    AV_CH_SIDE_LEFT,
-    AV_CH_SIDE_RIGHT,
-    AV_CH_LOW_FREQUENCY,
-    AV_CH_BACK_CENTER,
-    AV_CH_BACK_LEFT,
-    AV_CH_BACK_RIGHT,
-    AV_CH_SIDE_LEFT,           /* side surround left -- dup sur side L */
-    AV_CH_SIDE_RIGHT,          /* side surround right -- dup sur side R */
-    AV_CH_FRONT_LEFT_OF_CENTER,
-    AV_CH_FRONT_RIGHT_OF_CENTER,
-    AV_CH_TOP_FRONT_LEFT,
-    AV_CH_TOP_FRONT_CENTER,
-    AV_CH_TOP_FRONT_RIGHT,
-    AV_CH_LOW_FREQUENCY,        /* lfe2 -- duplicate lfe1 position */
-    AV_CH_FRONT_LEFT_OF_CENTER, /* side front left -- dup front cntr L */
-    AV_CH_FRONT_RIGHT_OF_CENTER,/* side front right -- dup front cntr R */
-    AV_CH_TOP_CENTER,           /* overhead */
-    AV_CH_TOP_FRONT_LEFT,       /* side high left -- dup */
-    AV_CH_TOP_FRONT_RIGHT,      /* side high right -- dup */
-    AV_CH_TOP_BACK_CENTER,
-    AV_CH_TOP_BACK_LEFT,
-    AV_CH_TOP_BACK_RIGHT,
-    AV_CH_BACK_CENTER,          /* rear low center -- dup */
-    AV_CH_BACK_LEFT,            /* rear low left -- dup */
-    AV_CH_BACK_RIGHT            /* read low right -- dup  */
-};
-
-enum DCAExtensionMask {
-    DCA_EXT_CORE       = 0x001, ///< core in core substream
-    DCA_EXT_XXCH       = 0x002, ///< XXCh channels extension in core substream
-    DCA_EXT_X96        = 0x004, ///< 96/24 extension in core substream
-    DCA_EXT_XCH        = 0x008, ///< XCh channel extension in core substream
-    DCA_EXT_EXSS_CORE  = 0x010, ///< core in ExSS (extension substream)
-    DCA_EXT_EXSS_XBR   = 0x020, ///< extended bitrate extension in ExSS
-    DCA_EXT_EXSS_XXCH  = 0x040, ///< XXCh channels extension in ExSS
-    DCA_EXT_EXSS_X96   = 0x080, ///< 96/24 extension in ExSS
-    DCA_EXT_EXSS_LBR   = 0x100, ///< low bitrate component in ExSS
-    DCA_EXT_EXSS_XLL   = 0x200, ///< lossless extension in ExSS
-};
-
-/* -1 are reserved or unknown */
-static const int dca_ext_audio_descr_mask[] = {
-    DCA_EXT_XCH,
-    -1,
-    DCA_EXT_X96,
-    DCA_EXT_XCH | DCA_EXT_X96,
-    -1,
-    -1,
-    DCA_EXT_XXCH,
-    -1,
-};
-
-/* extensions that reside in core substream */
-#define DCA_CORE_EXTS (DCA_EXT_XCH | DCA_EXT_XXCH | DCA_EXT_X96)
-
-/* Tables for mapping dts channel configurations to libavcodec multichannel api.
- * Some compromises have been made for special configurations. Most configurations
- * are never used so complete accuracy is not needed.
- *
- * L = left, R = right, C = center, S = surround, F = front, R = rear, T = total, OV = overhead.
- * S  -> side, when both rear and back are configured move one of them to the side channel
- * OV -> center back
- * All 2 channel configurations -> AV_CH_LAYOUT_STEREO
- */
-static const uint64_t dca_core_channel_layout[] = {
-    AV_CH_FRONT_CENTER,                                                     ///< 1, A
-    AV_CH_LAYOUT_STEREO,                                                    ///< 2, A + B (dual mono)
-    AV_CH_LAYOUT_STEREO,                                                    ///< 2, L + R (stereo)
-    AV_CH_LAYOUT_STEREO,                                                    ///< 2, (L + R) + (L - R) (sum-difference)
-    AV_CH_LAYOUT_STEREO,                                                    ///< 2, LT + RT (left and right total)
-    AV_CH_LAYOUT_STEREO | AV_CH_FRONT_CENTER,                               ///< 3, C + L + R
-    AV_CH_LAYOUT_STEREO | AV_CH_BACK_CENTER,                                ///< 3, L + R + S
-    AV_CH_LAYOUT_STEREO | AV_CH_FRONT_CENTER | AV_CH_BACK_CENTER,           ///< 4, C + L + R + S
-    AV_CH_LAYOUT_STEREO | AV_CH_SIDE_LEFT | AV_CH_SIDE_RIGHT,               ///< 4, L + R + SL + SR
-
-    AV_CH_LAYOUT_STEREO | AV_CH_FRONT_CENTER | AV_CH_SIDE_LEFT |
-    AV_CH_SIDE_RIGHT,                                                       ///< 5, C + L + R + SL + SR
-
-    AV_CH_LAYOUT_STEREO | AV_CH_SIDE_LEFT | AV_CH_SIDE_RIGHT |
-    AV_CH_FRONT_LEFT_OF_CENTER | AV_CH_FRONT_RIGHT_OF_CENTER,               ///< 6, CL + CR + L + R + SL + SR
-
-    AV_CH_LAYOUT_STEREO | AV_CH_BACK_LEFT | AV_CH_BACK_RIGHT |
-    AV_CH_FRONT_CENTER  | AV_CH_BACK_CENTER,                                ///< 6, C + L + R + LR + RR + OV
-
-    AV_CH_FRONT_CENTER | AV_CH_FRONT_RIGHT_OF_CENTER |
-    AV_CH_FRONT_LEFT_OF_CENTER | AV_CH_BACK_CENTER   |
-    AV_CH_BACK_LEFT | AV_CH_BACK_RIGHT,                                     ///< 6, CF + CR + LF + RF + LR + RR
-
-    AV_CH_FRONT_LEFT_OF_CENTER | AV_CH_FRONT_CENTER   |
-    AV_CH_FRONT_RIGHT_OF_CENTER | AV_CH_LAYOUT_STEREO |
-    AV_CH_SIDE_LEFT | AV_CH_SIDE_RIGHT,                                     ///< 7, CL + C + CR + L + R + SL + SR
-
-    AV_CH_FRONT_LEFT_OF_CENTER | AV_CH_FRONT_RIGHT_OF_CENTER |
-    AV_CH_LAYOUT_STEREO | AV_CH_SIDE_LEFT | AV_CH_SIDE_RIGHT |
-    AV_CH_BACK_LEFT | AV_CH_BACK_RIGHT,                                     ///< 8, CL + CR + L + R + SL1 + SL2 + SR1 + SR2
-
-    AV_CH_FRONT_LEFT_OF_CENTER | AV_CH_FRONT_CENTER   |
-    AV_CH_FRONT_RIGHT_OF_CENTER | AV_CH_LAYOUT_STEREO |
-    AV_CH_SIDE_LEFT | AV_CH_BACK_CENTER | AV_CH_SIDE_RIGHT,                 ///< 8, CL + C + CR + L + R + SL + S + SR
-};
-
-static const int8_t dca_lfe_index[] = {
-    1, 2, 2, 2, 2, 3, 2, 3, 2, 3, 2, 3, 1, 3, 2, 3
-};
-
-static const int8_t dca_channel_reorder_lfe[][9] = {
-    { 0, -1, -1, -1, -1, -1, -1, -1, -1},
-    { 0,  1, -1, -1, -1, -1, -1, -1, -1},
-    { 0,  1, -1, -1, -1, -1, -1, -1, -1},
-    { 0,  1, -1, -1, -1, -1, -1, -1, -1},
-    { 0,  1, -1, -1, -1, -1, -1, -1, -1},
-    { 2,  0,  1, -1, -1, -1, -1, -1, -1},
-    { 0,  1,  3, -1, -1, -1, -1, -1, -1},
-    { 2,  0,  1,  4, -1, -1, -1, -1, -1},
-    { 0,  1,  3,  4, -1, -1, -1, -1, -1},
-    { 2,  0,  1,  4,  5, -1, -1, -1, -1},
-    { 3,  4,  0,  1,  5,  6, -1, -1, -1},
-    { 2,  0,  1,  4,  5,  6, -1, -1, -1},
-    { 0,  6,  4,  5,  2,  3, -1, -1, -1},
-    { 4,  2,  5,  0,  1,  6,  7, -1, -1},
-    { 5,  6,  0,  1,  7,  3,  8,  4, -1},
-    { 4,  2,  5,  0,  1,  6,  8,  7, -1},
-};
-
-static const int8_t dca_channel_reorder_lfe_xch[][9] = {
-    { 0,  2, -1, -1, -1, -1, -1, -1, -1},
-    { 0,  1,  3, -1, -1, -1, -1, -1, -1},
-    { 0,  1,  3, -1, -1, -1, -1, -1, -1},
-    { 0,  1,  3, -1, -1, -1, -1, -1, -1},
-    { 0,  1,  3, -1, -1, -1, -1, -1, -1},
-    { 2,  0,  1,  4, -1, -1, -1, -1, -1},
-    { 0,  1,  3,  4, -1, -1, -1, -1, -1},
-    { 2,  0,  1,  4,  5, -1, -1, -1, -1},
-    { 0,  1,  4,  5,  3, -1, -1, -1, -1},
-    { 2,  0,  1,  5,  6,  4, -1, -1, -1},
-    { 3,  4,  0,  1,  6,  7,  5, -1, -1},
-    { 2,  0,  1,  4,  5,  6,  7, -1, -1},
-    { 0,  6,  4,  5,  2,  3,  7, -1, -1},
-    { 4,  2,  5,  0,  1,  7,  8,  6, -1},
-    { 5,  6,  0,  1,  8,  3,  9,  4,  7},
-    { 4,  2,  5,  0,  1,  6,  9,  8,  7},
-};
-
-static const int8_t dca_channel_reorder_nolfe[][9] = {
-    { 0, -1, -1, -1, -1, -1, -1, -1, -1},
-    { 0,  1, -1, -1, -1, -1, -1, -1, -1},
-    { 0,  1, -1, -1, -1, -1, -1, -1, -1},
-    { 0,  1, -1, -1, -1, -1, -1, -1, -1},
-    { 0,  1, -1, -1, -1, -1, -1, -1, -1},
-    { 2,  0,  1, -1, -1, -1, -1, -1, -1},
-    { 0,  1,  2, -1, -1, -1, -1, -1, -1},
-    { 2,  0,  1,  3, -1, -1, -1, -1, -1},
-    { 0,  1,  2,  3, -1, -1, -1, -1, -1},
-    { 2,  0,  1,  3,  4, -1, -1, -1, -1},
-    { 2,  3,  0,  1,  4,  5, -1, -1, -1},
-    { 2,  0,  1,  3,  4,  5, -1, -1, -1},
-    { 0,  5,  3,  4,  1,  2, -1, -1, -1},
-    { 3,  2,  4,  0,  1,  5,  6, -1, -1},
-    { 4,  5,  0,  1,  6,  2,  7,  3, -1},
-    { 3,  2,  4,  0,  1,  5,  7,  6, -1},
-};
-
-static const int8_t dca_channel_reorder_nolfe_xch[][9] = {
-    { 0,  1, -1, -1, -1, -1, -1, -1, -1},
-    { 0,  1,  2, -1, -1, -1, -1, -1, -1},
-    { 0,  1,  2, -1, -1, -1, -1, -1, -1},
-    { 0,  1,  2, -1, -1, -1, -1, -1, -1},
-    { 0,  1,  2, -1, -1, -1, -1, -1, -1},
-    { 2,  0,  1,  3, -1, -1, -1, -1, -1},
-    { 0,  1,  2,  3, -1, -1, -1, -1, -1},
-    { 2,  0,  1,  3,  4, -1, -1, -1, -1},
-    { 0,  1,  3,  4,  2, -1, -1, -1, -1},
-    { 2,  0,  1,  4,  5,  3, -1, -1, -1},
-    { 2,  3,  0,  1,  5,  6,  4, -1, -1},
-    { 2,  0,  1,  3,  4,  5,  6, -1, -1},
-    { 0,  5,  3,  4,  1,  2,  6, -1, -1},
-    { 3,  2,  4,  0,  1,  6,  7,  5, -1},
-    { 4,  5,  0,  1,  7,  2,  8,  3,  6},
-    { 3,  2,  4,  0,  1,  5,  8,  7,  6},
-};
-
-#define DCA_DOLBY                  101           /* FIXME */
-
-#define DCA_CHANNEL_BITS             6
-#define DCA_CHANNEL_MASK          0x3F
-
-#define DCA_LFE                   0x80
-
-#define HEADER_SIZE                 14
-
-#define DCA_MAX_FRAME_SIZE       16384
-#define DCA_MAX_EXSS_HEADER_SIZE  4096
-
-#define DCA_BUFFER_PADDING_SIZE   1024
-
-/** Bit allocation */
-typedef struct {
-    int offset;                 ///< code values offset
-    int maxbits[8];             ///< max bits in VLC
-    int wrap;                   ///< wrap for get_vlc2()
-    VLC vlc[8];                 ///< actual codes
-} BitAlloc;
-
-static BitAlloc dca_bitalloc_index;    ///< indexes for samples VLC select
-static BitAlloc dca_tmode;             ///< transition mode VLCs
-static BitAlloc dca_scalefactor;       ///< scalefactor VLCs
-static BitAlloc dca_smpl_bitalloc[11]; ///< samples VLCs
-
-static av_always_inline int get_bitalloc(GetBitContext *gb, BitAlloc *ba,
-                                         int idx)
-{
-    return get_vlc2(gb, ba->vlc[idx].table, ba->vlc[idx].bits, ba->wrap) +
-           ba->offset;
-}
-
-typedef struct {
-    AVCodecContext *avctx;
-    AVFrame frame;
-    /* Frame header */
-    int frame_type;             ///< type of the current frame
-    int samples_deficit;        ///< deficit sample count
-    int crc_present;            ///< crc is present in the bitstream
-    int sample_blocks;          ///< number of PCM sample blocks
-    int frame_size;             ///< primary frame byte size
-    int amode;                  ///< audio channels arrangement
-    int sample_rate;            ///< audio sampling rate
-    int bit_rate;               ///< transmission bit rate
-    int bit_rate_index;         ///< transmission bit rate index
-
-    int downmix;                ///< embedded downmix enabled
-    int dynrange;               ///< embedded dynamic range flag
-    int timestamp;              ///< embedded time stamp flag
-    int aux_data;               ///< auxiliary data flag
-    int hdcd;                   ///< source material is mastered in HDCD
-    int ext_descr;              ///< extension audio descriptor flag
-    int ext_coding;             ///< extended coding flag
-    int aspf;                   ///< audio sync word insertion flag
-    int lfe;                    ///< low frequency effects flag
-    int predictor_history;      ///< predictor history flag
-    int header_crc;             ///< header crc check bytes
-    int multirate_inter;        ///< multirate interpolator switch
-    int version;                ///< encoder software revision
-    int copy_history;           ///< copy history
-    int source_pcm_res;         ///< source pcm resolution
-    int front_sum;              ///< front sum/difference flag
-    int surround_sum;           ///< surround sum/difference flag
-    int dialog_norm;            ///< dialog normalisation parameter
-
-    /* Primary audio coding header */
-    int subframes;              ///< number of subframes
-    int total_channels;         ///< number of channels including extensions
-    int prim_channels;          ///< number of primary audio channels
-    int subband_activity[DCA_PRIM_CHANNELS_MAX];    ///< subband activity count
-    int vq_start_subband[DCA_PRIM_CHANNELS_MAX];    ///< high frequency vq start subband
-    int joint_intensity[DCA_PRIM_CHANNELS_MAX];     ///< joint intensity coding index
-    int transient_huffman[DCA_PRIM_CHANNELS_MAX];   ///< transient mode code book
-    int scalefactor_huffman[DCA_PRIM_CHANNELS_MAX]; ///< scale factor code book
-    int bitalloc_huffman[DCA_PRIM_CHANNELS_MAX];    ///< bit allocation quantizer select
-    int quant_index_huffman[DCA_PRIM_CHANNELS_MAX][DCA_ABITS_MAX]; ///< quantization index codebook select
-    float scalefactor_adj[DCA_PRIM_CHANNELS_MAX][DCA_ABITS_MAX];   ///< scale factor adjustment
-
-    /* Primary audio coding side information */
-    int subsubframes[DCA_SUBFRAMES_MAX];                         ///< number of subsubframes
-    int partial_samples[DCA_SUBFRAMES_MAX];                      ///< partial subsubframe samples count
-    int prediction_mode[DCA_PRIM_CHANNELS_MAX][DCA_SUBBANDS];    ///< prediction mode (ADPCM used or not)
-    int prediction_vq[DCA_PRIM_CHANNELS_MAX][DCA_SUBBANDS];      ///< prediction VQ coefs
-    int bitalloc[DCA_PRIM_CHANNELS_MAX][DCA_SUBBANDS];           ///< bit allocation index
-    int transition_mode[DCA_PRIM_CHANNELS_MAX][DCA_SUBBANDS];    ///< transition mode (transients)
-    int scale_factor[DCA_PRIM_CHANNELS_MAX][DCA_SUBBANDS][2];    ///< scale factors (2 if transient)
-    int joint_huff[DCA_PRIM_CHANNELS_MAX];                       ///< joint subband scale factors codebook
-    int joint_scale_factor[DCA_PRIM_CHANNELS_MAX][DCA_SUBBANDS]; ///< joint subband scale factors
-    int downmix_coef[DCA_PRIM_CHANNELS_MAX][2];                  ///< stereo downmix coefficients
-    int dynrange_coef;                                           ///< dynamic range coefficient
-
-    int high_freq_vq[DCA_PRIM_CHANNELS_MAX][DCA_SUBBANDS];       ///< VQ encoded high frequency subbands
-
-    float lfe_data[2 * DCA_LFE_MAX * (DCA_BLOCKS_MAX + 4)];      ///< Low frequency effect data
-    int lfe_scale_factor;
-
-    /* Subband samples history (for ADPCM) */
-    DECLARE_ALIGNED(16, float, subband_samples_hist)[DCA_PRIM_CHANNELS_MAX][DCA_SUBBANDS][4];
-    DECLARE_ALIGNED(32, float, subband_fir_hist)[DCA_PRIM_CHANNELS_MAX][512];
-    DECLARE_ALIGNED(32, float, subband_fir_noidea)[DCA_PRIM_CHANNELS_MAX][32];
-    int hist_index[DCA_PRIM_CHANNELS_MAX];
-    DECLARE_ALIGNED(32, float, raXin)[32];
-
-    int output;                 ///< type of output
-    float scale_bias;           ///< output scale
-
-    DECLARE_ALIGNED(32, float, subband_samples)[DCA_BLOCKS_MAX][DCA_PRIM_CHANNELS_MAX][DCA_SUBBANDS][8];
-    DECLARE_ALIGNED(32, float, samples)[(DCA_PRIM_CHANNELS_MAX + 1) * 256];
-    const float *samples_chanptr[DCA_PRIM_CHANNELS_MAX + 1];
-
-    uint8_t dca_buffer[DCA_MAX_FRAME_SIZE + DCA_MAX_EXSS_HEADER_SIZE + DCA_BUFFER_PADDING_SIZE];
-    int dca_buffer_size;        ///< how much data is in the dca_buffer
-
-    const int8_t *channel_order_tab;  ///< channel reordering table, lfe and non lfe
-    GetBitContext gb;
-    /* Current position in DCA frame */
-    int current_subframe;
-    int current_subsubframe;
-
-    int core_ext_mask;          ///< present extensions in the core substream
-
-    /* XCh extension information */
-    int xch_present;            ///< XCh extension present and valid
-    int xch_base_channel;       ///< index of first (only) channel containing XCH data
-
-    /* XXCH extension information */
-    int xxch_chset;
-    int xxch_nbits_spk_mask;
-    uint32_t xxch_core_spkmask;
-    uint32_t xxch_spk_masks[4]; /* speaker masks, last element is core mask */
-    int xxch_chset_nch[4];
-    float xxch_dmix_sf[DCA_CHSETS_MAX];
-
-    uint32_t xxch_downmix;        /* downmix enabled per channel set */
-    uint32_t xxch_dmix_embedded;  /* lower layer has mix pre-embedded, per chset */
-    float xxch_dmix_coeff[DCA_PRIM_CHANNELS_MAX][32]; /* worst case sizing */
-
-    int8_t xxch_order_tab[32];
-    int8_t lfe_index;
-
-    /* ExSS header parser */
-    int static_fields;          ///< static fields present
-    int mix_metadata;           ///< mixing metadata present
-    int num_mix_configs;        ///< number of mix out configurations
-    int mix_config_num_ch[4];   ///< number of channels in each mix out configuration
-
-    int profile;
-
-    int debug_flag;             ///< used for suppressing repeated error messages output
-    AVFloatDSPContext fdsp;
-    FFTContext imdct;
-    SynthFilterContext synth;
-    DCADSPContext dcadsp;
-    FmtConvertContext fmt_conv;
-} DCAContext;
-
-static const uint16_t dca_vlc_offs[] = {
-        0,   512,   640,   768,  1282,  1794,  2436,  3080,  3770,  4454,  5364,
-     5372,  5380,  5388,  5392,  5396,  5412,  5420,  5428,  5460,  5492,  5508,
-     5572,  5604,  5668,  5796,  5860,  5892,  6412,  6668,  6796,  7308,  7564,
-     7820,  8076,  8620,  9132,  9388,  9910, 10166, 10680, 11196, 11726, 12240,
-    12752, 13298, 13810, 14326, 14840, 15500, 16022, 16540, 17158, 17678, 18264,
-    18796, 19352, 19926, 20468, 21472, 22398, 23014, 23622,
-};
-
-static av_cold void dca_init_vlcs(void)
-{
-    static int vlcs_initialized = 0;
-    int i, j, c = 14;
-    static VLC_TYPE dca_table[23622][2];
-
-    if (vlcs_initialized)
-        return;
-
-    dca_bitalloc_index.offset = 1;
-    dca_bitalloc_index.wrap = 2;
-    for (i = 0; i < 5; i++) {
-        dca_bitalloc_index.vlc[i].table = &dca_table[dca_vlc_offs[i]];
-        dca_bitalloc_index.vlc[i].table_allocated = dca_vlc_offs[i + 1] - dca_vlc_offs[i];
-        init_vlc(&dca_bitalloc_index.vlc[i], bitalloc_12_vlc_bits[i], 12,
-                 bitalloc_12_bits[i], 1, 1,
-                 bitalloc_12_codes[i], 2, 2, INIT_VLC_USE_NEW_STATIC);
-    }
-    dca_scalefactor.offset = -64;
-    dca_scalefactor.wrap = 2;
-    for (i = 0; i < 5; i++) {
-        dca_scalefactor.vlc[i].table = &dca_table[dca_vlc_offs[i + 5]];
-        dca_scalefactor.vlc[i].table_allocated = dca_vlc_offs[i + 6] - dca_vlc_offs[i + 5];
-        init_vlc(&dca_scalefactor.vlc[i], SCALES_VLC_BITS, 129,
-                 scales_bits[i], 1, 1,
-                 scales_codes[i], 2, 2, INIT_VLC_USE_NEW_STATIC);
-    }
-    dca_tmode.offset = 0;
-    dca_tmode.wrap = 1;
-    for (i = 0; i < 4; i++) {
-        dca_tmode.vlc[i].table = &dca_table[dca_vlc_offs[i + 10]];
-        dca_tmode.vlc[i].table_allocated = dca_vlc_offs[i + 11] - dca_vlc_offs[i + 10];
-        init_vlc(&dca_tmode.vlc[i], tmode_vlc_bits[i], 4,
-                 tmode_bits[i], 1, 1,
-                 tmode_codes[i], 2, 2, INIT_VLC_USE_NEW_STATIC);
-    }
-
-    for (i = 0; i < 10; i++)
-        for (j = 0; j < 7; j++) {
-            if (!bitalloc_codes[i][j])
-                break;
-            dca_smpl_bitalloc[i + 1].offset                 = bitalloc_offsets[i];
-            dca_smpl_bitalloc[i + 1].wrap                   = 1 + (j > 4);
-            dca_smpl_bitalloc[i + 1].vlc[j].table           = &dca_table[dca_vlc_offs[c]];
-            dca_smpl_bitalloc[i + 1].vlc[j].table_allocated = dca_vlc_offs[c + 1] - dca_vlc_offs[c];
-
-            init_vlc(&dca_smpl_bitalloc[i + 1].vlc[j], bitalloc_maxbits[i][j],
-                     bitalloc_sizes[i],
-                     bitalloc_bits[i][j], 1, 1,
-                     bitalloc_codes[i][j], 2, 2, INIT_VLC_USE_NEW_STATIC);
-            c++;
-        }
-    vlcs_initialized = 1;
-}
-
-static inline void get_array(GetBitContext *gb, int *dst, int len, int bits)
-{
-    while (len--)
-        *dst++ = get_bits(gb, bits);
-}
-
-static inline int dca_xxch2index(DCAContext *s, int xxch_ch)
-{
-    int i, base, mask;
-
-    /* locate channel set containing the channel */
-    for (i = -1, base = 0, mask = (s->xxch_core_spkmask & ~DCA_XXCH_LFE1);
-         i <= s->xxch_chset && !(mask & xxch_ch); mask = s->xxch_spk_masks[++i])
-        base += av_popcount(mask);
-
-    return base + av_popcount(mask & (xxch_ch - 1));
-}
-
-static int dca_parse_audio_coding_header(DCAContext *s, int base_channel,
-                                         int xxch)
-{
-    int i, j;
-    static const float adj_table[4] = { 1.0, 1.1250, 1.2500, 1.4375 };
-    static const int bitlen[11] = { 0, 1, 2, 2, 2, 2, 3, 3, 3, 3, 3 };
-    static const int thr[11]    = { 0, 1, 3, 3, 3, 3, 7, 7, 7, 7, 7 };
-    int hdr_pos = 0, hdr_size = 0;
-    float sign, mag, scale_factor;
-    int this_chans, acc_mask;
-    int embedded_downmix;
-    int nchans, mask[8];
-    int coeff, ichan;
-
-    /* xxch has arbitrary sized audio coding headers */
-    if (xxch) {
-        hdr_pos  = get_bits_count(&s->gb);
-        hdr_size = get_bits(&s->gb, 7) + 1;
-    }
-
-    nchans = get_bits(&s->gb, 3) + 1;
-    s->total_channels = nchans + base_channel;
-    s->prim_channels  = s->total_channels;
-
-    /* obtain speaker layout mask & downmix coefficients for XXCH */
-    if (xxch) {
-        acc_mask = s->xxch_core_spkmask;
-
-        this_chans = get_bits(&s->gb, s->xxch_nbits_spk_mask - 6) << 6;
-        s->xxch_spk_masks[s->xxch_chset] = this_chans;
-        s->xxch_chset_nch[s->xxch_chset] = nchans;
-
-        for (i = 0; i <= s->xxch_chset; i++)
-            acc_mask |= s->xxch_spk_masks[i];
-
-        /* check for downmixing information */
-        if (get_bits1(&s->gb)) {
-            embedded_downmix = get_bits1(&s->gb);
-            scale_factor     =
-               1.0f / dca_downmix_scale_factors[(get_bits(&s->gb, 6) - 1) << 2];
-
-            s->xxch_dmix_sf[s->xxch_chset] = scale_factor;
-
-            for (i = base_channel; i < s->prim_channels; i++) {
-                s->xxch_downmix |= (1 << i);
-                mask[i] = get_bits(&s->gb, s->xxch_nbits_spk_mask);
-            }
-
-            for (j = base_channel; j < s->prim_channels; j++) {
-                memset(s->xxch_dmix_coeff[j], 0, sizeof(s->xxch_dmix_coeff[0]));
-                s->xxch_dmix_embedded |= (embedded_downmix << j);
-                for (i = 0; i < s->xxch_nbits_spk_mask; i++) {
-                    if (mask[j] & (1 << i)) {
-                        if ((1 << i) == DCA_XXCH_LFE1) {
-                            av_log(s->avctx, AV_LOG_WARNING,
-                                   "DCA-XXCH: dmix to LFE1 not supported.\n");
-                            continue;
-                        }
-
-                        coeff = get_bits(&s->gb, 7);
-                        sign  = (coeff & 64) ? 1.0 : -1.0;
-                        mag   = dca_downmix_scale_factors[((coeff & 63) - 1) << 2];
-                        ichan = dca_xxch2index(s, 1 << i);
-                        s->xxch_dmix_coeff[j][ichan] = sign * mag;
-                    }
-                }
-            }
-        }
-    }
-
-    if (s->prim_channels > DCA_PRIM_CHANNELS_MAX)
-        s->prim_channels = DCA_PRIM_CHANNELS_MAX;
-
-
-    for (i = base_channel; i < s->prim_channels; i++) {
-        s->subband_activity[i] = get_bits(&s->gb, 5) + 2;
-        if (s->subband_activity[i] > DCA_SUBBANDS)
-            s->subband_activity[i] = DCA_SUBBANDS;
-    }
-    for (i = base_channel; i < s->prim_channels; i++) {
-        s->vq_start_subband[i] = get_bits(&s->gb, 5) + 1;
-        if (s->vq_start_subband[i] > DCA_SUBBANDS)
-            s->vq_start_subband[i] = DCA_SUBBANDS;
-    }
-    get_array(&s->gb, s->joint_intensity + base_channel,     s->prim_channels - base_channel, 3);
-    get_array(&s->gb, s->transient_huffman + base_channel,   s->prim_channels - base_channel, 2);
-    get_array(&s->gb, s->scalefactor_huffman + base_channel, s->prim_channels - base_channel, 3);
-    get_array(&s->gb, s->bitalloc_huffman + base_channel,    s->prim_channels - base_channel, 3);
-
-    /* Get codebooks quantization indexes */
-    if (!base_channel)
-        memset(s->quant_index_huffman, 0, sizeof(s->quant_index_huffman));
-    for (j = 1; j < 11; j++)
-        for (i = base_channel; i < s->prim_channels; i++)
-            s->quant_index_huffman[i][j] = get_bits(&s->gb, bitlen[j]);
-
-    /* Get scale factor adjustment */
-    for (j = 0; j < 11; j++)
-        for (i = base_channel; i < s->prim_channels; i++)
-            s->scalefactor_adj[i][j] = 1;
-
-    for (j = 1; j < 11; j++)
-        for (i = base_channel; i < s->prim_channels; i++)
-            if (s->quant_index_huffman[i][j] < thr[j])
-                s->scalefactor_adj[i][j] = adj_table[get_bits(&s->gb, 2)];
-
-    if (!xxch) {
-        if (s->crc_present) {
-            /* Audio header CRC check */
-            get_bits(&s->gb, 16);
-        }
-    } else {
-        /* Skip to the end of the header, also ignore CRC if present  */
-        i = get_bits_count(&s->gb);
-        if (hdr_pos + 8 * hdr_size > i)
-            skip_bits_long(&s->gb, hdr_pos + 8 * hdr_size - i);
-    }
-
-    s->current_subframe    = 0;
-    s->current_subsubframe = 0;
-
-#ifdef TRACE
-    av_log(s->avctx, AV_LOG_DEBUG, "subframes: %i\n", s->subframes);
-    av_log(s->avctx, AV_LOG_DEBUG, "prim channels: %i\n", s->prim_channels);
-    for (i = base_channel; i < s->prim_channels; i++) {
-        av_log(s->avctx, AV_LOG_DEBUG, "subband activity: %i\n",
-               s->subband_activity[i]);
-        av_log(s->avctx, AV_LOG_DEBUG, "vq start subband: %i\n",
-               s->vq_start_subband[i]);
-        av_log(s->avctx, AV_LOG_DEBUG, "joint intensity: %i\n",
-               s->joint_intensity[i]);
-        av_log(s->avctx, AV_LOG_DEBUG, "transient mode codebook: %i\n",
-               s->transient_huffman[i]);
-        av_log(s->avctx, AV_LOG_DEBUG, "scale factor codebook: %i\n",
-               s->scalefactor_huffman[i]);
-        av_log(s->avctx, AV_LOG_DEBUG, "bit allocation quantizer: %i\n",
-               s->bitalloc_huffman[i]);
-        av_log(s->avctx, AV_LOG_DEBUG, "quant index huff:");
-        for (j = 0; j < 11; j++)
-            av_log(s->avctx, AV_LOG_DEBUG, " %i", s->quant_index_huffman[i][j]);
-        av_log(s->avctx, AV_LOG_DEBUG, "\n");
-        av_log(s->avctx, AV_LOG_DEBUG, "scalefac adj:");
-        for (j = 0; j < 11; j++)
-            av_log(s->avctx, AV_LOG_DEBUG, " %1.3f", s->scalefactor_adj[i][j]);
-        av_log(s->avctx, AV_LOG_DEBUG, "\n");
-    }
-#endif
-
-    return 0;
-}
-
-static int dca_parse_frame_header(DCAContext *s)
-{
-    init_get_bits(&s->gb, s->dca_buffer, s->dca_buffer_size * 8);
-
-    /* Sync code */
-    skip_bits_long(&s->gb, 32);
-
-    /* Frame header */
-    s->frame_type        = get_bits(&s->gb, 1);
-    s->samples_deficit   = get_bits(&s->gb, 5) + 1;
-    s->crc_present       = get_bits(&s->gb, 1);
-    s->sample_blocks     = get_bits(&s->gb, 7) + 1;
-    s->frame_size        = get_bits(&s->gb, 14) + 1;
-    if (s->frame_size < 95)
-        return AVERROR_INVALIDDATA;
-    s->amode             = get_bits(&s->gb, 6);
-    s->sample_rate       = dca_sample_rates[get_bits(&s->gb, 4)];
-    if (!s->sample_rate)
-        return AVERROR_INVALIDDATA;
-    s->bit_rate_index    = get_bits(&s->gb, 5);
-    s->bit_rate          = dca_bit_rates[s->bit_rate_index];
-    if (!s->bit_rate)
-        return AVERROR_INVALIDDATA;
-
-    s->downmix           = get_bits(&s->gb, 1); /* note: this is FixedBit == 0 */
-    s->dynrange          = get_bits(&s->gb, 1);
-    s->timestamp         = get_bits(&s->gb, 1);
-    s->aux_data          = get_bits(&s->gb, 1);
-    s->hdcd              = get_bits(&s->gb, 1);
-    s->ext_descr         = get_bits(&s->gb, 3);
-    s->ext_coding        = get_bits(&s->gb, 1);
-    s->aspf              = get_bits(&s->gb, 1);
-    s->lfe               = get_bits(&s->gb, 2);
-    s->predictor_history = get_bits(&s->gb, 1);
-
-    /* TODO: check CRC */
-    if (s->crc_present)
-        s->header_crc    = get_bits(&s->gb, 16);
-
-    s->multirate_inter   = get_bits(&s->gb, 1);
-    s->version           = get_bits(&s->gb, 4);
-    s->copy_history      = get_bits(&s->gb, 2);
-    s->source_pcm_res    = get_bits(&s->gb, 3);
-    s->front_sum         = get_bits(&s->gb, 1);
-    s->surround_sum      = get_bits(&s->gb, 1);
-    s->dialog_norm       = get_bits(&s->gb, 4);
-
-    /* FIXME: channels mixing levels */
-    s->output = s->amode;
-    if (s->lfe)
-        s->output |= DCA_LFE;
-
-#ifdef TRACE
-    av_log(s->avctx, AV_LOG_DEBUG, "frame type: %i\n", s->frame_type);
-    av_log(s->avctx, AV_LOG_DEBUG, "samples deficit: %i\n", s->samples_deficit);
-    av_log(s->avctx, AV_LOG_DEBUG, "crc present: %i\n", s->crc_present);
-    av_log(s->avctx, AV_LOG_DEBUG, "sample blocks: %i (%i samples)\n",
-           s->sample_blocks, s->sample_blocks * 32);
-    av_log(s->avctx, AV_LOG_DEBUG, "frame size: %i bytes\n", s->frame_size);
-    av_log(s->avctx, AV_LOG_DEBUG, "amode: %i (%i channels)\n",
-           s->amode, dca_channels[s->amode]);
-    av_log(s->avctx, AV_LOG_DEBUG, "sample rate: %i Hz\n",
-           s->sample_rate);
-    av_log(s->avctx, AV_LOG_DEBUG, "bit rate: %i bits/s\n",
-           s->bit_rate);
-    av_log(s->avctx, AV_LOG_DEBUG, "downmix: %i\n", s->downmix);
-    av_log(s->avctx, AV_LOG_DEBUG, "dynrange: %i\n", s->dynrange);
-    av_log(s->avctx, AV_LOG_DEBUG, "timestamp: %i\n", s->timestamp);
-    av_log(s->avctx, AV_LOG_DEBUG, "aux_data: %i\n", s->aux_data);
-    av_log(s->avctx, AV_LOG_DEBUG, "hdcd: %i\n", s->hdcd);
-    av_log(s->avctx, AV_LOG_DEBUG, "ext descr: %i\n", s->ext_descr);
-    av_log(s->avctx, AV_LOG_DEBUG, "ext coding: %i\n", s->ext_coding);
-    av_log(s->avctx, AV_LOG_DEBUG, "aspf: %i\n", s->aspf);
-    av_log(s->avctx, AV_LOG_DEBUG, "lfe: %i\n", s->lfe);
-    av_log(s->avctx, AV_LOG_DEBUG, "predictor history: %i\n",
-           s->predictor_history);
-    av_log(s->avctx, AV_LOG_DEBUG, "header crc: %i\n", s->header_crc);
-    av_log(s->avctx, AV_LOG_DEBUG, "multirate inter: %i\n",
-           s->multirate_inter);
-    av_log(s->avctx, AV_LOG_DEBUG, "version number: %i\n", s->version);
-    av_log(s->avctx, AV_LOG_DEBUG, "copy history: %i\n", s->copy_history);
-    av_log(s->avctx, AV_LOG_DEBUG,
-           "source pcm resolution: %i (%i bits/sample)\n",
-           s->source_pcm_res, dca_bits_per_sample[s->source_pcm_res]);
-    av_log(s->avctx, AV_LOG_DEBUG, "front sum: %i\n", s->front_sum);
-    av_log(s->avctx, AV_LOG_DEBUG, "surround sum: %i\n", s->surround_sum);
-    av_log(s->avctx, AV_LOG_DEBUG, "dialog norm: %i\n", s->dialog_norm);
-    av_log(s->avctx, AV_LOG_DEBUG, "\n");
-#endif
-
-    /* Primary audio coding header */
-    s->subframes         = get_bits(&s->gb, 4) + 1;
-
-    return dca_parse_audio_coding_header(s, 0, 0);
-}
-
-
-static inline int get_scale(GetBitContext *gb, int level, int value, int log2range)
-{
-    if (level < 5) {
-        /* huffman encoded */
-        value += get_bitalloc(gb, &dca_scalefactor, level);
-        value = av_clip(value, 0, (1 << log2range) - 1);
-    } else if (level < 8) {
-        if (level + 1 > log2range) {
-            skip_bits(gb, level + 1 - log2range);
-            value = get_bits(gb, log2range);
-        } else {
-            value = get_bits(gb, level + 1);
-        }
-    }
-    return value;
-}
-
-static int dca_subframe_header(DCAContext *s, int base_channel, int block_index)
-{
-    /* Primary audio coding side information */
-    int j, k;
-
-    if (get_bits_left(&s->gb) < 0)
-        return AVERROR_INVALIDDATA;
-
-    if (!base_channel) {
-        s->subsubframes[s->current_subframe]    = get_bits(&s->gb, 2) + 1;
-        s->partial_samples[s->current_subframe] = get_bits(&s->gb, 3);
-    }
-
-    for (j = base_channel; j < s->prim_channels; j++) {
-        for (k = 0; k < s->subband_activity[j]; k++)
-            s->prediction_mode[j][k] = get_bits(&s->gb, 1);
-    }
-
-    /* Get prediction codebook */
-    for (j = base_channel; j < s->prim_channels; j++) {
-        for (k = 0; k < s->subband_activity[j]; k++) {
-            if (s->prediction_mode[j][k] > 0) {
-                /* (Prediction coefficient VQ address) */
-                s->prediction_vq[j][k] = get_bits(&s->gb, 12);
-            }
-        }
-    }
-
-    /* Bit allocation index */
-    for (j = base_channel; j < s->prim_channels; j++) {
-        for (k = 0; k < s->vq_start_subband[j]; k++) {
-            if (s->bitalloc_huffman[j] == 6)
-                s->bitalloc[j][k] = get_bits(&s->gb, 5);
-            else if (s->bitalloc_huffman[j] == 5)
-                s->bitalloc[j][k] = get_bits(&s->gb, 4);
-            else if (s->bitalloc_huffman[j] == 7) {
-                av_log(s->avctx, AV_LOG_ERROR,
-                       "Invalid bit allocation index\n");
-                return AVERROR_INVALIDDATA;
-            } else {
-                s->bitalloc[j][k] =
-                    get_bitalloc(&s->gb, &dca_bitalloc_index, s->bitalloc_huffman[j]);
-            }
-
-            if (s->bitalloc[j][k] > 26) {
-                // av_log(s->avctx, AV_LOG_DEBUG, "bitalloc index [%i][%i] too big (%i)\n",
-                //        j, k, s->bitalloc[j][k]);
-                return AVERROR_INVALIDDATA;
-            }
-        }
-    }
-
-    /* Transition mode */
-    for (j = base_channel; j < s->prim_channels; j++) {
-        for (k = 0; k < s->subband_activity[j]; k++) {
-            s->transition_mode[j][k] = 0;
-            if (s->subsubframes[s->current_subframe] > 1 &&
-                k < s->vq_start_subband[j] && s->bitalloc[j][k] > 0) {
-                s->transition_mode[j][k] =
-                    get_bitalloc(&s->gb, &dca_tmode, s->transient_huffman[j]);
-            }
-        }
-    }
-
-    if (get_bits_left(&s->gb) < 0)
-        return AVERROR_INVALIDDATA;
-
-    for (j = base_channel; j < s->prim_channels; j++) {
-        const uint32_t *scale_table;
-        int scale_sum, log_size;
-
-        memset(s->scale_factor[j], 0,
-               s->subband_activity[j] * sizeof(s->scale_factor[0][0][0]) * 2);
-
-        if (s->scalefactor_huffman[j] == 6) {
-            scale_table = scale_factor_quant7;
-            log_size = 7;
-        } else {
-            scale_table = scale_factor_quant6;
-            log_size = 6;
-        }
-
-        /* When huffman coded, only the difference is encoded */
-        scale_sum = 0;
-
-        for (k = 0; k < s->subband_activity[j]; k++) {
-            if (k >= s->vq_start_subband[j] || s->bitalloc[j][k] > 0) {
-                scale_sum = get_scale(&s->gb, s->scalefactor_huffman[j], scale_sum, log_size);
-                s->scale_factor[j][k][0] = scale_table[scale_sum];
-            }
-
-            if (k < s->vq_start_subband[j] && s->transition_mode[j][k]) {
-                /* Get second scale factor */
-                scale_sum = get_scale(&s->gb, s->scalefactor_huffman[j], scale_sum, log_size);
-                s->scale_factor[j][k][1] = scale_table[scale_sum];
-            }
-        }
-    }
-
-    /* Joint subband scale factor codebook select */
-    for (j = base_channel; j < s->prim_channels; j++) {
-        /* Transmitted only if joint subband coding enabled */
-        if (s->joint_intensity[j] > 0)
-            s->joint_huff[j] = get_bits(&s->gb, 3);
-    }
-
-    if (get_bits_left(&s->gb) < 0)
-        return AVERROR_INVALIDDATA;
-
-    /* Scale factors for joint subband coding */
-    for (j = base_channel; j < s->prim_channels; j++) {
-        int source_channel;
-
-        /* Transmitted only if joint subband coding enabled */
-        if (s->joint_intensity[j] > 0) {
-            int scale = 0;
-            source_channel = s->joint_intensity[j] - 1;
-
-            /* When huffman coded, only the difference is encoded
-             * (is this valid as well for joint scales ???) */
-
-            for (k = s->subband_activity[j]; k < s->subband_activity[source_channel]; k++) {
-                scale = get_scale(&s->gb, s->joint_huff[j], 64 /* bias */, 7);
-                s->joint_scale_factor[j][k] = scale;    /*joint_scale_table[scale]; */
-            }
-
-            if (!(s->debug_flag & 0x02)) {
-                av_log(s->avctx, AV_LOG_DEBUG,
-                       "Joint stereo coding not supported\n");
-                s->debug_flag |= 0x02;
-            }
-        }
-    }
-
-    /* Stereo downmix coefficients */
-    if (!base_channel && s->prim_channels > 2) {
-        if (s->downmix) {
-            for (j = base_channel; j < s->prim_channels; j++) {
-                s->downmix_coef[j][0] = get_bits(&s->gb, 7);
-                s->downmix_coef[j][1] = get_bits(&s->gb, 7);
-            }
-        } else {
-            int am = s->amode & DCA_CHANNEL_MASK;
-            if (am >= FF_ARRAY_ELEMS(dca_default_coeffs)) {
-                av_log(s->avctx, AV_LOG_ERROR,
-                       "Invalid channel mode %d\n", am);
-                return AVERROR_INVALIDDATA;
-            }
-            for (j = base_channel; j < FFMIN(s->prim_channels, FF_ARRAY_ELEMS(dca_default_coeffs[am])); j++) {
-                s->downmix_coef[j][0] = dca_default_coeffs[am][j][0];
-                s->downmix_coef[j][1] = dca_default_coeffs[am][j][1];
-            }
-        }
-    }
-
-    /* Dynamic range coefficient */
-    if (!base_channel && s->dynrange)
-        s->dynrange_coef = get_bits(&s->gb, 8);
-
-    /* Side information CRC check word */
-    if (s->crc_present) {
-        get_bits(&s->gb, 16);
-    }
-
-    /*
-     * Primary audio data arrays
-     */
-
-    /* VQ encoded high frequency subbands */
-    for (j = base_channel; j < s->prim_channels; j++)
-        for (k = s->vq_start_subband[j]; k < s->subband_activity[j]; k++)
-            /* 1 vector -> 32 samples */
-            s->high_freq_vq[j][k] = get_bits(&s->gb, 10);
-
-    /* Low frequency effect data */
-    if (!base_channel && s->lfe) {
-        int quant7;
-        /* LFE samples */
-        int lfe_samples = 2 * s->lfe * (4 + block_index);
-        int lfe_end_sample = 2 * s->lfe * (4 + block_index + s->subsubframes[s->current_subframe]);
-        float lfe_scale;
-
-        for (j = lfe_samples; j < lfe_end_sample; j++) {
-            /* Signed 8 bits int */
-            s->lfe_data[j] = get_sbits(&s->gb, 8);
-        }
-
-        /* Scale factor index */
-        quant7 = get_bits(&s->gb, 8);
-        if (quant7 > 127) {
-            av_log_ask_for_sample(s->avctx, "LFEScaleIndex larger than 127\n");
-            return AVERROR_INVALIDDATA;
-        }
-        s->lfe_scale_factor = scale_factor_quant7[quant7];
-
-        /* Quantization step size * scale factor */
-        lfe_scale = 0.035 * s->lfe_scale_factor;
-
-        for (j = lfe_samples; j < lfe_end_sample; j++)
-            s->lfe_data[j] *= lfe_scale;
-    }
-
-#ifdef TRACE
-    av_log(s->avctx, AV_LOG_DEBUG, "subsubframes: %i\n",
-           s->subsubframes[s->current_subframe]);
-    av_log(s->avctx, AV_LOG_DEBUG, "partial samples: %i\n",
-           s->partial_samples[s->current_subframe]);
-
-    for (j = base_channel; j < s->prim_channels; j++) {
-        av_log(s->avctx, AV_LOG_DEBUG, "prediction mode:");
-        for (k = 0; k < s->subband_activity[j]; k++)
-            av_log(s->avctx, AV_LOG_DEBUG, " %i", s->prediction_mode[j][k]);
-        av_log(s->avctx, AV_LOG_DEBUG, "\n");
-    }
-    for (j = base_channel; j < s->prim_channels; j++) {
-        for (k = 0; k < s->subband_activity[j]; k++)
-            av_log(s->avctx, AV_LOG_DEBUG,
-                   "prediction coefs: %f, %f, %f, %f\n",
-                   (float) adpcm_vb[s->prediction_vq[j][k]][0] / 8192,
-                   (float) adpcm_vb[s->prediction_vq[j][k]][1] / 8192,
-                   (float) adpcm_vb[s->prediction_vq[j][k]][2] / 8192,
-                   (float) adpcm_vb[s->prediction_vq[j][k]][3] / 8192);
-    }
-    for (j = base_channel; j < s->prim_channels; j++) {
-        av_log(s->avctx, AV_LOG_DEBUG, "bitalloc index: ");
-        for (k = 0; k < s->vq_start_subband[j]; k++)
-            av_log(s->avctx, AV_LOG_DEBUG, "%2.2i ", s->bitalloc[j][k]);
-        av_log(s->avctx, AV_LOG_DEBUG, "\n");
-    }
-    for (j = base_channel; j < s->prim_channels; j++) {
-        av_log(s->avctx, AV_LOG_DEBUG, "Transition mode:");
-        for (k = 0; k < s->subband_activity[j]; k++)
-            av_log(s->avctx, AV_LOG_DEBUG, " %i", s->transition_mode[j][k]);
-        av_log(s->avctx, AV_LOG_DEBUG, "\n");
-    }
-    for (j = base_channel; j < s->prim_channels; j++) {
-        av_log(s->avctx, AV_LOG_DEBUG, "Scale factor:");
-        for (k = 0; k < s->subband_activity[j]; k++) {
-            if (k >= s->vq_start_subband[j] || s->bitalloc[j][k] > 0)
-                av_log(s->avctx, AV_LOG_DEBUG, " %i", s->scale_factor[j][k][0]);
-            if (k < s->vq_start_subband[j] && s->transition_mode[j][k])
-                av_log(s->avctx, AV_LOG_DEBUG, " %i(t)", s->scale_factor[j][k][1]);
-        }
-        av_log(s->avctx, AV_LOG_DEBUG, "\n");
-    }
-    for (j = base_channel; j < s->prim_channels; j++) {
-        if (s->joint_intensity[j] > 0) {
-            int source_channel = s->joint_intensity[j] - 1;
-            av_log(s->avctx, AV_LOG_DEBUG, "Joint scale factor index:\n");
-            for (k = s->subband_activity[j]; k < s->subband_activity[source_channel]; k++)
-                av_log(s->avctx, AV_LOG_DEBUG, " %i", s->joint_scale_factor[j][k]);
-            av_log(s->avctx, AV_LOG_DEBUG, "\n");
-        }
-    }
-    if (!base_channel && s->prim_channels > 2 && s->downmix) {
-        av_log(s->avctx, AV_LOG_DEBUG, "Downmix coeffs:\n");
-        for (j = 0; j < s->prim_channels; j++) {
-            av_log(s->avctx, AV_LOG_DEBUG, "Channel 0, %d = %f\n", j,
-                   dca_downmix_coeffs[s->downmix_coef[j][0]]);
-            av_log(s->avctx, AV_LOG_DEBUG, "Channel 1, %d = %f\n", j,
-                   dca_downmix_coeffs[s->downmix_coef[j][1]]);
-        }
-        av_log(s->avctx, AV_LOG_DEBUG, "\n");
-    }
-    for (j = base_channel; j < s->prim_channels; j++)
-        for (k = s->vq_start_subband[j]; k < s->subband_activity[j]; k++)
-            av_log(s->avctx, AV_LOG_DEBUG, "VQ index: %i\n", s->high_freq_vq[j][k]);
-    if (!base_channel && s->lfe) {
-        int lfe_samples = 2 * s->lfe * (4 + block_index);
-        int lfe_end_sample = 2 * s->lfe * (4 + block_index + s->subsubframes[s->current_subframe]);
-
-        av_log(s->avctx, AV_LOG_DEBUG, "LFE samples:\n");
-        for (j = lfe_samples; j < lfe_end_sample; j++)
-            av_log(s->avctx, AV_LOG_DEBUG, " %f", s->lfe_data[j]);
-        av_log(s->avctx, AV_LOG_DEBUG, "\n");
-    }
-#endif
-
-    return 0;
-}
-
-static void qmf_32_subbands(DCAContext *s, int chans,
-                            float samples_in[32][8], float *samples_out,
-                            float scale)
-{
-    const float *prCoeff;
-    int i;
-
-    int sb_act = s->subband_activity[chans];
-    int subindex;
-
-    scale *= sqrt(1 / 8.0);
-
-    /* Select filter */
-    if (!s->multirate_inter)    /* Non-perfect reconstruction */
-        prCoeff = fir_32bands_nonperfect;
-    else                        /* Perfect reconstruction */
-        prCoeff = fir_32bands_perfect;
-
-    for (i = sb_act; i < 32; i++)
-        s->raXin[i] = 0.0;
-
-    /* Reconstructed channel sample index */
-    for (subindex = 0; subindex < 8; subindex++) {
-        /* Load in one sample from each subband and clear inactive subbands */
-        for (i = 0; i < sb_act; i++) {
-            unsigned sign = (i - 1) & 2;
-            uint32_t v    = AV_RN32A(&samples_in[i][subindex]) ^ sign << 30;
-            AV_WN32A(&s->raXin[i], v);
-        }
-
-        s->synth.synth_filter_float(&s->imdct,
-                                    s->subband_fir_hist[chans],
-                                    &s->hist_index[chans],
-                                    s->subband_fir_noidea[chans], prCoeff,
-                                    samples_out, s->raXin, scale);
-        samples_out += 32;
-    }
-}
-
-static void lfe_interpolation_fir(DCAContext *s, int decimation_select,
-                                  int num_deci_sample, float *samples_in,
-                                  float *samples_out, float scale)
-{
-    /* samples_in: An array holding decimated samples.
-     *   Samples in current subframe starts from samples_in[0],
-     *   while samples_in[-1], samples_in[-2], ..., stores samples
-     *   from last subframe as history.
-     *
-     * samples_out: An array holding interpolated samples
-     */
-
-    int decifactor;
-    const float *prCoeff;
-    int deciindex;
-
-    /* Select decimation filter */
-    if (decimation_select == 1) {
-        decifactor = 64;
-        prCoeff = lfe_fir_128;
-    } else {
-        decifactor = 32;
-        prCoeff = lfe_fir_64;
-    }
-    /* Interpolation */
-    for (deciindex = 0; deciindex < num_deci_sample; deciindex++) {
-        s->dcadsp.lfe_fir(samples_out, samples_in, prCoeff, decifactor, scale);
-        samples_in++;
-        samples_out += 2 * decifactor;
-    }
-}
-
-/* downmixing routines */
-#define MIX_REAR1(samples, si1, rs, coef)           \
-    samples[i]     += samples[si1] * coef[rs][0];   \
-    samples[i+256] += samples[si1] * coef[rs][1];
-
-#define MIX_REAR2(samples, si1, si2, rs, coef)                                     \
-    samples[i]     += samples[si1] * coef[rs][0] + samples[si2] * coef[rs + 1][0]; \
-    samples[i+256] += samples[si1] * coef[rs][1] + samples[si2] * coef[rs + 1][1];
-
-#define MIX_FRONT3(samples, coef)                                      \
-    t = samples[i + c];                                                \
-    u = samples[i + l];                                                \
-    v = samples[i + r];                                                \
-    samples[i]     = t * coef[0][0] + u * coef[1][0] + v * coef[2][0]; \
-    samples[i+256] = t * coef[0][1] + u * coef[1][1] + v * coef[2][1];
-
-#define DOWNMIX_TO_STEREO(op1, op2)             \
-    for (i = 0; i < 256; i++) {                 \
-        op1                                     \
-        op2                                     \
-    }
-
-static void dca_downmix(float *samples, int srcfmt,
-                        int downmix_coef[DCA_PRIM_CHANNELS_MAX][2],
-                        const int8_t *channel_mapping)
-{
-    int c, l, r, sl, sr, s;
-    int i;
-    float t, u, v;
-    float coef[DCA_PRIM_CHANNELS_MAX][2];
-
-    for (i = 0; i < DCA_PRIM_CHANNELS_MAX; i++) {
-        coef[i][0] = dca_downmix_coeffs[downmix_coef[i][0]];
-        coef[i][1] = dca_downmix_coeffs[downmix_coef[i][1]];
-    }
-
-    switch (srcfmt) {
-    case DCA_MONO:
-    case DCA_CHANNEL:
-    case DCA_STEREO_TOTAL:
-    case DCA_STEREO_SUMDIFF:
-    case DCA_4F2R:
-        av_log(NULL, 0, "Not implemented!\n");
-        break;
-    case DCA_STEREO:
-        break;
-    case DCA_3F:
-        c = channel_mapping[0] * 256;
-        l = channel_mapping[1] * 256;
-        r = channel_mapping[2] * 256;
-        DOWNMIX_TO_STEREO(MIX_FRONT3(samples, coef), );
-        break;
-    case DCA_2F1R:
-        s = channel_mapping[2] * 256;
-        DOWNMIX_TO_STEREO(MIX_REAR1(samples, i + s, 2, coef), );
-        break;
-    case DCA_3F1R:
-        c = channel_mapping[0] * 256;
-        l = channel_mapping[1] * 256;
-        r = channel_mapping[2] * 256;
-        s = channel_mapping[3] * 256;
-        DOWNMIX_TO_STEREO(MIX_FRONT3(samples, coef),
-                          MIX_REAR1(samples, i + s, 3, coef));
-        break;
-    case DCA_2F2R:
-        sl = channel_mapping[2] * 256;
-        sr = channel_mapping[3] * 256;
-        DOWNMIX_TO_STEREO(MIX_REAR2(samples, i + sl, i + sr, 2, coef), );
-        break;
-    case DCA_3F2R:
-        c  = channel_mapping[0] * 256;
-        l  = channel_mapping[1] * 256;
-        r  = channel_mapping[2] * 256;
-        sl = channel_mapping[3] * 256;
-        sr = channel_mapping[4] * 256;
-        DOWNMIX_TO_STEREO(MIX_FRONT3(samples, coef),
-                          MIX_REAR2(samples, i + sl, i + sr, 3, coef));
-        break;
-    }
-}
-
-
-#ifndef decode_blockcodes
-/* Very compact version of the block code decoder that does not use table
- * look-up but is slightly slower */
-static int decode_blockcode(int code, int levels, int *values)
-{
-    int i;
-    int offset = (levels - 1) >> 1;
-
-    for (i = 0; i < 4; i++) {
-        int div = FASTDIV(code, levels);
-        values[i] = code - offset - div * levels;
-        code = div;
-    }
-
-    return code;
-}
-
-static int decode_blockcodes(int code1, int code2, int levels, int *values)
-{
-    return decode_blockcode(code1, levels, values) |
-           decode_blockcode(code2, levels, values + 4);
-}
-#endif
-
-static const uint8_t abits_sizes[7]  = { 7, 10, 12, 13, 15, 17, 19 };
-static const uint8_t abits_levels[7] = { 3,  5,  7,  9, 13, 17, 25 };
-
-#ifndef int8x8_fmul_int32
-static inline void int8x8_fmul_int32(float *dst, const int8_t *src, int scale)
-{
-    float fscale = scale / 16.0;
-    int i;
-    for (i = 0; i < 8; i++)
-        dst[i] = src[i] * fscale;
-}
-#endif
-
-static int dca_subsubframe(DCAContext *s, int base_channel, int block_index)
-{
-    int k, l;
-    int subsubframe = s->current_subsubframe;
-
-    const float *quant_step_table;
-
-    /* FIXME */
-    float (*subband_samples)[DCA_SUBBANDS][8] = s->subband_samples[block_index];
-    LOCAL_ALIGNED_16(int, block, [8]);
-
-    /*
-     * Audio data
-     */
-
-    /* Select quantization step size table */
-    if (s->bit_rate_index == 0x1f)
-        quant_step_table = lossless_quant_d;
-    else
-        quant_step_table = lossy_quant_d;
-
-    for (k = base_channel; k < s->prim_channels; k++) {
-        if (get_bits_left(&s->gb) < 0)
-            return AVERROR_INVALIDDATA;
-
-        for (l = 0; l < s->vq_start_subband[k]; l++) {
-            int m;
-
-            /* Select the mid-tread linear quantizer */
-            int abits = s->bitalloc[k][l];
-
-            float quant_step_size = quant_step_table[abits];
-
-            /*
-             * Determine quantization index code book and its type
-             */
-
-            /* Select quantization index code book */
-            int sel = s->quant_index_huffman[k][abits];
-
-            /*
-             * Extract bits from the bit stream
-             */
-            if (!abits) {
-                memset(subband_samples[k][l], 0, 8 * sizeof(subband_samples[0][0][0]));
-            } else {
-                /* Deal with transients */
-                int sfi = s->transition_mode[k][l] && subsubframe >= s->transition_mode[k][l];
-                float rscale = quant_step_size * s->scale_factor[k][l][sfi] *
-                               s->scalefactor_adj[k][sel];
-
-                if (abits >= 11 || !dca_smpl_bitalloc[abits].vlc[sel].table) {
-                    if (abits <= 7) {
-                        /* Block code */
-                        int block_code1, block_code2, size, levels, err;
-
-                        size   = abits_sizes[abits - 1];
-                        levels = abits_levels[abits - 1];
-
-                        block_code1 = get_bits(&s->gb, size);
-                        block_code2 = get_bits(&s->gb, size);
-                        err = decode_blockcodes(block_code1, block_code2,
-                                                levels, block);
-                        if (err) {
-                            av_log(s->avctx, AV_LOG_ERROR,
-                                   "ERROR: block code look-up failed\n");
-                            return AVERROR_INVALIDDATA;
-                        }
-                    } else {
-                        /* no coding */
-                        for (m = 0; m < 8; m++)
-                            block[m] = get_sbits(&s->gb, abits - 3);
-                    }
-                } else {
-                    /* Huffman coded */
-                    for (m = 0; m < 8; m++)
-                        block[m] = get_bitalloc(&s->gb,
-                                                &dca_smpl_bitalloc[abits], sel);
-                }
-
-                s->fmt_conv.int32_to_float_fmul_scalar(subband_samples[k][l],
-                                                       block, rscale, 8);
-            }
-
-            /*
-             * Inverse ADPCM if in prediction mode
-             */
-            if (s->prediction_mode[k][l]) {
-                int n;
-                for (m = 0; m < 8; m++) {
-                    for (n = 1; n <= 4; n++)
-                        if (m >= n)
-                            subband_samples[k][l][m] +=
-                                (adpcm_vb[s->prediction_vq[k][l]][n - 1] *
-                                 subband_samples[k][l][m - n] / 8192);
-                        else if (s->predictor_history)
-                            subband_samples[k][l][m] +=
-                                (adpcm_vb[s->prediction_vq[k][l]][n - 1] *
-                                 s->subband_samples_hist[k][l][m - n + 4] / 8192);
-                }
-            }
-        }
-
-        /*
-         * Decode VQ encoded high frequencies
-         */
-        for (l = s->vq_start_subband[k]; l < s->subband_activity[k]; l++) {
-            /* 1 vector -> 32 samples but we only need the 8 samples
-             * for this subsubframe. */
-            int hfvq = s->high_freq_vq[k][l];
-
-            if (!s->debug_flag & 0x01) {
-                av_log(s->avctx, AV_LOG_DEBUG,
-                       "Stream with high frequencies VQ coding\n");
-                s->debug_flag |= 0x01;
-            }
-
-            int8x8_fmul_int32(subband_samples[k][l],
-                              &high_freq_vq[hfvq][subsubframe * 8],
-                              s->scale_factor[k][l][0]);
-        }
-    }
-
-    /* Check for DSYNC after subsubframe */
-    if (s->aspf || subsubframe == s->subsubframes[s->current_subframe] - 1) {
-        if (0xFFFF == get_bits(&s->gb, 16)) {   /* 0xFFFF */
-#ifdef TRACE
-            av_log(s->avctx, AV_LOG_DEBUG, "Got subframe DSYNC\n");
-#endif
-        } else {
-            av_log(s->avctx, AV_LOG_ERROR, "Didn't get subframe DSYNC\n");
-        }
-    }
-
-    /* Backup predictor history for adpcm */
-    for (k = base_channel; k < s->prim_channels; k++)
-        for (l = 0; l < s->vq_start_subband[k]; l++)
-            memcpy(s->subband_samples_hist[k][l],
-                   &subband_samples[k][l][4],
-                   4 * sizeof(subband_samples[0][0][0]));
-
-    return 0;
-}
-
-static int dca_filter_channels(DCAContext *s, int block_index)
-{
-    float (*subband_samples)[DCA_SUBBANDS][8] = s->subband_samples[block_index];
-    int k;
-
-    /* 32 subbands QMF */
-    for (k = 0; k < s->prim_channels; k++) {
-/*        static float pcm_to_double[8] = { 32768.0, 32768.0, 524288.0, 524288.0,
-                                            0, 8388608.0, 8388608.0 };*/
-        qmf_32_subbands(s, k, subband_samples[k],
-                        &s->samples[256 * s->channel_order_tab[k]],
-                        M_SQRT1_2 * s->scale_bias /* pcm_to_double[s->source_pcm_res] */);
-    }
-
-    /* Down mixing */
-    if (s->avctx->request_channels == 2 && s->prim_channels > 2) {
-        dca_downmix(s->samples, s->amode, s->downmix_coef, s->channel_order_tab);
-    }
-
-    /* Generate LFE samples for this subsubframe FIXME!!! */
-    if (s->output & DCA_LFE) {
-        lfe_interpolation_fir(s, s->lfe, 2 * s->lfe,
-                              s->lfe_data + 2 * s->lfe * (block_index + 4),
-                              &s->samples[256 * s->lfe_index],
-                              (1.0 / 256.0) * s->scale_bias);
-        /* Outputs 20bits pcm samples */
-    }
-
-    return 0;
-}
-
-
-static int dca_subframe_footer(DCAContext *s, int base_channel)
-{
-    int aux_data_count = 0, i;
-
-    /*
-     * Unpack optional information
-     */
-
-    /* presumably optional information only appears in the core? */
-    if (!base_channel) {
-        if (s->timestamp)
-            skip_bits_long(&s->gb, 32);
-
-        if (s->aux_data)
-            aux_data_count = get_bits(&s->gb, 6);
-
-        for (i = 0; i < aux_data_count; i++)
-            get_bits(&s->gb, 8);
-
-        if (s->crc_present && (s->downmix || s->dynrange))
-            get_bits(&s->gb, 16);
-    }
-
-    return 0;
-}
-
-/**
- * Decode a dca frame block
- *
- * @param s     pointer to the DCAContext
- */
-
-static int dca_decode_block(DCAContext *s, int base_channel, int block_index)
-{
-    int ret;
-
-    /* Sanity check */
-    if (s->current_subframe >= s->subframes) {
-        av_log(s->avctx, AV_LOG_DEBUG, "check failed: %i>%i",
-               s->current_subframe, s->subframes);
-        return AVERROR_INVALIDDATA;
-    }
-
-    if (!s->current_subsubframe) {
-#ifdef TRACE
-        av_log(s->avctx, AV_LOG_DEBUG, "DSYNC dca_subframe_header\n");
-#endif
-        /* Read subframe header */
-        if ((ret = dca_subframe_header(s, base_channel, block_index)))
-            return ret;
-    }
-
-    /* Read subsubframe */
-#ifdef TRACE
-    av_log(s->avctx, AV_LOG_DEBUG, "DSYNC dca_subsubframe\n");
-#endif
-    if ((ret = dca_subsubframe(s, base_channel, block_index)))
-        return ret;
-
-    /* Update state */
-    s->current_subsubframe++;
-    if (s->current_subsubframe >= s->subsubframes[s->current_subframe]) {
-        s->current_subsubframe = 0;
-        s->current_subframe++;
-    }
-    if (s->current_subframe >= s->subframes) {
-#ifdef TRACE
-        av_log(s->avctx, AV_LOG_DEBUG, "DSYNC dca_subframe_footer\n");
-#endif
-        /* Read subframe footer */
-        if ((ret = dca_subframe_footer(s, base_channel)))
-            return ret;
-    }
-
-    return 0;
-}
-
-/**
- * Return the number of channels in an ExSS speaker mask (HD)
- */
-static int dca_exss_mask2count(int mask)
-{
-    /* count bits that mean speaker pairs twice */
-    return av_popcount(mask) +
-           av_popcount(mask & (DCA_EXSS_CENTER_LEFT_RIGHT      |
-                               DCA_EXSS_FRONT_LEFT_RIGHT       |
-                               DCA_EXSS_FRONT_HIGH_LEFT_RIGHT  |
-                               DCA_EXSS_WIDE_LEFT_RIGHT        |
-                               DCA_EXSS_SIDE_LEFT_RIGHT        |
-                               DCA_EXSS_SIDE_HIGH_LEFT_RIGHT   |
-                               DCA_EXSS_SIDE_REAR_LEFT_RIGHT   |
-                               DCA_EXSS_REAR_LEFT_RIGHT        |
-                               DCA_EXSS_REAR_HIGH_LEFT_RIGHT));
-}
-
-/**
- * Skip mixing coefficients of a single mix out configuration (HD)
- */
-static void dca_exss_skip_mix_coeffs(GetBitContext *gb, int channels, int out_ch)
-{
-    int i;
-
-    for (i = 0; i < channels; i++) {
-        int mix_map_mask = get_bits(gb, out_ch);
-        int num_coeffs = av_popcount(mix_map_mask);
-        skip_bits_long(gb, num_coeffs * 6);
-    }
-}
-
-/**
- * Parse extension substream asset header (HD)
- */
-static int dca_exss_parse_asset_header(DCAContext *s)
-{
-    int header_pos = get_bits_count(&s->gb);
-    int header_size;
-    int channels = 0;
-    int embedded_stereo = 0;
-    int embedded_6ch    = 0;
-    int drc_code_present;
-    int av_uninit(extensions_mask);
-    int i, j;
-
-    if (get_bits_left(&s->gb) < 16)
-        return -1;
-
-    /* We will parse just enough to get to the extensions bitmask with which
-     * we can set the profile value. */
-
-    header_size = get_bits(&s->gb, 9) + 1;
-    skip_bits(&s->gb, 3); // asset index
-
-    if (s->static_fields) {
-        if (get_bits1(&s->gb))
-            skip_bits(&s->gb, 4); // asset type descriptor
-        if (get_bits1(&s->gb))
-            skip_bits_long(&s->gb, 24); // language descriptor
-
-        if (get_bits1(&s->gb)) {
-            /* How can one fit 1024 bytes of text here if the maximum value
-             * for the asset header size field above was 512 bytes? */
-            int text_length = get_bits(&s->gb, 10) + 1;
-            if (get_bits_left(&s->gb) < text_length * 8)
-                return -1;
-            skip_bits_long(&s->gb, text_length * 8); // info text
-        }
-
-        skip_bits(&s->gb, 5); // bit resolution - 1
-        skip_bits(&s->gb, 4); // max sample rate code
-        channels = get_bits(&s->gb, 8) + 1;
-
-        if (get_bits1(&s->gb)) { // 1-to-1 channels to speakers
-            int spkr_remap_sets;
-            int spkr_mask_size = 16;
-            int num_spkrs[7];
-
-            if (channels > 2)
-                embedded_stereo = get_bits1(&s->gb);
-            if (channels > 6)
-                embedded_6ch = get_bits1(&s->gb);
-
-            if (get_bits1(&s->gb)) {
-                spkr_mask_size = (get_bits(&s->gb, 2) + 1) << 2;
-                skip_bits(&s->gb, spkr_mask_size); // spkr activity mask
-            }
-
-            spkr_remap_sets = get_bits(&s->gb, 3);
-
-            for (i = 0; i < spkr_remap_sets; i++) {
-                /* std layout mask for each remap set */
-                num_spkrs[i] = dca_exss_mask2count(get_bits(&s->gb, spkr_mask_size));
-            }
-
-            for (i = 0; i < spkr_remap_sets; i++) {
-                int num_dec_ch_remaps = get_bits(&s->gb, 5) + 1;
-                if (get_bits_left(&s->gb) < 0)
-                    return -1;
-
-                for (j = 0; j < num_spkrs[i]; j++) {
-                    int remap_dec_ch_mask = get_bits_long(&s->gb, num_dec_ch_remaps);
-                    int num_dec_ch = av_popcount(remap_dec_ch_mask);
-                    skip_bits_long(&s->gb, num_dec_ch * 5); // remap codes
-                }
-            }
-
-        } else {
-            skip_bits(&s->gb, 3); // representation type
-        }
-    }
-
-    drc_code_present = get_bits1(&s->gb);
-    if (drc_code_present)
-        get_bits(&s->gb, 8); // drc code
-
-    if (get_bits1(&s->gb))
-        skip_bits(&s->gb, 5); // dialog normalization code
-
-    if (drc_code_present && embedded_stereo)
-        get_bits(&s->gb, 8); // drc stereo code
-
-    if (s->mix_metadata && get_bits1(&s->gb)) {
-        skip_bits(&s->gb, 1); // external mix
-        skip_bits(&s->gb, 6); // post mix gain code
-
-        if (get_bits(&s->gb, 2) != 3) // mixer drc code
-            skip_bits(&s->gb, 3); // drc limit
-        else
-            skip_bits(&s->gb, 8); // custom drc code
-
-        if (get_bits1(&s->gb)) // channel specific scaling
-            for (i = 0; i < s->num_mix_configs; i++)
-                skip_bits_long(&s->gb, s->mix_config_num_ch[i] * 6); // scale codes
-        else
-            skip_bits_long(&s->gb, s->num_mix_configs * 6); // scale codes
-
-        for (i = 0; i < s->num_mix_configs; i++) {
-            if (get_bits_left(&s->gb) < 0)
-                return -1;
-            dca_exss_skip_mix_coeffs(&s->gb, channels, s->mix_config_num_ch[i]);
-            if (embedded_6ch)
-                dca_exss_skip_mix_coeffs(&s->gb, 6, s->mix_config_num_ch[i]);
-            if (embedded_stereo)
-                dca_exss_skip_mix_coeffs(&s->gb, 2, s->mix_config_num_ch[i]);
-        }
-    }
-
-    switch (get_bits(&s->gb, 2)) {
-    case 0: extensions_mask = get_bits(&s->gb, 12); break;
-    case 1: extensions_mask = DCA_EXT_EXSS_XLL;     break;
-    case 2: extensions_mask = DCA_EXT_EXSS_LBR;     break;
-    case 3: extensions_mask = 0; /* aux coding */   break;
-    }
-
-    /* not parsed further, we were only interested in the extensions mask */
-
-    if (get_bits_left(&s->gb) < 0)
-        return -1;
-
-    if (get_bits_count(&s->gb) - header_pos > header_size * 8) {
-        av_log(s->avctx, AV_LOG_WARNING, "Asset header size mismatch.\n");
-        return -1;
-    }
-    skip_bits_long(&s->gb, header_pos + header_size * 8 - get_bits_count(&s->gb));
-
-    if (extensions_mask & DCA_EXT_EXSS_XLL)
-        s->profile = FF_PROFILE_DTS_HD_MA;
-    else if (extensions_mask & (DCA_EXT_EXSS_XBR | DCA_EXT_EXSS_X96 |
-                                DCA_EXT_EXSS_XXCH))
-        s->profile = FF_PROFILE_DTS_HD_HRA;
-
-    if (!(extensions_mask & DCA_EXT_CORE))
-        av_log(s->avctx, AV_LOG_WARNING, "DTS core detection mismatch.\n");
-    if ((extensions_mask & DCA_CORE_EXTS) != s->core_ext_mask)
-        av_log(s->avctx, AV_LOG_WARNING,
-               "DTS extensions detection mismatch (%d, %d)\n",
-               extensions_mask & DCA_CORE_EXTS, s->core_ext_mask);
-
-    return 0;
-}
-
-static int dca_xbr_parse_frame(DCAContext *s)
-{
-    int scale_table_high[DCA_CHSET_CHANS_MAX][DCA_SUBBANDS][2];
-    int active_bands[DCA_CHSETS_MAX][DCA_CHSET_CHANS_MAX];
-    int abits_high[DCA_CHSET_CHANS_MAX][DCA_SUBBANDS];
-    int anctemp[DCA_CHSET_CHANS_MAX];
-    int chset_fsize[DCA_CHSETS_MAX];
-    int n_xbr_ch[DCA_CHSETS_MAX];
-    int hdr_size, num_chsets, xbr_tmode, hdr_pos;
-    int i, j, k, l, chset, chan_base;
-
-    av_log(s->avctx, AV_LOG_DEBUG, "DTS-XBR: decoding XBR extension\n");
-
-    /* get bit position of sync header */
-    hdr_pos = get_bits_count(&s->gb) - 32;
-
-    hdr_size = get_bits(&s->gb, 6) + 1;
-    num_chsets = get_bits(&s->gb, 2) + 1;
-
-    for(i = 0; i < num_chsets; i++)
-        chset_fsize[i] = get_bits(&s->gb, 14) + 1;
-
-    xbr_tmode = get_bits1(&s->gb);
-
-    for(i = 0; i < num_chsets; i++) {
-        n_xbr_ch[i] = get_bits(&s->gb, 3) + 1;
-        k = get_bits(&s->gb, 2) + 5;
-        for(j = 0; j < n_xbr_ch[i]; j++)
-            active_bands[i][j] = get_bits(&s->gb, k) + 1;
-    }
-
-    /* skip to the end of the header */
-    i = get_bits_count(&s->gb);
-    if(hdr_pos + hdr_size * 8 > i)
-        skip_bits_long(&s->gb, hdr_pos + hdr_size * 8 - i);
-
-    /* loop over the channel data sets */
-    /* only decode as many channels as we've decoded base data for */
-    for(chset = 0, chan_base = 0;
-        chset < num_chsets && chan_base + n_xbr_ch[chset] <= s->prim_channels;
-        chan_base += n_xbr_ch[chset++]) {
-        int start_posn = get_bits_count(&s->gb);
-        int subsubframe = 0;
-        int subframe = 0;
-
-        /* loop over subframes */
-        for (k = 0; k < (s->sample_blocks / 8); k++) {
-            /* parse header if we're on first subsubframe of a block */
-            if(subsubframe == 0) {
-                /* Parse subframe header */
-                for(i = 0; i < n_xbr_ch[chset]; i++) {
-                    anctemp[i] = get_bits(&s->gb, 2) + 2;
-                }
-
-                for(i = 0; i < n_xbr_ch[chset]; i++) {
-                    get_array(&s->gb, abits_high[i], active_bands[chset][i], anctemp[i]);
-                }
-
-                for(i = 0; i < n_xbr_ch[chset]; i++) {
-                    anctemp[i] = get_bits(&s->gb, 3);
-                    if(anctemp[i] < 1) {
-                        av_log(s->avctx, AV_LOG_ERROR, "DTS-XBR: SYNC ERROR\n");
-                        return AVERROR_INVALIDDATA;
-                    }
-                }
-
-                /* generate scale factors */
-                for(i = 0; i < n_xbr_ch[chset]; i++) {
-                    const uint32_t *scale_table;
-                    int nbits;
-
-                    if (s->scalefactor_huffman[chan_base+i] == 6) {
-                        scale_table = scale_factor_quant7;
-                    } else {
-                        scale_table = scale_factor_quant6;
-                    }
-
-                    nbits = anctemp[i];
-
-                    for(j = 0; j < active_bands[chset][i]; j++) {
-                        if(abits_high[i][j] > 0) {
-                            scale_table_high[i][j][0] =
-                                scale_table[get_bits(&s->gb, nbits)];
-
-                            if(xbr_tmode && s->transition_mode[i][j]) {
-                                scale_table_high[i][j][1] =
-                                    scale_table[get_bits(&s->gb, nbits)];
-                            }
-                        }
-                    }
-                }
-            }
-
-            /* decode audio array for this block */
-            for(i = 0; i < n_xbr_ch[chset]; i++) {
-                for(j = 0; j < active_bands[chset][i]; j++) {
-                    const int xbr_abits = abits_high[i][j];
-                    const float quant_step_size = lossless_quant_d[xbr_abits];
-                    const int sfi = xbr_tmode && s->transition_mode[i][j] && subsubframe >= s->transition_mode[i][j];
-                    const float rscale = quant_step_size * scale_table_high[i][j][sfi];
-                    float *subband_samples = s->subband_samples[k][chan_base+i][j];
-                    int block[8];
-
-                    if(xbr_abits <= 0)
-                        continue;
-
-                    if(xbr_abits > 7) {
-                        get_array(&s->gb, block, 8, xbr_abits - 3);
-                    } else {
-                        int block_code1, block_code2, size, levels, err;
-
-                        size   = abits_sizes[xbr_abits - 1];
-                        levels = abits_levels[xbr_abits - 1];
-
-                        block_code1 = get_bits(&s->gb, size);
-                        block_code2 = get_bits(&s->gb, size);
-                        err = decode_blockcodes(block_code1, block_code2,
-                                                levels, block);
-                        if (err) {
-                            av_log(s->avctx, AV_LOG_ERROR,
-                                   "ERROR: DTS-XBR: block code look-up failed\n");
-                            return AVERROR_INVALIDDATA;
-                        }
-                    }
-
-                    /* scale & sum into subband */
-                    for(l = 0; l < 8; l++)
-                        subband_samples[l] += (float)block[l] * rscale;
-                }
-            }
-
-            /* check DSYNC marker */
-            if(s->aspf || subsubframe == s->subsubframes[subframe] - 1) {
-                if(get_bits(&s->gb, 16) != 0xffff) {
-                    av_log(s->avctx, AV_LOG_ERROR, "DTS-XBR: Didn't get subframe DSYNC\n");
-                    return AVERROR_INVALIDDATA;
-                }
-            }
-
-            /* advance sub-sub-frame index */
-            if(++subsubframe >= s->subsubframes[subframe]) {
-                subsubframe = 0;
-                subframe++;
-            }
-        }
-
-        /* skip to next channel set */
-        i = get_bits_count(&s->gb);
-        if(start_posn + chset_fsize[chset] * 8 != i) {
-            j = start_posn + chset_fsize[chset] * 8 - i;
-            if(j < 0 || j >= 8)
-                av_log(s->avctx, AV_LOG_ERROR, "DTS-XBR: end of channel set,"
-                       " skipping further than expected (%d bits)\n", j);
-            skip_bits_long(&s->gb, j);
-        }
-    }
-
-    return 0;
-}
-
-/* parse initial header for XXCH and dump details */
-static int dca_xxch_decode_frame(DCAContext *s)
-{
-    int hdr_size, chhdr_crc, spkmsk_bits, num_chsets, core_spk, hdr_pos;
-    int i, chset, base_channel, chstart, fsize[8];
-
-    /* assume header word has already been parsed */
-    hdr_pos     = get_bits_count(&s->gb) - 32;
-    hdr_size    = get_bits(&s->gb, 6) + 1;
-    chhdr_crc   = get_bits1(&s->gb);
-    spkmsk_bits = get_bits(&s->gb, 5) + 1;
-    num_chsets  = get_bits(&s->gb, 2) + 1;
-
-    for (i = 0; i < num_chsets; i++)
-        fsize[i] = get_bits(&s->gb, 14) + 1;
-
-    core_spk               = get_bits(&s->gb, spkmsk_bits);
-    s->xxch_core_spkmask   = core_spk;
-    s->xxch_nbits_spk_mask = spkmsk_bits;
-    s->xxch_downmix        = 0;
-    s->xxch_dmix_embedded  = 0;
-
-    /* skip to the end of the header */
-    i = get_bits_count(&s->gb);
-    if (hdr_pos + hdr_size * 8 > i)
-        skip_bits_long(&s->gb, hdr_pos + hdr_size * 8 - i);
-
-    for (chset = 0; chset < num_chsets; chset++) {
-        chstart       = get_bits_count(&s->gb);
-        base_channel  = s->prim_channels;
-        s->xxch_chset = chset;
-
-        /* XXCH and Core headers differ, see 6.4.2 "XXCH Channel Set Header" vs.
-           5.3.2 "Primary Audio Coding Header", DTS Spec 1.3.1 */
-        dca_parse_audio_coding_header(s, base_channel, 1);
-
-        /* decode channel data */
-        for (i = 0; i < (s->sample_blocks / 8); i++) {
-            if (dca_decode_block(s, base_channel, i)) {
-                av_log(s->avctx, AV_LOG_ERROR,
-                       "Error decoding DTS-XXCH extension\n");
-                continue;
-            }
-        }
-
-        /* skip to end of this section */
-        i = get_bits_count(&s->gb);
-        if (chstart + fsize[chset] * 8 > i)
-            skip_bits_long(&s->gb, chstart + fsize[chset] * 8 - i);
-    }
-    s->xxch_chset = num_chsets;
-
-    return 0;
-}
-
-/**
- * Parse extension substream header (HD)
- */
-static void dca_exss_parse_header(DCAContext *s)
-{
-    int asset_size[8];
-    int ss_index;
-    int blownup;
-    int num_audiop = 1;
-    int num_assets = 1;
-    int active_ss_mask[8];
-    int i, j;
-    int start_posn;
-    int hdrsize;
-    uint32_t mkr;
-
-    if (get_bits_left(&s->gb) < 52)
-        return;
-
-    start_posn = get_bits_count(&s->gb) - 32;
-
-    skip_bits(&s->gb, 8); // user data
-    ss_index = get_bits(&s->gb, 2);
-
-    blownup = get_bits1(&s->gb);
-    hdrsize = get_bits(&s->gb,  8 + 4 * blownup) + 1; // header_size
-    skip_bits(&s->gb, 16 + 4 * blownup); // hd_size
-
-    s->static_fields = get_bits1(&s->gb);
-    if (s->static_fields) {
-        skip_bits(&s->gb, 2); // reference clock code
-        skip_bits(&s->gb, 3); // frame duration code
-
-        if (get_bits1(&s->gb))
-            skip_bits_long(&s->gb, 36); // timestamp
-
-        /* a single stream can contain multiple audio assets that can be
-         * combined to form multiple audio presentations */
-
-        num_audiop = get_bits(&s->gb, 3) + 1;
-        if (num_audiop > 1) {
-            av_log_ask_for_sample(s->avctx, "Multiple DTS-HD audio presentations.");
-            /* ignore such streams for now */
-            return;
-        }
-
-        num_assets = get_bits(&s->gb, 3) + 1;
-        if (num_assets > 1) {
-            av_log_ask_for_sample(s->avctx, "Multiple DTS-HD audio assets.");
-            /* ignore such streams for now */
-            return;
-        }
-
-        for (i = 0; i < num_audiop; i++)
-            active_ss_mask[i] = get_bits(&s->gb, ss_index + 1);
-
-        for (i = 0; i < num_audiop; i++)
-            for (j = 0; j <= ss_index; j++)
-                if (active_ss_mask[i] & (1 << j))
-                    skip_bits(&s->gb, 8); // active asset mask
-
-        s->mix_metadata = get_bits1(&s->gb);
-        if (s->mix_metadata) {
-            int mix_out_mask_size;
-
-            skip_bits(&s->gb, 2); // adjustment level
-            mix_out_mask_size  = (get_bits(&s->gb, 2) + 1) << 2;
-            s->num_mix_configs =  get_bits(&s->gb, 2) + 1;
-
-            for (i = 0; i < s->num_mix_configs; i++) {
-                int mix_out_mask        = get_bits(&s->gb, mix_out_mask_size);
-                s->mix_config_num_ch[i] = dca_exss_mask2count(mix_out_mask);
-            }
-        }
-    }
-
-    for (i = 0; i < num_assets; i++)
-        asset_size[i] = get_bits_long(&s->gb, 16 + 4 * blownup);
-
-    for (i = 0; i < num_assets; i++) {
-        if (dca_exss_parse_asset_header(s))
-            return;
-    }
-
-    /* not parsed further, we were only interested in the extensions mask
-     * from the asset header */
-
-    if (num_assets > 0) {
-        j = get_bits_count(&s->gb);
-        if (start_posn + hdrsize * 8 > j)
-            skip_bits_long(&s->gb, start_posn + hdrsize * 8 - j);
-
-        for (i = 0; i < num_assets; i++) {
-            start_posn = get_bits_count(&s->gb);
-            mkr        = get_bits_long(&s->gb, 32);
-
-            /* parse extensions that we know about */
-            if (mkr == 0x655e315e) {
-                dca_xbr_parse_frame(s);
-            } else if (mkr == 0x47004a03) {
-                dca_xxch_decode_frame(s);
-                s->core_ext_mask |= DCA_EXT_XXCH; /* xxx use for chan reordering */
-            } else {
-                av_log(s->avctx, AV_LOG_DEBUG,
-                       "DTS-ExSS: unknown marker = 0x%08x\n", mkr);
-            }
-
-            /* skip to end of block */
-            j = get_bits_count(&s->gb);
-            if (start_posn + asset_size[i] * 8 > j)
-                skip_bits_long(&s->gb, start_posn + asset_size[i] * 8 - j);
-        }
-    }
-}
-
-/**
- * Main frame decoding function
- * FIXME add arguments
- */
-static int dca_decode_frame(AVCodecContext *avctx, void *data,
-                            int *got_frame_ptr, AVPacket *avpkt)
-{
-    const uint8_t *buf = avpkt->data;
-    int buf_size = avpkt->size;
-    int channel_mask;
-    int channel_layout;
-    int lfe_samples;
-    int num_core_channels = 0;
-    int i, ret;
-    float *samples_flt;
-    float *src_chan;
-    float *dst_chan;
-    int16_t *samples_s16;
-    DCAContext *s = avctx->priv_data;
-    int core_ss_end;
-    int channels;
-    float scale;
-    int achan;
-    int chset;
-    int mask;
-    int lavc;
-    int posn;
-    int j, k;
-    int ch;
-    int endch;
-
-    s->xch_present = 0;
-
-    s->dca_buffer_size = ff_dca_convert_bitstream(buf, buf_size, s->dca_buffer,
-                                                  DCA_MAX_FRAME_SIZE + DCA_MAX_EXSS_HEADER_SIZE);
-    if (s->dca_buffer_size == AVERROR_INVALIDDATA) {
-        av_log(avctx, AV_LOG_ERROR, "Not a valid DCA frame\n");
-        return AVERROR_INVALIDDATA;
-    }
-
-    init_get_bits(&s->gb, s->dca_buffer, s->dca_buffer_size * 8);
-    if ((ret = dca_parse_frame_header(s)) < 0) {
-        //seems like the frame is corrupt, try with the next one
-        return ret;
-    }
-    //set AVCodec values with parsed data
-    avctx->sample_rate = s->sample_rate;
-    avctx->bit_rate    = s->bit_rate;
-
-    s->profile = FF_PROFILE_DTS;
-
-    for (i = 0; i < (s->sample_blocks / 8); i++) {
-        if ((ret = dca_decode_block(s, 0, i))) {
-            av_log(avctx, AV_LOG_ERROR, "error decoding block\n");
-            return ret;
-        }
-    }
-
-    /* record number of core channels incase less than max channels are requested */
-    num_core_channels = s->prim_channels;
-
-    if (s->ext_coding)
-        s->core_ext_mask = dca_ext_audio_descr_mask[s->ext_descr];
-    else
-        s->core_ext_mask = 0;
-
-    core_ss_end = FFMIN(s->frame_size, s->dca_buffer_size) * 8;
-
-    /* only scan for extensions if ext_descr was unknown or indicated a
-     * supported XCh extension */
-    if (s->core_ext_mask < 0 || s->core_ext_mask & (DCA_EXT_XCH | DCA_EXT_XXCH)) {
-
-        /* if ext_descr was unknown, clear s->core_ext_mask so that the
-         * extensions scan can fill it up */
-        s->core_ext_mask = FFMAX(s->core_ext_mask, 0);
-
-        /* extensions start at 32-bit boundaries into bitstream */
-        skip_bits_long(&s->gb, (-get_bits_count(&s->gb)) & 31);
-
-        while (core_ss_end - get_bits_count(&s->gb) >= 32) {
-            uint32_t bits = get_bits_long(&s->gb, 32);
-
-            switch (bits) {
-            case 0x5a5a5a5a: {
-                int ext_amode, xch_fsize;
-
-                s->xch_base_channel = s->prim_channels;
-
-                /* validate sync word using XCHFSIZE field */
-                xch_fsize = show_bits(&s->gb, 10);
-                if ((s->frame_size != (get_bits_count(&s->gb) >> 3) - 4 + xch_fsize) &&
-                    (s->frame_size != (get_bits_count(&s->gb) >> 3) - 4 + xch_fsize + 1))
-                    continue;
-
-                /* skip length-to-end-of-frame field for the moment */
-                skip_bits(&s->gb, 10);
-
-                s->core_ext_mask |= DCA_EXT_XCH;
-
-                /* extension amode(number of channels in extension) should be 1 */
-                /* AFAIK XCh is not used for more channels */
-                if ((ext_amode = get_bits(&s->gb, 4)) != 1) {
-                    av_log(avctx, AV_LOG_ERROR, "XCh extension amode %d not"
-                           " supported!\n", ext_amode);
-                    continue;
-                }
-
-                /* much like core primary audio coding header */
-                dca_parse_audio_coding_header(s, s->xch_base_channel, 0);
-
-                for (i = 0; i < (s->sample_blocks / 8); i++)
-                    if ((ret = dca_decode_block(s, s->xch_base_channel, i))) {
-                        av_log(avctx, AV_LOG_ERROR, "error decoding XCh extension\n");
-                        continue;
-                    }
-
-                s->xch_present = 1;
-                break;
-            }
-            case 0x47004a03:
-                /* XXCh: extended channels */
-                /* usually found either in core or HD part in DTS-HD HRA streams,
-                 * but not in DTS-ES which contains XCh extensions instead */
-                s->core_ext_mask |= DCA_EXT_XXCH;
-                dca_xxch_decode_frame(s);
-                break;
-
-            case 0x1d95f262: {
-                int fsize96 = show_bits(&s->gb, 12) + 1;
-                if (s->frame_size != (get_bits_count(&s->gb) >> 3) - 4 + fsize96)
-                    continue;
-
-                av_log(avctx, AV_LOG_DEBUG, "X96 extension found at %d bits\n",
-                       get_bits_count(&s->gb));
-                skip_bits(&s->gb, 12);
-                av_log(avctx, AV_LOG_DEBUG, "FSIZE96 = %d bytes\n", fsize96);
-                av_log(avctx, AV_LOG_DEBUG, "REVNO = %d\n", get_bits(&s->gb, 4));
-
-                s->core_ext_mask |= DCA_EXT_X96;
-                break;
-            }
-            }
-
-            skip_bits_long(&s->gb, (-get_bits_count(&s->gb)) & 31);
-        }
-    } else {
-        /* no supported extensions, skip the rest of the core substream */
-        skip_bits_long(&s->gb, core_ss_end - get_bits_count(&s->gb));
-    }
-
-    if (s->core_ext_mask & DCA_EXT_X96)
-        s->profile = FF_PROFILE_DTS_96_24;
-    else if (s->core_ext_mask & (DCA_EXT_XCH | DCA_EXT_XXCH))
-        s->profile = FF_PROFILE_DTS_ES;
-
-    /* check for ExSS (HD part) */
-    if (s->dca_buffer_size - s->frame_size > 32 &&
-        get_bits_long(&s->gb, 32) == DCA_HD_MARKER)
-        dca_exss_parse_header(s);
-
-    avctx->profile = s->profile;
-
-    channels = s->prim_channels + !!s->lfe;
-
-    /* If we have XXCH then the channel layout is managed differently */
-    /* note that XLL will also have another way to do things */
-    if (!(s->core_ext_mask & DCA_EXT_XXCH)
-        || (s->core_ext_mask & DCA_EXT_XXCH && avctx->request_channels > 0
-            && avctx->request_channels
-            < num_core_channels + !!s->lfe + s->xxch_chset_nch[0]))
-    { /* xxx should also do MA extensions */
-        if (s->amode < 16) {
-            avctx->channel_layout = dca_core_channel_layout[s->amode];
-
-            if (s->xch_present && (!avctx->request_channels ||
-                                   avctx->request_channels
-                                   > num_core_channels + !!s->lfe)) {
-                avctx->channel_layout |= AV_CH_BACK_CENTER;
-                if (s->lfe) {
-                    avctx->channel_layout |= AV_CH_LOW_FREQUENCY;
-                    s->channel_order_tab = dca_channel_reorder_lfe_xch[s->amode];
-                } else {
-                    s->channel_order_tab = dca_channel_reorder_nolfe_xch[s->amode];
-                }
-            } else {
-                channels = num_core_channels + !!s->lfe;
-                s->xch_present = 0; /* disable further xch processing */
-                if (s->lfe) {
-                    avctx->channel_layout |= AV_CH_LOW_FREQUENCY;
-                    s->channel_order_tab = dca_channel_reorder_lfe[s->amode];
-                } else
-                    s->channel_order_tab = dca_channel_reorder_nolfe[s->amode];
-            }
-
-            if (channels > !!s->lfe &&
-                s->channel_order_tab[channels - 1 - !!s->lfe] < 0)
-                return AVERROR_INVALIDDATA;
-
-            if (avctx->request_channels == 2 && s->prim_channels > 2) {
-                channels = 2;
-                s->output = DCA_STEREO;
-                avctx->channel_layout = AV_CH_LAYOUT_STEREO;
-            }
-            else if (avctx->request_channel_layout & AV_CH_LAYOUT_NATIVE) {
-                static const int8_t dca_channel_order_native[9] = { 0, 1, 2, 3, 4, 5, 6, 7, 8 };
-                s->channel_order_tab = dca_channel_order_native;
-            }
-            s->lfe_index = dca_lfe_index[s->amode];
-        } else {
-            av_log(avctx, AV_LOG_ERROR,
-                   "Non standard configuration %d !\n", s->amode);
-            return AVERROR_INVALIDDATA;
-        }
-
-        s->xxch_downmix = 0;
-    } else {
-        /* we only get here if an XXCH channel set can be added to the mix */
-        channel_mask = s->xxch_core_spkmask;
-
-        if (avctx->request_channels > 0
-            && avctx->request_channels < s->prim_channels) {
-            channels = num_core_channels + !!s->lfe;
-            for (i = 0; i < s->xxch_chset && channels + s->xxch_chset_nch[i]
-                                              <= avctx->request_channels; i++) {
-                channels += s->xxch_chset_nch[i];
-                channel_mask |= s->xxch_spk_masks[i];
-            }
-        } else {
-            channels = s->prim_channels + !!s->lfe;
-            for (i = 0; i < s->xxch_chset; i++) {
-                channel_mask |= s->xxch_spk_masks[i];
-            }
-        }
-
-        /* Given the DTS spec'ed channel mask, generate an avcodec version */
-        channel_layout = 0;
-        for (i = 0; i < s->xxch_nbits_spk_mask; ++i) {
-            if (channel_mask & (1 << i)) {
-                channel_layout |= map_xxch_to_native[i];
-            }
-        }
-
-        /* make sure that we have managed to get equivelant dts/avcodec channel
-         * masks in some sense -- unfortunately some channels could overlap */
-        if (av_popcount(channel_mask) != av_popcount(channel_layout)) {
-            av_log(avctx, AV_LOG_DEBUG,
-                   "DTS-XXCH: Inconsistant avcodec/dts channel layouts\n");
-            return AVERROR_INVALIDDATA;
-        }
-
-        avctx->channel_layout = channel_layout;
-
-        if (!(avctx->request_channel_layout & AV_CH_LAYOUT_NATIVE)) {
-            /* Estimate DTS --> avcodec ordering table */
-            for (chset = -1, j = 0; chset < s->xxch_chset; ++chset) {
-                mask = chset >= 0 ? s->xxch_spk_masks[chset]
-                                  : s->xxch_core_spkmask;
-                for (i = 0; i < s->xxch_nbits_spk_mask; i++) {
-                    if (mask & ~(DCA_XXCH_LFE1 | DCA_XXCH_LFE2) & (1 << i)) {
-                        lavc = map_xxch_to_native[i];
-                        posn = av_popcount(channel_layout & (lavc - 1));
-                        s->xxch_order_tab[j++] = posn;
-                    }
-                }
-            }
-
-            s->lfe_index = av_popcount(channel_layout & (AV_CH_LOW_FREQUENCY-1));
-        } else { /* native ordering */
-            for (i = 0; i < channels; i++)
-                s->xxch_order_tab[i] = i;
-
-            s->lfe_index = channels - 1;
-        }
-
-        s->channel_order_tab = s->xxch_order_tab;
-    }
-
-    if (avctx->channels != channels) {
-        if (avctx->channels)
-            av_log(avctx, AV_LOG_INFO, "Number of channels changed in DCA decoder (%d -> %d)\n", avctx->channels, channels);
-        avctx->channels = channels;
-    }
-
-    /* get output buffer */
-    s->frame.nb_samples = 256 * (s->sample_blocks / 8);
-    if ((ret = avctx->get_buffer(avctx, &s->frame)) < 0) {
-        av_log(avctx, AV_LOG_ERROR, "get_buffer() failed\n");
-        return ret;
-    }
-    samples_flt = (float *)   s->frame.data[0];
-    samples_s16 = (int16_t *) s->frame.data[0];
-
-    /* filter to get final output */
-    for (i = 0; i < (s->sample_blocks / 8); i++) {
-        dca_filter_channels(s, i);
-
-        /* If this was marked as a DTS-ES stream we need to subtract back- */
-        /* channel from SL & SR to remove matrixed back-channel signal */
-        if ((s->source_pcm_res & 1) && s->xch_present) {
-            float *back_chan = s->samples + s->channel_order_tab[s->xch_base_channel]     * 256;
-            float *lt_chan   = s->samples + s->channel_order_tab[s->xch_base_channel - 2] * 256;
-            float *rt_chan   = s->samples + s->channel_order_tab[s->xch_base_channel - 1] * 256;
-            s->fdsp.vector_fmac_scalar(lt_chan, back_chan, -M_SQRT1_2, 256);
-            s->fdsp.vector_fmac_scalar(rt_chan, back_chan, -M_SQRT1_2, 256);
-        }
-
-        /* If stream contains XXCH, we might need to undo an embedded downmix */
-        if (s->xxch_dmix_embedded) {
-            /* Loop over channel sets in turn */
-            ch = num_core_channels;
-            for (chset = 0; chset < s->xxch_chset; chset++) {
-                endch = ch + s->xxch_chset_nch[chset];
-                mask = s->xxch_dmix_embedded;
-
-                /* undo downmix */
-                for (j = ch; j < endch; j++) {
-                    if (mask & (1 << j)) { /* this channel has been mixed-out */
-                        src_chan = s->samples + s->channel_order_tab[j] * 256;
-                        for (k = 0; k < endch; k++) {
-                            achan = s->channel_order_tab[k];
-                            scale = s->xxch_dmix_coeff[j][k];
-                            if (scale != 0.0) {
-                                dst_chan = s->samples + achan * 256;
-                                s->fdsp.vector_fmac_scalar(dst_chan, src_chan,
-                                                           -scale, 256);
-                            }
-                        }
-                    }
-                }
-
-                /* if a downmix has been embedded then undo the pre-scaling */
-                if ((mask & (1 << ch)) && s->xxch_dmix_sf[chset] != 1.0f) {
-                    scale = s->xxch_dmix_sf[chset];
-
-                    for (j = 0; j < ch; j++) {
-                        src_chan = s->samples + s->channel_order_tab[j] * 256;
-                        for (k = 0; k < 256; k++)
-                            src_chan[k] *= scale;
-                    }
-
-                    /* LFE channel is always part of core, scale if it exists */
-                    if (s->lfe) {
-                        src_chan = s->samples + s->lfe_index * 256;
-                        for (k = 0; k < 256; k++)
-                            src_chan[k] *= scale;
-                    }
-                }
-
-                ch = endch;
-            }
-
-        }
-
-        if (avctx->sample_fmt == AV_SAMPLE_FMT_FLT) {
-            s->fmt_conv.float_interleave(samples_flt, s->samples_chanptr, 256,
-                                         channels);
-            samples_flt += 256 * channels;
-        } else {
-            s->fmt_conv.float_to_int16_interleave(samples_s16,
-                                                  s->samples_chanptr, 256,
-                                                  channels);
-            samples_s16 += 256 * channels;
-        }
-    }
-
-    /* update lfe history */
-    lfe_samples = 2 * s->lfe * (s->sample_blocks / 8);
-    for (i = 0; i < 2 * s->lfe * 4; i++)
-        s->lfe_data[i] = s->lfe_data[i + lfe_samples];
-
-    *got_frame_ptr    = 1;
-    *(AVFrame *) data = s->frame;
-
-    return buf_size;
-}
-
-
-
-/**
- * DCA initialization
- *
- * @param avctx     pointer to the AVCodecContext
- */
-
-static av_cold int dca_decode_init(AVCodecContext *avctx)
-{
-    DCAContext *s = avctx->priv_data;
-    int i;
-
-    s->avctx = avctx;
-    dca_init_vlcs();
-
-    avpriv_float_dsp_init(&s->fdsp, avctx->flags & CODEC_FLAG_BITEXACT);
-    ff_mdct_init(&s->imdct, 6, 1, 1.0);
-    ff_synth_filter_init(&s->synth);
-    ff_dcadsp_init(&s->dcadsp);
-    ff_fmt_convert_init(&s->fmt_conv, avctx);
-
-    for (i = 0; i < DCA_PRIM_CHANNELS_MAX + 1; i++)
-        s->samples_chanptr[i] = s->samples + i * 256;
-
-    if (avctx->request_sample_fmt == AV_SAMPLE_FMT_FLT) {
-        avctx->sample_fmt = AV_SAMPLE_FMT_FLT;
-        s->scale_bias     = 1.0 / 32768.0;
-    } else {
-        avctx->sample_fmt = AV_SAMPLE_FMT_S16;
-        s->scale_bias     = 1.0;
-    }
-
-    /* allow downmixing to stereo */
-    if (avctx->channels > 0 && avctx->request_channels < avctx->channels &&
-        avctx->request_channels == 2) {
-        avctx->channels = avctx->request_channels;
-    }
-
-    avcodec_get_frame_defaults(&s->frame);
-    avctx->coded_frame = &s->frame;
-
-    return 0;
-}
-
-static av_cold int dca_decode_end(AVCodecContext *avctx)
-{
-    DCAContext *s = avctx->priv_data;
-    ff_mdct_end(&s->imdct);
-    return 0;
-}
-
-static const AVProfile profiles[] = {
-    { FF_PROFILE_DTS,        "DTS"        },
-    { FF_PROFILE_DTS_ES,     "DTS-ES"     },
-    { FF_PROFILE_DTS_96_24,  "DTS 96/24"  },
-    { FF_PROFILE_DTS_HD_HRA, "DTS-HD HRA" },
-    { FF_PROFILE_DTS_HD_MA,  "DTS-HD MA"  },
-    { FF_PROFILE_UNKNOWN },
-};
-
-AVCodec ff_dca_decoder = {
-    .name            = "dca",
-    .type            = AVMEDIA_TYPE_AUDIO,
-    .id              = CODEC_ID_DTS,
-    .priv_data_size  = sizeof(DCAContext),
-    .init            = dca_decode_init,
-    .decode          = dca_decode_frame,
-    .close           = dca_decode_end,
-    .long_name       = NULL_IF_CONFIG_SMALL("DCA (DTS Coherent Acoustics)"),
-    .capabilities    = CODEC_CAP_CHANNEL_CONF | CODEC_CAP_DR1,
-    .sample_fmts     = (const enum AVSampleFormat[]) { AV_SAMPLE_FMT_FLT,
-                                                       AV_SAMPLE_FMT_S16,
-                                                       AV_SAMPLE_FMT_NONE },
-    .profiles        = NULL_IF_CONFIG_SMALL(profiles),
-=======
 const uint32_t avpriv_dca_sample_rates[16] =
 {
     0, 8000, 16000, 32000, 0, 0, 11025, 22050, 44100, 0, 0,
     12000, 24000, 48000, 96000, 192000
->>>>>>> 19cf7163
 };