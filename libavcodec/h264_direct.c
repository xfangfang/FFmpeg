--- conflicted
+++ resolved
@@ -159,11 +159,11 @@
     }
 }
 
-static void await_reference_mb_row(const H264Context *const h, H264Picture *ref,
+static void await_reference_mb_row(const H264Context *const h, H264Ref *ref,
                                    int mb_y)
 {
     int ref_field         = ref->reference - 1;
-    int ref_field_picture = ref->field_picture;
+    int ref_field_picture = ref->parent->field_picture;
     int ref_height        = 16 * h->mb_height >> ref_field_picture;
 
     if (!HAVE_THREADS || !(h->avctx->active_thread_type & FF_THREAD_FRAME))
@@ -172,7 +172,7 @@
     /* FIXME: It can be safe to access mb stuff
      * even if pixels aren't deblocked yet. */
 
-    ff_thread_await_progress(&ref->tf,
+    ff_thread_await_progress(&ref->parent->tf,
                              FFMIN(16 * mb_y >> ref_field_picture,
                                    ref_height - 1),
                              ref_field_picture && ref_field);
@@ -196,7 +196,7 @@
 
     assert(sl->ref_list[1][0].reference & 3);
 
-    await_reference_mb_row(h, sl->ref_list[1][0].parent,
+    await_reference_mb_row(h, &sl->ref_list[1][0],
                            sl->mb_y + !!IS_INTERLACED(*mb_type));
 
 #define MB_TYPE_16x16_OR_INTRA (MB_TYPE_16x16 | MB_TYPE_INTRA4x4 | \
@@ -321,19 +321,12 @@
         }
     }
 
-    await_reference_mb_row(h, sl->ref_list[1][0].parent, mb_y);
-
-<<<<<<< HEAD
-    l1mv0  = (void*)&sl->ref_list[1][0].motion_val[0][h->mb2b_xy[mb_xy]];
-    l1mv1  = (void*)&sl->ref_list[1][0].motion_val[1][h->mb2b_xy[mb_xy]];
-    l1ref0 = &sl->ref_list[1][0].ref_index[0][4 * mb_xy];
-    l1ref1 = &sl->ref_list[1][0].ref_index[1][4 * mb_xy];
-=======
-    l1mv0  = &sl->ref_list[1][0].parent->motion_val[0][h->mb2b_xy[mb_xy]];
-    l1mv1  = &sl->ref_list[1][0].parent->motion_val[1][h->mb2b_xy[mb_xy]];
+    await_reference_mb_row(h, &sl->ref_list[1][0], mb_y);
+
+    l1mv0  = (void*)&sl->ref_list[1][0].parent->motion_val[0][h->mb2b_xy[mb_xy]];
+    l1mv1  = (void*)&sl->ref_list[1][0].parent->motion_val[1][h->mb2b_xy[mb_xy]];
     l1ref0 = &sl->ref_list[1][0].parent->ref_index[0][4 * mb_xy];
     l1ref1 = &sl->ref_list[1][0].parent->ref_index[1][4 * mb_xy];
->>>>>>> a12d3188
     if (!b8_stride) {
         if (sl->mb_y & 1) {
             l1ref0 += 2;
@@ -487,7 +480,7 @@
 
     assert(sl->ref_list[1][0].reference & 3);
 
-    await_reference_mb_row(h, sl->ref_list[1][0].parent,
+    await_reference_mb_row(h, &sl->ref_list[1][0],
                            sl->mb_y + !!IS_INTERLACED(*mb_type));
 
     if (IS_INTERLACED(sl->ref_list[1][0].parent->mb_type[mb_xy])) { // AFL/AFR/FR/FL -> AFL/FL
@@ -552,19 +545,12 @@
         }
     }
 
-    await_reference_mb_row(h, sl->ref_list[1][0].parent, mb_y);
-
-<<<<<<< HEAD
-    l1mv0  = (void*)&sl->ref_list[1][0].motion_val[0][h->mb2b_xy[mb_xy]];
-    l1mv1  = (void*)&sl->ref_list[1][0].motion_val[1][h->mb2b_xy[mb_xy]];
-    l1ref0 = &sl->ref_list[1][0].ref_index[0][4 * mb_xy];
-    l1ref1 = &sl->ref_list[1][0].ref_index[1][4 * mb_xy];
-=======
-    l1mv0  = &sl->ref_list[1][0].parent->motion_val[0][h->mb2b_xy[mb_xy]];
-    l1mv1  = &sl->ref_list[1][0].parent->motion_val[1][h->mb2b_xy[mb_xy]];
+    await_reference_mb_row(h, &sl->ref_list[1][0], mb_y);
+
+    l1mv0  = (void*)&sl->ref_list[1][0].parent->motion_val[0][h->mb2b_xy[mb_xy]];
+    l1mv1  = (void*)&sl->ref_list[1][0].parent->motion_val[1][h->mb2b_xy[mb_xy]];
     l1ref0 = &sl->ref_list[1][0].parent->ref_index[0][4 * mb_xy];
     l1ref1 = &sl->ref_list[1][0].parent->ref_index[1][4 * mb_xy];
->>>>>>> a12d3188
     if (!b8_stride) {
         if (sl->mb_y & 1) {
             l1ref0 += 2;
